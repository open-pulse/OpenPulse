--- conflicted
+++ resolved
@@ -28,27 +28,6 @@
         self._define_qt_variables()
         self._create_layout()
         self._create_connections()
-<<<<<<< HEAD
-=======
-        self.reset_appearance_to_default()
-        self.update_segment_tag()
-
-        self.update()
-        self.exec()
-
-    def _load_icons(self):
-        self.pulse_icon = QIcon(get_icons_path('pulse.png'))
-        self.export_icon = QIcon(get_icons_path('send_to_disk.png'))
-        self.update_icon = QIcon(get_icons_path('update_icon.jpg'))
-        self.setWindowIcon(self.pulse_icon)
-
-    def _reset_variables(self):
-        self.complete = False
-        self.bending_radius = 0
-        self.bending_factor = 0
-        self.cross_section_info = dict()
-        self.segment_information = dict()
->>>>>>> 45184c77
 
     def _define_qt_variables(self):
         self.tab_widget: QTabWidget
@@ -69,51 +48,7 @@
         self.edit_stack.addWidget(self.edit_point_widget)
 
     def _create_connections(self):
-<<<<<<< HEAD
         self.geometry_widget.selection_changed.connect(self.selection_callback)
-=======
-        self.comboBox_length_unit.currentIndexChanged.connect(self.update_legth_units)
-        self.comboBox_bending_type.currentIndexChanged.connect(self.update_bending_type)
-        self.update_legth_units()
-        self.update_bending_type()
-
-        self.lineEdit_delta_x.textEdited.connect(self.coords_modified_callback)
-        self.lineEdit_delta_y.textEdited.connect(self.coords_modified_callback)
-        self.lineEdit_delta_z.textEdited.connect(self.coords_modified_callback)
-        self.lineEdit_bending_radius.textEdited.connect(self.coords_modified_callback)
-        # self.section_button.clicked.connect(self.section_callback)
-        # self.bend_checkbox.stateChanged.connect(self.auto_bend_callback)
-
-        self.pushButton_create_segment.clicked.connect(self.create_segment)
-        self.pushButton_set_cross_section.clicked.connect(self.show_hide_cross_section_widget)
-        self.pushButton_set_material.clicked.connect(self.show_hide_material_widget)
-        self.pushButton_finalize.clicked.connect(self.process_geometry_callback)
-        self.pushButton_delete_segment.clicked.connect(self.delete_segment)
-
-        self.pushButton_confirm_pipe.clicked.connect(self.define_cross_section)
-        self.pushButton_confirm_beam.clicked.connect(self.define_cross_section)
-        self.pushButton_attribute_material.clicked.connect(self.define_material)
-
-    def create_list_of_unit_labels(self):
-        self.unit_labels = []
-        self.unit_labels.append(self.label_unit_delta_x)
-        self.unit_labels.append(self.label_unit_delta_y)
-        self.unit_labels.append(self.label_unit_delta_z)
-        self.unit_labels.append(self.label_unit_diameter)
-        self.unit_labels.append(self.label_unit_bending_radius)
-
-    def update_legth_units(self):
-        index = self.comboBox_length_unit.currentIndex()
-        if index == 0:
-            self.length_unit = "m"
-        elif index == 1:
-            self.length_unit = "mm"
-        else:
-            self.length_unit = "in"
-        #
-        for _label in self.unit_labels:
-            _label.setText(f"[{self.length_unit}]")
->>>>>>> 45184c77
 
     def selection_callback(self):
         editor = self.geometry_widget.editor
@@ -127,204 +62,14 @@
 
         self.edit_stack.currentWidget().update()
 
-<<<<<<< HEAD
     def structures_selection_callback(self):
         editor = self.geometry_widget.editor
-=======
-    def load_material_widget(self):
-        self.material_widget = MaterialInputs(self.main_window)
-        self.grid_layout.addWidget(self.material_widget, 1, 0)
-        self.right_frame.setVisible(False)
->>>>>>> 45184c77
 
         structure, *_ = editor.selected_structures
 
-<<<<<<< HEAD
         if isinstance(structure, Pipe):
             self.edit_stack.setCurrentWidget(self.edit_pipe_widget)
         elif isinstance(structure, Bend):
             self.edit_stack.setCurrentWidget(self.edit_bend_widget)
         else:
             self.edit_stack.setCurrentWidget(self.empty_widget)
-=======
-    def show_cross_section_widget(self):
-        self.right_frame.setVisible(True)
-        self.cross_section_widget.setVisible(True)
-        self.right_frame.adjustSize()
-        self.setFixedWidth(1000)
-        #
-        section_type = self.comboBox_section_type.currentIndex()
-        self.cross_section_widget.set_inputs_to_geometry_creator(section_type=section_type)            
-        self.alternate_cross_section_button_label()
-
-    def show_material_widget(self):
-        self.right_frame.setVisible(True)
-        self.material_widget.setVisible(True)
-        self.right_frame.adjustSize()
-        self.setFixedWidth(1100)
-        #        
-        self.alternate_material_button_label()
-
-    def alternate_cross_section_button_label(self):
-        if self.pushButton_set_cross_section.text() == "Set section":
-            self.pushButton_set_cross_section.setText("Reset section")
-        else:
-            self.pushButton_set_cross_section.setText("Set section")
-
-    def alternate_material_button_label(self):
-        if self.pushButton_set_material.text() == "Set material":
-            self.pushButton_set_material.setText("Reset material")
-        else:
-            self.pushButton_set_material.setText("Set material")
-
-    def show_hide_cross_section_widget(self):
-        self.reset_appearance_to_default()
-        if self.pushButton_set_cross_section.text() == "Set section":
-            self.show_cross_section_widget()
-            self.pushButton_set_material.setText("Set material")
-        else:
-            self.pushButton_set_cross_section.setText("Set section")
-
-    def show_hide_material_widget(self):
-        self.reset_appearance_to_default()
-        if self.pushButton_set_material.text() == "Set material":
-            self.show_material_widget()
-            self.pushButton_set_cross_section.setText("Set section")
-        else:
-            self.pushButton_set_material.setText("Set material")
-
-    def reset_appearance_to_default(self):
-        self.hide_widgets()
-        self.setFixedWidth(420)
-        self.adjustSize()
-
-    def get_current_segment_tag(self):
-        tag = self.comboBox_segment_id.currentText().split("Segment-")[1]
-        return int(tag)
-
-    def define_cross_section(self):
-
-        self.cross_section_info = dict()
-        # tag = self.get_current_segment_tag()
-
-        if self.tabWidget_general.currentIndex() == 0:
-            if self.tabWidget_pipe_section.currentIndex() == 0:
-                self.cross_section_widget.get_straight_pipe_parameters()
-                self.cross_section_info = { "section label" : "pipe (constant)",
-                                            "section parameters" : self.cross_section_widget.section_parameters  }
-                diameter = self.cross_section_widget.section_parameters["outer_diameter"]
-                self.lineEdit_section_diameter.setText(str(diameter))
-            else:
-                self.cross_section_widget.get_variable_section_pipe_parameters()
-                self.cross_section_info = { "section label" : "pipe (variable)",
-                                            "section parameters" : self.cross_section_widget.variable_parameters  }
-        else:
-            self.cross_section_widget.get_beam_section_parameters()
-            self.cross_section_info = { "section label" : "beam",
-                                        "beam section type" : self.cross_section_widget.section_label,
-                                        "section parameters" : self.cross_section_widget.section_parameters  }
-        
-        # self.segment_information[tag] = self.cross_section_info
-        self.cross_section_widget.setVisible(False)
-        self.reset_appearance_to_default()
-        self.alternate_cross_section_button_label()
-
-    def define_material(self):
-        # temporary
-        tag = self.get_current_segment_tag()
-        aux = self.segment_information[tag]
-        material_tag = self.material_widget.get_selected_material_id()
-        if material_tag is not None:
-            aux["material id"] = material_tag 
-        #
-        self.segment_information[tag] = aux
-        self.material_widget.setVisible(True)
-        self.reset_appearance_to_default()
-        self.alternate_material_button_label()
-
-    def propagate_section(self):
-        if len(self.cross_section_info) == 0:
-            return True
-        elif not self.cross_section_widget.isVisible():
-            tag = self.get_current_segment_tag()
-            self.segment_information[tag] = self.cross_section_info
-
-    def create_segment(self):
-        if self.propagate_section():
-            return
-        dx, dy, dz = self.get_segment_deltas()
-        if (dx, dy, dz) == (0, 0, 0):
-            return
-        self.render_widget.commit_structure()
-        self.coords_modified_callback()
-        self.add_segment_information_to_file()
-        self.update_segment_tag()
-        self.reset_deltas()
-
-    def add_segment_information_to_file(self):
-        lines = list(self.segment_information.keys())
-        self.file.create_segment_file(lines)
-        tag = self.get_current_segment_tag()
-        self.file.add_cross_section_segment_in_file(tag, self.segment_information[tag])
-
-    def process_geometry_callback(self):
-        self.render_widget.show_passive_points = True
-        self.render_widget.unstage_structure()
-        self.export_cad_file()
-        self.close()
-
-    def get_segment_tag(self):
-        tag = 1
-        stop = False
-        while not stop:
-            if tag in self.segment_information.keys():
-                tag += 1
-            else:
-                stop = True
-        return tag
-    
-    def update_segment_tag(self):
-        tag = self.get_segment_tag()
-        self.segment_information[tag] = dict()
-        self.comboBox_segment_id.clear()
-        for key in self.segment_information.keys():
-            text = f" Segment-{key}"
-            self.comboBox_segment_id.addItem(text)
-            self.comboBox_segment_id.setCurrentText(text)
-
-    def delete_segment(self):
-        pass
-
-    def reset_deltas(self):
-        self.lineEdit_delta_x.setText("")
-        self.lineEdit_delta_y.setText("")
-        self.lineEdit_delta_z.setText("")
-
-    def export_cad_file(self):
-        exporter = CADHandler()
-        pipeline = app().geometry_toolbox.pipeline
-        geometry_filename = "geometry_pipeline.step"
-        geometry_path = self.file.get_file_path_inside_project_directory(geometry_filename)
-        exporter.save(geometry_path, pipeline)
-
-        if os.path.exists(self.file._entity_path):
-            os.remove(self.file._entity_path)
-
-        geometry_filename = os.path.basename(geometry_path)
-        # self.project.edit_project_geometry(geometry_filename)
-        self.file.update_project_attributes(element_size = 0.01, 
-                                            geometry_tolerance = 1e-6,
-                                            geometry_filename=geometry_filename)
-
-        self.project.initial_load_project_actions(self.file.project_ini_file_path)
-        self.project.load_project_files()
-        self.complete = True
-
-    def closeEvent(self, a0) -> None:
-        self.render_widget.show_passive_points = True
-        self.render_widget.unstage_structure()
-        self.opv.updatePlots()
-        self.main_window.plot_entities_with_cross_section()
-        self.main_window.cameraFront_call()
-        return super().closeEvent(a0)
->>>>>>> 45184c77

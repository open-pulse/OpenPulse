--- conflicted
+++ resolved
@@ -27,17 +27,15 @@
           draft: false
           prerelease: false
 
-<<<<<<< HEAD
-      - name: download artifacts
+      - name: download linux artifacts
         uses: actions/download-artifact@v4
-        # with:
-        #   name: uploads
-=======
-      # - name: download artifacts
-      #   uses: actions/download-artifact@v1
-      #   with:
-      #     name: uploads
->>>>>>> 46f5b06f
+        with:
+          name: openpulse-linux
+
+      - name: download windows artifacts
+        uses: actions/download-artifact@v4
+        with:
+          name: openpulse-windows
 
       - name: upload linux
         id: upload-linux

--- conflicted
+++ resolved
@@ -1,4 +1,3 @@
-<<<<<<< HEAD
 vtk >= 9.0.2
 scipy >= 1.6.3
 matplotlib >= 3.4.2
@@ -7,16 +6,6 @@
 h5py >= 3.2.1
 cx_Freeze >= 6.6
 ctREFPROP
-=======
-numpy
-scipy
-matplotlib
-vtk
-gmsh
-PyQt5
-cx_Freeze
-ctREFPROP
 pandas
 openpyxl
-h5py
->>>>>>> bc0646ec
+h5py
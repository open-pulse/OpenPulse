--- conflicted
+++ resolved
@@ -153,9 +153,6 @@
     '''
     return float(mm) / 1000
 
-<<<<<<< HEAD
-def inverse_matrix_Nx3x3(A):
-=======
 def inverse_matrix_3x3xN(A):
     ''' 
     Given a 3x3xN matrix, compute its inverse faster than 
@@ -171,7 +168,6 @@
     out: numpy.ndarray
         inverse matrix
     '''
->>>>>>> f8827319
     
     b = 1/( A[:,0,0]*A[:,1,1]*A[:,2,2] + A[:,0,1]*A[:,1,2]*A[:,2,0] +
             A[:,0,2]*A[:,1,0]*A[:,2,1] - A[:,0,2]*A[:,1,1]*A[:,2,0] -
@@ -283,7 +279,7 @@
     return np.array([a,b,c])/L
 
 
-def _rotation_matrix_Nx3x3(delta_x, delta_y, delta_z, gamma=0):
+def _rotation_matrix_3x3xN(delta_x, delta_y, delta_z, gamma=0):
     """ Make the rotation from the element coordinate system to the global doordinate system."""
     # Rotation Matrix
 

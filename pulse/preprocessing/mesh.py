from collections import deque
from random import choice
from collections import defaultdict
import gmsh 
import numpy as np
from scipy.spatial.transform import Rotation
from time import time

from pulse.preprocessing.entity import Entity
from pulse.preprocessing.node import Node, DOF_PER_NODE_STRUCTURAL, DOF_PER_NODE_ACOUSTIC
from pulse.preprocessing.structural_element import StructuralElement, NODES_PER_ELEMENT
from pulse.preprocessing.acoustic_element import AcousticElement, NODES_PER_ELEMENT
from pulse.preprocessing.compressor_model import CompressorModel
from pulse.uix.user_input.project.printMessageInput import PrintMessageInput

from pulse.utils import split_sequence, m_to_mm, mm_to_m, slicer, error, inverse_matrix_3x3, inverse_matrix_Nx3x3, _transformation_matrix_3x3, _transformation_matrix_3x3xN, _transformation_matrix_Nx3x3_by_angles

window_title1 = "ERROR"

class Mesh:
    """A mesh class.
    This class creates a acoustic and structural mesh object.
    """
    def __init__(self):
        self.reset_variables()

    def reset_variables(self):
        """
        This method reset the class default values.
        """
        self.nodes = {}
        self.structural_elements = {}
        self.acoustic_elements = {}
<<<<<<< HEAD
        self.neighbours = {}
        self.dict_tag_to_entity = {}
=======
        self.neighbors = {}
        self.dict_entities = {}
>>>>>>> f880114e
        self.line_to_elements = {}
        self.elements_to_line = {}
        self.group_elements_with_length_correction = {}
        self.group_elements_with_capped_end = {}
        self.group_elements_with_stress_stiffening = {}
        self.group_lines_with_capped_end = {}
        self.dict_lines_with_stress_stiffening = {}
        self.dict_B2PX_rotation_decoupling = {}
        self.entities = []
        self.connectivity_matrix = []
        self.nodal_coordinates_matrix = []
        self.nodes_with_nodal_loads = []
        self.nodes_with_prescribed_dofs = []
        self.nodes_with_constrained_dofs = []
        self.nodes_with_masses = []
        self.nodes_connected_to_springs = []
        self.nodes_connected_to_dampers = []
        self.pair_of_nodes_with_elastic_nodal_links = []
        self.nodes_with_acoustic_pressure = []
        self.nodes_with_volume_velocity = []
        self.nodes_with_specific_impedance = []
        self.nodes_with_radiation_impedance = []
        self.element_with_length_correction = []
        self.element_with_capped_end = []
        self.dict_elements_with_B2PX_rotation_decoupling = defaultdict(list)
        self.dict_nodes_with_B2PX_rotation_decoupling = defaultdict(list)

        self.dict_structural_element_type_to_lines = defaultdict(list)
        self.dict_acoustic_element_type_to_lines = defaultdict(list)

        self.dict_nodes_with_elastic_link_stiffness = {}
        self.dict_nodes_with_elastic_link_damping = {}
        self.lines_with_capped_end = []
        self.lines_with_stress_stiffening = []
        self.elements_with_adding_mass_effect = []
        self.radius = {}
        self.element_type = "pipe_1" # defined as default
        self.all_lines = []
        self.flag_fluid_mass_effect = False
        self.group_index = 0
        self.volume_velocity_table_index = 0
        self.DOFS_ELEMENT = DOF_PER_NODE_STRUCTURAL*NODES_PER_ELEMENT

    def generate(self, path, element_size):
        """
        This method evaluates the Lamé's first parameter `lambda`.

        Parameters
        ----------
        path : str
            CAD file path. '.igs' is the only format file supported.

        element_size : float
            Element size to be used to build the mesh.
        """
        self.reset_variables()
        self._initialize_gmsh(path)
        self._set_gmsh_options(element_size)
        self._create_entities()
        self._map_lines_to_elements()
        self._finalize_gmsh()
        self._load_neighbors()
        self._order_global_indexes()
    
    def neighbor_elements_diameter(self):
        """
        This method maps the elements external diameters that each node belongs to. The maping is done according to the node external index.

        Returns
        ----------
        dict
            External diameters at a certain node. Giving a node external index, returns a list of diameters.
        """
        neighbor_diameters = dict()

        for index, element in self.structural_elements.items():
            first = element.first_node.external_index
            last = element.last_node.external_index
            neighbor_diameters.setdefault(first, [])
            neighbor_diameters.setdefault(last, [])

            external = element.cross_section.external_diameter
            internal = element.cross_section.internal_diameter

            neighbor_diameters[first].append((index, external, internal))
            neighbor_diameters[last].append((index, external, internal))

        return neighbor_diameters

    def neighbor_elements_diameter_global(self):
        """
        This method maps the elements internal diameters that each node belongs to. The maping is done according to the node global index.

        Returns
        ----------
        Dict
            Internal diameters at a certain node. Giving a node global index, returns a list of diameters.
        """
        neighbor_diameters = dict()
        for index, element in self.acoustic_elements.items():
            first = element.first_node.global_index
            last = element.last_node.global_index
            neighbor_diameters.setdefault(first, [])
            neighbor_diameters.setdefault(last, [])
            external = element.cross_section.external_diameter
            internal = element.cross_section.internal_diameter
            neighbor_diameters[first].append((index, external, internal))
            neighbor_diameters[last].append((index, external, internal))
        return neighbor_diameters    
    
    def neighboor_elements_of_node(self, node_ID):
        """
        This method returns the acoustic elements that a node belongs to.

        Parameters
        ----------
        int
            Node external indexes.

        Returns
        ----------
        List
            List of acoustic elements indexes.
        """
        node = self.nodes[node_ID]
        neighboor_elments = defaultdict(list)      
        for element in self.acoustic_elements.values():
            first = element.first_node
            last = element.last_node
            if node in [first, last]:
                neighboor_elments[node].append(element.index)
        return neighboor_elments[node]

    def _initialize_gmsh(self, path):
        """
        This method initializes mesher algorithm gmsh.

        Parameters
        ----------
        str
            CAD file path. '.igs' is the only format file supported.
        """
        gmsh.initialize('', False)
        gmsh.open(path)

    def _set_gmsh_options(self, element_size):
        """
        This method sets the mesher algorithm configuration.

        Parameters
        ----------
        float
            Element size.
        """
        gmsh.option.setNumber('Mesh.CharacteristicLengthMin', m_to_mm(element_size))
        gmsh.option.setNumber('Mesh.CharacteristicLengthMax', m_to_mm(element_size))
        gmsh.option.setNumber('Mesh.Optimize', 1)
        gmsh.option.setNumber('Mesh.OptimizeNetgen', 0)
        gmsh.option.setNumber('Mesh.HighOrderOptimize', 0)
        gmsh.option.setNumber('Mesh.ElementOrder', 1)
        gmsh.option.setNumber('Mesh.Algorithm', 2)
        gmsh.option.setNumber('Mesh.Algorithm3D', 1)
        gmsh.option.setNumber('Geometry.Tolerance', 1e-08)

    def _create_entities(self):
        """
        This method generate the mesh entities, nodes, structural elements, acoustic elements and their connectivity.
        """
        gmsh.model.mesh.generate(3)

        for dim, tag in gmsh.model.getEntities(1):
            newEntity = Entity(tag)

            #Element
            _, node_indexes, connectivity = gmsh.model.mesh.getElements(dim, tag) 
            node_indexes = node_indexes[0]
            connectivity = split_sequence(connectivity[0], 2)

            for index, (start, end) in zip(node_indexes, connectivity):
                edges = index, start, end
                newEntity.insertEdge(edges)

            #Nodes
            element_indexes, coordinates, _ = gmsh.model.mesh.getNodes(dim, tag, True)
            coordinates = split_sequence(coordinates, 3)

            for index, (x, y, z) in zip(element_indexes, coordinates):
                node = index, mm_to_m(x), mm_to_m(y), mm_to_m(z)
                newEntity.insertNode(node)
                
            self.all_lines.append(tag)
            self.entities.append(newEntity)
            self.dict_tag_to_entity[tag] = newEntity

        gmsh.model.mesh.removeDuplicateNodes()

        node_indexes, coords, _ = gmsh.model.mesh.getNodes(1, -1, True)
        _, element_indexes, connectivity = gmsh.model.mesh.getElements()

        self.map_nodes = dict(zip(node_indexes, np.arange(1, len(node_indexes)+1, 1)))
        self.map_elements = dict(zip(element_indexes[0], np.arange(1, len(element_indexes[0])+1, 1)))
        
        self._create_nodes(node_indexes, coords, self.map_nodes)
        self._create_structural_elements(element_indexes[0], connectivity[0], self.map_nodes, self.map_elements)
        self._create_acoustic_elements(element_indexes[0], connectivity[0], self.map_nodes, self.map_elements) 
        
    def _create_nodes(self, indexes, coords, map_nodes):
        """
        This method generate the mesh nodes.

        Parameters
        ----------
        indexes : List
            Nodes global indexes.
            
        coords : array
            Nodes coordinates.
            
        map_nodes : dict
            Dictionary maps global indexes to external indexes.
        """
        for i, coord in zip(indexes, split_sequence(coords, 3)):
            x = mm_to_m(coord[0])
            y = mm_to_m(coord[1])
            z = mm_to_m(coord[2])
            self.nodes[map_nodes[i]] = Node(x, y, z, external_index=int(map_nodes[i]))

    def _create_structural_elements(self, indexes, connectivities, map_nodes, map_elements):
        """
        This method generate the mesh structural elements.

        Parameters
        ----------
        indexes : List
            Nodes global indexes.
            
        connectivities : array
            Connectivity matrix that relates the elements and its nodes.
            
        map_nodes : dict
            Dictionary maps global indexes to external indexes.
            
        map_elements : dict
            Dictionary maps global element indexes.
        """
        for i, connect in zip(indexes, split_sequence(connectivities, 2)):
            first_node = self.nodes[map_nodes[connect[0]]]
            last_node  = self.nodes[map_nodes[connect[1]]]
            self.structural_elements[map_elements[i]] = StructuralElement(first_node, last_node, map_elements[i])
            self.number_structural_elements = len(self.structural_elements)

    def _create_acoustic_elements(self, indexes, connectivities, map_nodes, map_elements):
        """
        This method generate the mesh acoustic elements.

        Parameters
        ----------
        indexes : List
            Nodes global indexes.
            
        connectivities : array
            Connectivity matrix that relates the elements and its nodes.
            
        map_nodes : dict
            Dictionary maps global indexes to external indexes.
            
        map_elements : dict
            Dictionary maps global element indexes.
        """
        for i, connect in zip(indexes, split_sequence(connectivities, 2)):
            first_node = self.nodes[map_nodes[connect[0]]]
            last_node  = self.nodes[map_nodes[connect[1]]]
            self.acoustic_elements[map_elements[i]] = AcousticElement(first_node, last_node, map_elements[i])
            self.number_acoustic_elements = len(self.acoustic_elements)

    # def _create_dict_gdofs_to_external_indexes(self):
    #     # t0 = time()
    #     self.dict_gdofs_to_external_indexes = {}
    #     for external_index, node in self.nodes.items():
    #         for gdof in node.global_dof:
    #             self.dict_gdofs_to_external_indexes[gdof] = external_index
    #     # dt = time()-t0
    #     # print(len(self.dict_gdofs_to_external_indexes))
    #     # print("Time to process: ", dt)

    def _map_lines_to_elements(self, mesh_loaded=False):
        """
        This method maps entities to elements.

        Parameters
        ----------
        mesh_loaded : boll, optional.
            True if the mesh was already generated (internally or externally). False otherwise.
        """
        if mesh_loaded:
            self.line_to_elements[1] = list(self.structural_elements.keys())
            for element in list(self.structural_elements.keys()):
                self.elements_to_line[element] = 1
        else:    
            mapping = self.map_elements
            for dim, tag in gmsh.model.getEntities(1):
                elements_of_entity = gmsh.model.mesh.getElements(dim, tag)[1][0]
                self.line_to_elements[tag] = np.array([mapping[element] for element in elements_of_entity], dtype=int)
                for element in elements_of_entity:
                    self.elements_to_line[mapping[element]] = tag 

    def _finalize_gmsh(self):
        """
        This method finalize the mesher gmsh algorithm.
        """
        gmsh.finalize()

    def _load_neighbors(self):
        """
        This method updates the structural elements neighbors dictionary. The dictionary's keys and values are nodes objects.
        """
        self.neighbors = {}
        for element in self.structural_elements.values():
            if element.first_node not in self.neighbors:
                self.neighbors[element.first_node] = []

            if element.last_node not in self.neighbors:
                self.neighbors[element.last_node] = []

            self.neighbors[element.first_node].append(element.last_node)
            self.neighbors[element.last_node].append(element.first_node)

    def _order_global_indexes(self):
        """
        This method updates the nodes global indexes numbering.
        """
        stack = deque()
        index = 0
        start_node = list(self.nodes.values())[0]
        stack.appendleft(start_node)
        while stack:
            top = stack.pop()
            
            if top.global_index is None:
                top.global_index = index
                index += 1
            else:
                continue
            
            for neighbor in self.neighbors[top]:
                if neighbor.global_index is None:
                    stack.appendleft(neighbor)
        self.get_nodal_coordinates_matrix()
        self.get_connectivity_matrix()
        self._get_principal_diagonal_structure_parallelepiped()
        # t0 = time()
        self.process_all_rotation_matrices()
        # print("Time to process: ", time()-t0)
        # self._create_dict_gdofs_to_external_indexes()

    def load_mesh(self, coordinates, connectivity):
        """
        This method creates mesh data from nodes coordinates and connectivity matrix.

        Parameters
        ----------
        coordinates : array.
            Nodes' coordinates. Each row presents the nodes' index, x-coordinate, y-coordinate, and z-coordinate. Coordinates matrix row structure:
            ''[Node index, x-coordinate, y-coordinate, z-coordinate]''.
            
        connectivity : array.
            Connectivity matrix. Each row presents the elements' index, first node index, and last node index. Connectivity matrix row structure:
            ''[Element index, first node index, last node index]''.
        """

        coordinates = np.loadtxt(coordinates)
        connectivity = np.loadtxt(connectivity, dtype=int).reshape(-1,3)

        newEntity = Entity(1)
        map_indexes = dict(zip(coordinates[:,0], np.arange(1, len(coordinates[:,0])+1, 1)))

        for i, x, y, z in coordinates:
            self.nodes[int(map_indexes[i])] = Node(x, y, z, external_index = int(map_indexes[i]))
            node = int(map_indexes[i]), x, y, z
            newEntity.insertNode(node)

        for i, nodes in enumerate(connectivity[:,1:]):
            first_node = self.nodes[map_indexes[nodes[0]]]
            last_node  = self.nodes[map_indexes[nodes[1]]]
            self.structural_elements[i+1] = StructuralElement(first_node, last_node, i+1)
            self.acoustic_elements[i+1] = AcousticElement(first_node, last_node, i+1)
            edges = i+1, map_indexes[nodes[0]], map_indexes[nodes[1]]
            newEntity.insertEdge(edges)
            
        self.entities.append(newEntity)
        self.dict_tag_to_entity[1] = newEntity
        #Ordering global indexes
        for index, node in enumerate(self.nodes.values()):
            node.global_index = index

        self.get_nodal_coordinates_matrix()
        self.get_connectivity_matrix()
        self._get_principal_diagonal_structure_parallelepiped()
        self.all_lines.append(1)
        self._map_lines_to_elements(mesh_loaded=True)
        self.process_all_rotation_matrices()
        # self._create_dict_gdofs_to_external_indexes()

    def get_nodal_coordinates_matrix(self, reordering=True):
        """
        This method updates the mesh nodes coordinates data. Coordinates matrix row structure:
        ''[Node index, x-coordinate, y-coordinate, z-coordinate]''.

        Parameters
        ----------
        reordering : boll, optional.
            True if the nodes numbering is according to the global indexing. False otherwise.
            Default is True.
        """
        number_nodes = len(self.nodes)
        nodal_coordinates = np.zeros((number_nodes, 4))
        if reordering:
            for external_index, node in self.nodes.items():
                index = self.nodes[external_index].global_index
                nodal_coordinates[index,:] = index, node.x, node.y, node.z
        else:               
            for external_index, node in self.nodes.items():
                index = self.nodes[external_index].global_index
                nodal_coordinates[index,:] = external_index, node.x, node.y, node.z
        self.nodal_coordinates_matrix = nodal_coordinates
        return
    
    def get_connectivity_matrix(self, reordering=True):
        """
        This method updates the mesh connectivity data. Connectivity matrix row structure:
        ''[Element index, first node index, last node index]''.

        Parameters
        ----------
        reordering : boll, optional.
            True if the nodes numbering is according to the global indexing. False otherwise.
            Default is True.
        """
        connectivity = np.zeros((self.number_structural_elements, NODES_PER_ELEMENT+1))
        if reordering:
            for index, element in enumerate(self.structural_elements.values()):
                first = element.first_node.global_index
                last  = element.last_node.global_index
                connectivity[index,:] = index+1, first, last
        else:
            for index, element in enumerate(self.structural_elements.values()):
                first = element.first_node.external_index
                last  = element.last_node.external_index
                connectivity[index,:] = index+1, first, last
        self.connectivity_matrix = connectivity.astype(int) 
        return 

    def _get_principal_diagonal_structure_parallelepiped(self):
        nodal_coordinates = self.nodal_coordinates_matrix.copy()
        x_min, y_min, z_min = np.min(nodal_coordinates[:,1:], axis=0)
        x_max, y_max, z_max = np.max(nodal_coordinates[:,1:], axis=0)
        self.structure_principal_diagonal = np.sqrt((x_max-x_min)**2 + (y_max-y_min)**2 + (z_max-z_min)**2)
        # print('The base length is: {}[m]'.format(round(self.structure_principal_diagonal,6)))

    def get_global_structural_indexes(self):
        """
        This method returns the placement of the rows and columns of the structural global degrees of freedom in the global matrices.

        Returns
        ----------
        row : array.
            Integers that place the rows.
            
        column : array.
            Integers that place the columns.
        """
        # Process the I and J indexes vector for assembly process
        rows, cols = self.number_structural_elements, DOF_PER_NODE_STRUCTURAL*NODES_PER_ELEMENT
        cols_nodes = self.connectivity_matrix[:,1:].astype(int)
        cols_dofs = cols_nodes.reshape(-1,1)*DOF_PER_NODE_STRUCTURAL + np.arange(6, dtype=int)
        cols_dofs = cols_dofs.reshape(rows, cols)
        J = np.tile(cols_dofs, cols)
        I = cols_dofs.reshape(-1,1)@np.ones((1,cols), dtype=int) 
        return I.flatten(), J.flatten()
    
    def get_global_acoustic_indexes(self):
        """
        This method returns the placement of the rows and columns of the acoustic global degrees of freedom in the global matrices.

        Returns
        ----------
        row : array.
            Integers that place the rows.
            
        column : array.
            Integers that place the columns.
        """
        rows, cols = len(self.acoustic_elements), DOF_PER_NODE_ACOUSTIC*NODES_PER_ELEMENT
        cols_nodes = self.connectivity_matrix[:,1:].astype(int)
        cols_dofs = cols_nodes.reshape(-1,1)
        cols_dofs = cols_dofs.reshape(rows, cols)
        J = np.tile(cols_dofs, cols)
        I = cols_dofs.reshape(-1,1)@np.ones((1,cols), dtype=int) 
        return I.flatten(), J.flatten()

    def map_structural_to_acoustic_elements(self):
        dict_structural_to_acoustic_elements = {}
        for key, element in self.structural_elements.items():
            dict_structural_to_acoustic_elements[element] = self.acoustic_elements[key]
        return dict_structural_to_acoustic_elements 

<<<<<<< HEAD
    # def get_dict_of_entities(self):
    #     dict_tag_entity={}
    #     for entity in self.entities:
    #         dict_tag_entity[entity.tag] = entity
    #     return dict_tag_entity
=======
    def get_dict_of_entities(self):
        """
        This method maps the entities according to their tag.

        Returns
        ----------
        dict.
            Dictionary that has as key the entities tags and values the entities.
        """
        dict_tag_entity={}
        for entity in self.entities:
            dict_tag_entity[entity.tag] = entity
        return dict_tag_entity
>>>>>>> f880114e

    def _reset_global_indexes(self):
        """
        This method attributes None to global index of all mesh nodes.
        """
        for node in self.nodes.values():
            node.global_index = None

    def set_structural_element_type_by_element(self, elements, element_type, remove=False):
        """
        This method attributes structural element type to a list of elements.

        Parameters
        ----------
        elements : list
            Structural elements indexes.
            
        element_type : str, ['pipe_1', 'pipe_2', 'beam_1']
            Structural element type to be attributed to the listed elements.
            
        remove : boll, optional
            True if the element_type have to be removed from the structural element type dictionary. False otherwise.
            Default is False.
        """
        for element in slicer(self.structural_elements, elements):
            element.element_type = element_type
        if remove:
            self.dict_structural_element_type_to_lines.pop(element_type)
    
    def set_acoustic_element_type_by_element(self, elements, element_type, hysteretic_damping=None, remove=False):
        """
        This method attributes acoustic element type to a list of elements.

        Parameters
        ----------
        elements : list
            Acoustic elements indexes.
            
        element_type : str, ['dampingless', 'hysteretic', 'wide-duct', 'LRF fluid equivalent', 'LRF full']
            Acoustic element type to be attributed to the listed elements.
            
        hysteretic_damping : float, optional
            Acoustic hysteretic damping coefficient. It must be attributed to the elements of type 'hysteretic'.
            Default is None.
            
        remove : boll, optional
            True if the element_type have to be removed from the acoustic element type dictionary. False otherwise.
            Default is False.
        """
        for element in slicer(self.acoustic_elements, elements):
            element.element_type = element_type
            element.hysteretic_damping = hysteretic_damping
        if remove:
            self.dict_acoustic_element_type_to_lines.pop(element_type)
    
    def set_cross_section_by_element(self, elements, cross_section, update_cross_section=False):
        """
        This method attributes cross section object to a list of acoustic and structural elements.

        Parameters
        ----------
        elements : list
            Acoustic and structural elements indexes.
            
        cross_section : Cross section object
            Tube cross section data.
            
        update_cross_section : boll, optional
            True if the cross section data have to be evaluated or updated. False otherwise.
            Default is False.
        """
        if update_cross_section:
            cross_section.update_properties()
        for element in slicer(self.structural_elements, elements):
            element.cross_section = cross_section
        for element in slicer(self.acoustic_elements, elements):
            element.cross_section = cross_section

    def set_cross_section_by_line(self, line, cross_section):
        """
        This method attributes cross section object to all elements that belongs to a line/entity.

        Parameters
        ----------
        line : list
            Entities tag.
            
        cross_section : Cross section object
            Tube cross section data.
        """
        for elements in slicer(self.line_to_elements, line):
            self.set_cross_section_by_element(elements, cross_section)
    
    def set_structural_element_type_by_line(self, line, element_type, remove=False):
        """
        This method attributes structural element type to all elements that belongs to a line/entity.

        Parameters
        ----------
        line : list
            Entities tag.
            
        element_type : str, ['pipe_1', 'pipe_2', 'beam_1']
            Structural element type to be attributed to elements.
            
        remove : boll, optional
            True if the element_type have to be removed from the structural element type dictionary. False otherwise.
            Default is False.
        """
        for elements in slicer(self.line_to_elements, line):
            self.set_structural_element_type_by_element(elements, element_type)

        if remove:
            self.dict_structural_element_type_to_lines.pop(element_type)
        elif element_type != "":
            temp_dict = self.dict_structural_element_type_to_lines.copy()
            if element_type not in list(temp_dict.keys()):
                self.dict_structural_element_type_to_lines[element_type].append(line)
            else:
                for key, lines in temp_dict.items():
                    if key != element_type:
                        if line in lines:
                            self.dict_structural_element_type_to_lines[key].remove(line)
                    else:
                        if line not in lines:
                            self.dict_structural_element_type_to_lines[key].append(line)
                    if self.dict_structural_element_type_to_lines[key] == []:
                        self.dict_structural_element_type_to_lines.pop(key)

    def set_acoustic_element_type_by_line(self, line, element_type, hysteretic_damping=None, remove=False):
        """
        This method attributes acoustic element type to all elements that belongs to a line/entity.

        Parameters
        ----------
        line : list
            Entities tag.
            
        element_type : str, ['dampingless', 'hysteretic', 'wide-duct', 'LRF fluid equivalent', 'LRF full']
            Acoustic element type to be attributed to the listed elements.
            
        hysteretic_damping : float, optional
            Acoustic hysteretic damping coefficient. It must be attributed to the elements of type 'hysteretic'.
            Default is None.
            
        remove : boll, optional
            True if the element_type have to be removed from the acoustic element type dictionary. False otherwise.
            Default is False.
        """
        for elements in slicer(self.line_to_elements, line):
            self.set_acoustic_element_type_by_element(elements, element_type, hysteretic_damping=hysteretic_damping)

        if remove:
            self.dict_acoustic_element_type_to_lines.pop(element_type)
        elif element_type != "":
            temp_dict = self.dict_acoustic_element_type_to_lines.copy()
            if element_type not in list(temp_dict.keys()):
                self.dict_acoustic_element_type_to_lines[element_type].append(line)
            else:
                for key, lines in temp_dict.items():
                    if key != element_type:
                        if line in lines:
                            self.dict_acoustic_element_type_to_lines[key].remove(line)
                    else:
                        if line not in lines:
                            self.dict_acoustic_element_type_to_lines[key].append(line)
                    if self.dict_acoustic_element_type_to_lines[key] == []:
                        self.dict_acoustic_element_type_to_lines.pop(key)

    # Structural physical quantities
    def set_material_by_element(self, elements, material):
        """
        This method attributes material object to a list of acoustic and structural elements.

        Parameters
        ----------
        elements : list
            Acoustic and structural elements indexes.
            
        material : Material object
            Material data.
        """    
        for element in slicer(self.structural_elements, elements):
            element.material = material
        for element in slicer(self.acoustic_elements, elements):
            element.material = material

    def set_material_by_line(self, lines, material):
        """
        This method attributes material object to all elements that belongs to a line/entity.

        Parameters
        ----------
        line : list
            Entities tag.
            
        material : Material object
            Material data.
        """
        for elements in slicer(self.line_to_elements, lines):
            self.set_material_by_element(elements, material)

    def set_force_by_element(self, elements, loads):
        for element in slicer(self.structural_elements, elements):
            element.loaded_forces = loads
    
    def set_structural_load_bc_by_node(self, nodes_id, values):
        """
        This method attributes structural force and moment loads to a list of nodes.

        Parameters
        ----------
        nodes_id : list
            Nodes external indexes.
            
        values : complex or array
            Force and moment loads. Complex valued input corresponds to a constant load with respect to the frequency. Array valued input corresponds to a variable load with respect to the frequency.
        """
        for node in slicer(self.nodes, nodes_id):
            node.nodal_loads = values
            node.prescribed_dofs = [None,None,None,None,None,None]
            # Checking imported tables 
            check_array = [isinstance(bc, np.ndarray) for bc in values]
            if True in check_array:
                node.loaded_table_for_nodal_loads = True
                node.there_are_nodal_loads = True
                if not node in self.nodes_with_nodal_loads:
                    self.nodes_with_nodal_loads.append(node)
                return
            else:
                node.loaded_table_for_nodal_loads = False
            # Checking complex single values    
            check_values = [isinstance(bc, complex) for bc in values]
            if True in check_values:
                node.there_are_nodal_loads = True
                if not node in self.nodes_with_nodal_loads:
                    self.nodes_with_nodal_loads.append(node)
            else:
                node.there_are_nodal_loads = False
                if node in self.nodes_with_nodal_loads:
                    self.nodes_with_nodal_loads.remove(node)

    def add_mass_to_node(self, nodes, values):
        """
        This method attributes structural lumped mass to a list of nodes.

        Parameters
        ----------
        nodes_id : list
            Nodes external indexes.
            
        values : complex or array
            Lumped mass. Complex valued input corresponds to a constant mass with respect to the frequency. Array valued input corresponds to a variable mass with respect to the frequency.
        """
        for node in slicer(self.nodes, nodes):
            node.lumped_masses = values
            # Checking imported tables 
            check_array = [isinstance(bc, np.ndarray) for bc in values]
            if True in check_array:
                node.loaded_table_for_lumped_masses = True
                node.there_are_lumped_masses = True
                if not node in self.nodes_with_masses:
                    self.nodes_with_masses.append(node)
                return
            else:
                node.loaded_table_for_lumped_masses = False
            # Checking complex single values    
            check_values = [False if bc is None else True for bc in values]
            if True in check_values:
                node.there_are_lumped_masses = True
                if not node in self.nodes_with_masses:
                    self.nodes_with_masses.append(node)
            else:
                node.there_are_lumped_masses = False
                if node in self.nodes_with_masses:
                    self.nodes_with_masses.remove(node)

    def add_spring_to_node(self, nodes, values):
        """
        This method attributes structural lumped stiffness (spring) to a list of nodes.

        Parameters
        ----------
        nodes_id : list
            Nodes external indexes.
            
        values : complex or array
            Lumped stiffness. Complex valued input corresponds to a constant stiffness with respect to the frequency. Array valued input corresponds to a variable stiffness with respect to the frequency.
        """
        for node in slicer(self.nodes, nodes):
            node.lumped_stiffness = values
            # Checking imported tables 
            check_array = [isinstance(bc, np.ndarray) for bc in values]
            if True in check_array:
                node.loaded_table_for_lumped_stiffness = True
                node.there_are_lumped_stiffness = True
                if not node in self.nodes_connected_to_springs:
                    self.nodes_connected_to_springs.append(node)
                return
            else:
                node.loaded_table_for_lumped_stiffness = False
            # Checking complex single values    
            check_values = [False if bc is None else True for bc in values]
            if True in check_values:
                node.there_are_lumped_stiffness = True
                if not node in self.nodes_connected_to_springs:
                    self.nodes_connected_to_springs.append(node)
            else:
                node.there_are_lumped_stiffness = False
                if node in self.nodes_connected_to_springs:
                    self.nodes_connected_to_springs.remove(node)
    
    def add_damper_to_node(self, nodes, values):
        """
        This method attributes structural lumped damping (damper) to a list of nodes.

        Parameters
        ----------
        nodes_id : list
            Nodes external indexes.
            
        values : complex or array
            Lumped damping. Complex valued input corresponds to a constant damping with respect to the frequency. Array valued input corresponds to a variable damping with respect to the frequency.
        """
        for node in slicer(self.nodes, nodes):
            node.lumped_dampings = values
            # Checking imported tables 
            check_array = [isinstance(bc, np.ndarray) for bc in values]
            if True in check_array:
                node.loaded_table_for_lumped_dampings = True
                node.there_are_lumped_dampings = True
                if not node in self.nodes_connected_to_dampers:
                    self.nodes_connected_to_dampers.append(node)
                return
            else:
                node.loaded_table_for_lumped_dampings = False
            # Checking complex single values    
            check_values = [False if bc is None else True for bc in values]
            if True in check_values:
                node.there_are_lumped_dampings = True
                if not node in self.nodes_connected_to_dampers:
                    self.nodes_connected_to_dampers.append(node)
            else:
                node.there_are_lumped_dampings = False
                if node in self.nodes_connected_to_dampers:
                    self.nodes_connected_to_dampers.remove(node)

    def set_prescribed_dofs_bc_by_node(self, nodes, values):
        """
        This method attributes structural displacement and rotation boundary condition to a list of nodes.

        Parameters
        ----------
        nodes_id : list
            Nodes external indexes.
            
        values : complex or array
            Displacement and rotation. Complex valued input corresponds to a constant boundary condition with respect to the frequency. Array valued input corresponds to a variable boundary condition with respect to the frequency.
        """
        for node in slicer(self.nodes, nodes):
            node.prescribed_dofs = values
            node.nodal_loads = [None,None,None,None,None,None]
            # Checking imported tables 
            check_array = [isinstance(bc, np.ndarray) for bc in values]
            if True in check_array:
                node.loaded_table_for_prescribed_dofs = True
                node.there_are_prescribed_dofs = True
                if not node in self.nodes_with_constrained_dofs:
                    self.nodes_with_constrained_dofs.append(node)
                if not node in self.nodes_with_prescribed_dofs:
                    self.nodes_with_prescribed_dofs.append(node)
                return
            else:
                node.loaded_table_for_prescribed_dofs = False
            # Checking complex single values    
            check_values = [isinstance(bc, complex) for bc in values]
            if True in check_values:
                node.there_are_prescribed_dofs = True
                if complex(0) in values:
                    node.there_are_constrained_dofs = True
                    if not node in self.nodes_with_constrained_dofs:
                        self.nodes_with_constrained_dofs.append(node)
                if not node in self.nodes_with_prescribed_dofs:
                    self.nodes_with_prescribed_dofs.append(node)              
            else:
                node.there_are_prescribed_dofs = False
                node.there_are_constrained_dofs = False
                if node in self.nodes_with_constrained_dofs:
                    self.nodes_with_constrained_dofs.remove(node)
                if node in self.nodes_with_prescribed_dofs:
                    self.nodes_with_prescribed_dofs.remove(node) 

    def set_B2PX_rotation_decoupling(self, element_ID, node_ID, rotations_to_decouple=[False, False, False], remove=False):
        """
        This method .

        Parameters
        ----------
        element_ID : list
            Element indexes.

        nodes_id : list
            Nodes external indexes.

        rotations_to_decouple : list of bollean, optional
            ?????
            Default is [False, False, False]
            
        remove : boll, optional
            True if the ???????? have to be removed from the ???????? dictionary. False otherwise.
            Default is False.
        """
        DOFS_PER_ELEMENT = DOF_PER_NODE_STRUCTURAL*NODES_PER_ELEMENT
        N = DOF_PER_NODE_STRUCTURAL
        mat_ones = np.ones((DOFS_PER_ELEMENT,DOFS_PER_ELEMENT), dtype=int)

        neighboor_elements = self.neighboor_elements_of_node(node_ID)
        if len(neighboor_elements)<3:
            return mat_ones
        
        mat_base = np.array([[1, 1, 1, 1, 0, 0, 1, 1, 1, 1, 0, 0],
                             [1, 1, 1, 0, 1, 0, 1, 1, 1, 0, 1, 0],
                             [1, 1, 1, 0, 0, 1, 1, 1, 1, 0, 0, 1],
                             [1, 0, 0, 0, 1, 1, 1, 0, 0, 0, 1, 1],
                             [0, 1, 0, 1, 0, 1, 0, 1, 0, 1, 0, 1],
                             [0, 0, 1, 1, 1, 0, 0, 0, 1, 1, 1, 0],
                             [1, 1, 1, 1, 0, 0, 1, 1, 1, 1, 0, 0],
                             [1, 1, 1, 0, 1, 0, 1, 1, 1, 0, 1, 0],
                             [1, 1, 1, 0, 0, 1, 1, 1, 1, 0, 0, 1],
                             [1, 0, 0, 0, 1, 1, 1, 0, 0, 0, 1, 1],
                             [0, 1, 0, 1, 0, 1, 0, 1, 0, 1, 0, 1],
                             [0, 0, 1, 1, 1, 0, 0, 0, 1, 1, 1, 0]]  )
        
        node = self.nodes[node_ID]
        element = self.structural_elements[element_ID]
        
        if rotations_to_decouple.count(False) == 3 or remove:
            mat_out = mat_ones

        elif rotations_to_decouple.count(True) == 3:  
            mat_out = mat_base

        elif node in [element.first_node]:
  
            temp = mat_base[:int(N/2), :int(N/2)].copy()
            mat_base[:N,:N] = np.zeros((N,N), dtype=int)
            mat_base[:int(N/2), :int(N/2)] = temp

            for index, value in enumerate(rotations_to_decouple):
                if not value:
                    ij = index + int(N/2)
                    mat_base[:, [ij, ij+N]] = np.ones((DOFS_PER_ELEMENT, 2), dtype=int)
                    mat_base[[ij, ij+N], :] = np.ones((2, DOFS_PER_ELEMENT), dtype=int) 
            mat_out = mat_base

        elif node in [element.last_node]:
   
            temp = mat_base[N:int(3*N/2), N:int(3*N/2)].copy()
            mat_base[N:,N:] = np.zeros((N,N), dtype=int)
            mat_base[N:int(3*N/2), N:int(3*N/2)] = temp

            for index, value in enumerate(rotations_to_decouple):
                if not value:
                    ij = index + int(3*N/2)
                    mat_base[:, [ij-N, ij]] = np.ones((DOFS_PER_ELEMENT, 2), dtype=int)
                    mat_base[[ij-N, ij], :] = np.ones((2, DOFS_PER_ELEMENT), dtype=int) 
            mat_out = mat_base

        section = str(rotations_to_decouple)
        element.decoupling_matrix = mat_out
        element.decoupling_info = [element_ID, node_ID, rotations_to_decouple]

        if remove:

            if element_ID in self.dict_elements_with_B2PX_rotation_decoupling[section]:
                self.dict_elements_with_B2PX_rotation_decoupling[section].remove(element_ID)  
            if node_ID in self.dict_nodes_with_B2PX_rotation_decoupling[section]:
                self.dict_nodes_with_B2PX_rotation_decoupling[section].remove(node_ID)
            
            element.decoupling_info = None

        else: 
                     
            if section not in list(self.dict_elements_with_B2PX_rotation_decoupling.keys()):
                self.dict_elements_with_B2PX_rotation_decoupling[section].append(element_ID)
                self.dict_nodes_with_B2PX_rotation_decoupling[section].append(node_ID)  

            count = 0
            temp_dict = self.dict_elements_with_B2PX_rotation_decoupling.copy()
            for key, elements in temp_dict.items(): 
                count += 1
                temp_list_nodes = self.dict_nodes_with_B2PX_rotation_decoupling[key].copy()
                temp_list_elements = self.dict_elements_with_B2PX_rotation_decoupling[key].copy()  
                
                if key == str([False, False, False]):
                    if element_ID in elements:
                        for index, element in enumerate(elements):
                            if element == element_ID:
                                temp_list_nodes.remove(node_ID)
                                temp_list_elements.remove(element_ID)
                                self.dict_nodes_with_B2PX_rotation_decoupling[key] = temp_list_nodes
                                self.dict_elements_with_B2PX_rotation_decoupling[key] = temp_list_elements

                elif key == section:
                    if element_ID in elements:
                        for index, element in enumerate(elements):
                            if element == element_ID:
                                temp_list_nodes[index] = node_ID
                                self.dict_nodes_with_B2PX_rotation_decoupling[key] = temp_list_nodes
                                self.dict_elements_with_B2PX_rotation_decoupling[key] = temp_list_elements
                    else:
                        self.dict_elements_with_B2PX_rotation_decoupling[section].append(element_ID)
                        self.dict_nodes_with_B2PX_rotation_decoupling[section].append(node_ID) 

                elif key != section:
                    if element_ID in elements:
                        for index, element in enumerate(elements):
                            if element == element_ID:
                                temp_list_nodes.remove(node_ID)
                                temp_list_elements.remove(element_ID)
                                self.dict_nodes_with_B2PX_rotation_decoupling[key] = temp_list_nodes
                                self.dict_elements_with_B2PX_rotation_decoupling[key] = temp_list_elements
                
        return mat_out  

    def enable_fluid_mass_adding_effect(self, reset=False):
        """
        This method enables or disables the addition of fluid mass in the structural element mass.

        Parameters
        ----------            
        reset : boll, optional
            True if the fluid mass effect have to be disable. False to enable.
            Default is False.
        """
        flag = self.flag_fluid_mass_effect
        
        if reset and flag:
            self.flag_fluid_mass_effect = False
            for element in self.structural_elements.values():
                element.adding_mass_effect = False
        elif not reset:
            self.flag_fluid_mass_effect = True
            for element in self.structural_elements.values():
                element.adding_mass_effect = True

    def set_capped_end_by_elements(self, elements, value, selection):
        """
        This method enables or disables the capped end effect in a list of acoustic elements.

        Parameters
        ----------
        elements : list
            Acoustic elements indexes.
            
        value : boll
            True if the capped end effect have to be activated. False otherwise.

        selection : ?????
            ??????
        """      
        for element in slicer(self.structural_elements, elements):
            element.capped_end = value
            if value:
                if element not in self.element_with_capped_end:
                    self.element_with_capped_end.append(element)
            else:
                if element in self.element_with_capped_end:
                    self.element_with_capped_end.remove(element)
        if value:
            self.group_elements_with_capped_end[selection] = elements
        else:
            if selection in self.group_elements_with_capped_end.keys():
                self.group_elements_with_capped_end.pop(selection) 

    # def set_capped_end_line_to_element(self, lines, value):
    #     for elements in slicer(self.line_to_elements, lines):
    #         for element in slicer(self.structural_elements, elements):
    #             element.capped_end = value
 
    def set_capped_end_by_line(self, lines, value):
        """
        This method enables or disables the capped end effect to all acoustic elements that belongs to a line.

        Parameters
        ----------
        lines : list
            Lines/entities indexes.
            
        value : boll
            True if the capped end effect have to be activated. False otherwise.
        """
        # self.set_capped_end_line_to_element(lines, value)
        if isinstance(lines, int):
            lines = [lines]

        for elements in slicer(self.line_to_elements, lines):
            for element in slicer(self.structural_elements, elements):
                element.capped_end = value
        if lines == "all":
            self.group_elements_with_capped_end = {}
            self.lines_with_capped_end = []
            if value:
                for line in self.all_lines:
                    self.lines_with_capped_end.append(line)
        else:
            for tag in lines:
                if value:
                    if tag not in self.lines_with_capped_end:
                        self.lines_with_capped_end.append(tag)
                else:
                    if tag in self.lines_with_capped_end:
                        self.lines_with_capped_end.remove(tag)

    # def set_capped_end_all_lines(self, value):
    #     self.set_capped_end_line_to_element("all", value)
    #     self.group_elements_with_capped_end = {}
    #     self.lines_with_capped_end = []
    #     if value:
    #         for line in self.all_lines:
    #             self.lines_with_capped_end.append(line)

    def set_stress_stiffening_by_line(self, lines, parameters, remove=False):
        """
        This method .

        Parameters
        ----------
        lines : list
            Lines/entities indexes.

        parameters : list
            ????????.
            
        remove : boll, optional
            True if the ???????? have to be removed from the ???????? dictionary. False otherwise.
            Default is False.
        """
        if isinstance(lines, int):
            lines = [lines]
        for elements in slicer(self.line_to_elements, lines):
            self.set_stress_stiffening_by_elements(elements, parameters)
        if lines == "all":
            self.group_elements_with_stress_stiffening = {}
            self.lines_with_stress_stiffening = []
            if not remove:
                for line in self.all_lines:
                    self.lines_with_stress_stiffening.append(line)
                    self.dict_lines_with_stress_stiffening[line] = parameters
        else:
            for line in lines:
                if remove:
                    if line in self.lines_with_stress_stiffening:
                        self.lines_with_stress_stiffening.remove(line) 
                        self.dict_lines_with_stress_stiffening.pop(line)               
                else:
                    if line not in self.lines_with_stress_stiffening:
                        self.lines_with_stress_stiffening.append(line)
                        self.dict_lines_with_stress_stiffening[line] = parameters

    def set_stress_stiffening_by_elements(self, elements, parameters, section=None, remove=False):
        """
        This method .

        Parameters
        ----------
        lines : list
            Elements indexes.

        parameters : list
            ????????.

        section : ?????
            ??????
            Default is None
            
        remove : boll, optional
            True if the ???????? have to be removed from the ???????? dictionary. False otherwise.
            Default is False.
        """
        for element in slicer(self.structural_elements, elements):
            element.external_temperature = parameters[0]
            element.internal_temperature = parameters[1]
            element.external_pressure = parameters[2]
            element.internal_pressure = parameters[3]
            
            if section is not None:
                if remove:
                    if section in self.group_elements_with_stress_stiffening.keys():
                        self.group_elements_with_stress_stiffening.pop(section) 
                else:
                    self.group_elements_with_stress_stiffening[section] = [parameters, elements]

    def set_stress_intensification_by_element(self, elements, value):
        """
        This method enables or disables the stress intensification effect in a list of structural elements.

        Parameters
        ----------
        elements : list
            Elements indexes.
            
        value : boll
            True if the stress intensification effect have to be activated. False otherwise.
        """  
        for element in slicer(self.structural_elements, elements):
            element.stress_intensification = value

    def set_stress_intensification_by_line(self, lines, value):
        """
        This method enables or disables the stress intensification effect to all structural elements that belongs to a line.

        Parameters
        ----------
        lines : list
            Lines/entities indexes.
            
        value : boll
            True if the stress intensification effect have to be activated. False otherwise.
        """
        for elements in slicer(self.line_to_elements, lines):
            self.set_stress_intensification_by_element(elements, value)
            
    # Acoustic physical quantities
    def set_fluid_by_element(self, elements, fluid):
        """
        This method attributes fluid object to a list of acoustic elements.

        Parameters
        ----------
        elements : list
            Acoustic elements indexes.
            
        fluid : Fluid object
            Fluid data.
        """
        for element in slicer(self.acoustic_elements, elements):
            element.fluid = fluid
        for element in slicer(self.structural_elements, elements):
            element.fluid = fluid
    
    def set_fluid_by_line(self, lines, fluid):
        """
        This method attributes fluid object to all acoustic elements that belongs to a line/entity.

        Parameters
        ----------
        line/entity : list
            Lines/entities tags.
            
        fluid : Fluid object
            Fluid data.
        """
        for elements in slicer(self.line_to_elements, lines):
            self.set_fluid_by_element(elements, fluid)

    def set_length_correction_by_element(self, elements, value, section, delete_from_dict=False):
        """
        This method enables or disables the acoustic length correction effect in a list of acoustic elements.

        Parameters
        ----------
        elements : list
            Acoustic elements indexes.
            
        value : [None, 0, 1, 2]
            Acoustic length correction due to acoustic discontinuities. The prescription is done through the following labeling:
            None: disable
            0 : expansion
            1 : side_branch
            2 : loop 

        section : ?????
            ??????
            
        remove : boll, optional
            True if the ???????? have to be removed from the ???????? dictionary. False otherwise.
            Default is False.
        """
        for element in slicer(self.acoustic_elements, elements):
            element.acoustic_length_correction = value
            if element not in self.element_with_length_correction:
                self.element_with_length_correction.append(element)
            if value is None:
                if element in self.element_with_length_correction:
                    self.element_with_length_correction.remove(element)
        if delete_from_dict:
            self.group_elements_with_length_correction.pop(section) 
        else:
            self.group_elements_with_length_correction[section] = [value, elements]
            
    def set_acoustic_pressure_bc_by_node(self, nodes, value):
        """
        This method attributes acoustic pressure boundary condition to a list of nodes.

        Parameters
        ----------
        nodes : list
            Nodes external indexes.
            
        values : complex or array
            Acoustic pressure. Complex valued input corresponds to a constant pressure boundary condition with respect to the frequency. Array valued input corresponds to a variable pressure boundary condition with respect to the frequency.
        """
        for node in slicer(self.nodes, nodes):
            node.acoustic_pressure = value
            if not node in self.nodes_with_acoustic_pressure:
                self.nodes_with_acoustic_pressure.append(node)
            if value is None:
                if node in self.nodes_with_acoustic_pressure:
                    self.nodes_with_acoustic_pressure.remove(node)
            node.volume_velocity = None
            if node in self.nodes_with_volume_velocity:
                self.nodes_with_volume_velocity.remove(node)

    def set_volume_velocity_bc_by_node(self, nodes, values, additional_info=None):
        """
        This method attributes acoustic volume velocity load to a list of nodes.

        Parameters
        ----------
        nodes : list
            Nodes external indexes.
            
        values : complex or array
            Volume velocity. Complex valued input corresponds to a constant volume velocity load with respect to the frequency. Array valued input corresponds to a variable volume velocity load with respect to the frequency.
        """
        try:
            for node in slicer(self.nodes, nodes):
                if node.volume_velocity is None or values is None:
                    node.volume_velocity = values
                elif isinstance(node.volume_velocity, np.ndarray) and isinstance(values, np.ndarray):
                    if node.volume_velocity.shape == values.shape:
                        node.volume_velocity += values 
                    else:
                        title = "ERROR WHILE SETTING VOLUME VELOCITY"
                        message = "The arrays lengths mismatch. It is recommended to check the frequency setup before continue."
                        message += "\n\nActual array length: {}\n".format(str(node.volume_velocity.shape).replace(",", ""))
                        message += "New array length: {}".format(str(values.shape).replace(",", ""))
                        PrintMessageInput([title, message, window_title1])
                        return True 
                node.compressor_connection_info = None        
                if additional_info is not None:
                    node.compressor_connection_info = additional_info
                if not node in self.nodes_with_volume_velocity:
                    self.nodes_with_volume_velocity.append(node)
                if values is None:
                    if node in self.nodes_with_volume_velocity:
                        self.nodes_with_volume_velocity.remove(node)
                elif isinstance(values, np.ndarray):
                    self.volume_velocity_table_index += 1 
                node.acoustic_pressure = None
                if node in self.nodes_with_acoustic_pressure:
                    self.nodes_with_acoustic_pressure.remove(node)

        except Exception as error:
            title = "ERROR WHILE SET VOLUME VELOCITY"
            message = str(error)
            PrintMessageInput([title, message, window_title1])
            return True  

    def set_specific_impedance_bc_by_node(self, nodes, values):
        """
        This method attributes acoustic lumped specific impedance to a list of nodes.

        Parameters
        ----------
        nodes : list
            Nodes external indexes.
            
        values : complex or array, None
            Specific impedance. Complex valued input corresponds to a constant specific impedance with respect to the frequency. Array valued input corresponds to a variable specific impedance with respect to the frequency.

            If None is attributed, then no specific impedance is considered.
        """
        for node in slicer(self.nodes, nodes):
            node.specific_impedance = values
            node.radiation_impedance = None
            node.radiation_impedance_type = None
            if not node in self.nodes_with_specific_impedance:
                self.nodes_with_specific_impedance.append(node)
            if values is None:
                if node in self.nodes_with_specific_impedance:
                    self.nodes_with_specific_impedance.remove(node)
            if node in self.nodes_with_radiation_impedance:
                self.nodes_with_radiation_impedance.remove(node)
                    
    def set_radiation_impedance_bc_by_node(self, nodes, impedance_type):
        """
        This method attributes acoustic lumped radiation impedance to a list of nodes according to the anechoic, flanged, and unflanged prescription.

        Parameters
        ----------
        nodes : list
            Nodes external indexes.
            
        impedance_type : [None, 0, 1, 2]
            Acoustic length correction due to acoustic discontinuities. The prescription is done through the following labeling:
            0 : anechoic termination
            1 : unflanged pipe
            2 : flanged pipe

            If None is attributed, then no radiation impedance is considered.
        """
        for node in slicer(self.nodes, nodes):
            node.radiation_impedance_type = impedance_type
            node.specific_impedance = None
            if not node in self.nodes_with_radiation_impedance:
                self.nodes_with_radiation_impedance.append(node)
            if impedance_type is None:
                if node in self.nodes_with_radiation_impedance:
                    self.nodes_with_radiation_impedance.remove(node)
            if node in self.nodes_with_specific_impedance:
                self.nodes_with_specific_impedance.remove(node)

    def get_radius(self):
        """
        This method updates and returns the ????.

        Returns
        ----------
        dictionary
            Radius at certain node.
        """
        self.radius = {}
        for element in self.structural_elements.values():
            first = element.first_node.global_index
            last  = element.last_node.global_index
            radius = element.cross_section.external_radius
            if self.radius.get(first, -1) == -1:
                self.radius[first] = radius
            elif self.radius[first] < radius:
                self.radius[first] = radius
            if self.radius.get(last, -1) == -1:
                self.radius[last] = radius
            elif self.radius[last] < radius:
                self.radius[last] = radius
        return self.radius

    def get_beam_elements_global_dofs(self):
        """
        This method returns the acoustic global degrees of freedom of the nodes associated to structural beam elements. This method helps to exclude those degrees of freedom from acoustic analysis.

        Returns
        ----------
        list
            Acoustic global degrees of freedom associated to beam element.
        """
        list_gdofs = []  
        for element in self.structural_elements.values():
            if element.element_type in ['beam_1']:
                
                gdofs_node_first = element.first_node.global_index
                gdofs_node_last = element.last_node.global_index
                
                if gdofs_node_first not in list_gdofs:
                    list_gdofs.append(gdofs_node_first)
                
                if gdofs_node_last not in list_gdofs:
                    list_gdofs.append(gdofs_node_last)
                
                elements_node_first = self.neighboor_elements_of_node(element.first_node.external_index)
                elements_node_last = self.neighboor_elements_of_node(element.last_node.external_index)

                if len(elements_node_first) > 2:
                    list_gdofs.remove(gdofs_node_first)
                if len(elements_node_last) > 2:
                    list_gdofs.remove(gdofs_node_last) 

        beam_gdofs = np.array(list_gdofs).flatten()
        return beam_gdofs

    def get_pipe_elements_global_dofs(self):
        """
        This method returns the acoustic global degrees of freedom of the nodes associated to structural pipe elements. This method helps to keep only those degrees of freedom in acoustic analysis.

        Returns
        ----------
        list
            Acoustic global degrees of freedom associated to pipe element.
        """
        self.beam_gdofs = self.get_beam_elements_global_dofs()
        total_dof = DOF_PER_NODE_ACOUSTIC * len(self.nodes)
        all_indexes = np.arange(total_dof)
        pipe_gdofs = np.delete(all_indexes, self.beam_gdofs)
        return pipe_gdofs

    def get_beam_nodes_and_indexes(self):
        """
        This method returns the global indexes of the nodes associated to structural beam elements.

        Returns
        ----------
        list
            Nodes global indexes associated to beam element.
        """
        list_beam_nodes = []
        list_node_ids = []
        for element in self.structural_elements.values():
            if element.element_type in ['beam_1']:
                
                node_first = element.first_node
                node_last = element.last_node
                
                if node_first not in list_beam_nodes:
                    list_beam_nodes.append(node_first)
                    list_node_ids.append(node_first.global_index)
                
                if node_last not in list_beam_nodes:
                    list_beam_nodes.append(node_last)
                    list_node_ids.append(node_last.global_index)
                
                elements_node_first = self.neighboor_elements_of_node(element.first_node.external_index)
                elements_node_last = self.neighboor_elements_of_node(element.last_node.external_index)

                if len(elements_node_first) > 2:
                    list_beam_nodes.remove(node_first)
                    list_node_ids.remove(node_first.global_index)

                if len(elements_node_last) > 2:
                    list_beam_nodes.remove(node_last) 
                    list_node_ids.remove(node_last.global_index) 

        # return list_beam_nodes, list_node_ids
        return list_node_ids
        
    def _process_beam_nodes_and_indexes(self):
        """
        This method ?????.

        Returns
        ----------
        boll
            ?????
        """
        list_beam_elements = self.get_beam_elements()
        if len(list_beam_elements) == self.number_structural_elements:
            self.list_beam_node_ids = list(np.arange(len(self.nodes)))
            return True
        else:
            self.list_beam_node_ids = self.get_beam_nodes_and_indexes()
            return False

    def get_pipe_elements(self):
        """
        This method returns the indexes of the structural pipe elements.

        Returns
        ----------
        list
            Pipe elements indexes.
        """
        list_elements = []
        dict_structural_to_acoustic_elements = self.map_structural_to_acoustic_elements()
        for element in self.structural_elements.values():
            if element.element_type not in ['beam_1']:
                list_elements.append(dict_structural_to_acoustic_elements[element])
        return list_elements   
    
    def get_beam_elements(self):
        """
        This method returns the indexes of the structural beam elements.

        Returns
        ----------
        list
            Beam elements indexes.
        """
        list_elements = []
        dict_structural_to_acoustic_elements = self.map_structural_to_acoustic_elements()
        for element in self.structural_elements.values():
            if element.element_type in ['beam_1']:
                list_elements.append(dict_structural_to_acoustic_elements[element])
        return list_elements

    def check_material_all_elements(self):
        """
        This method checks if all structural elements have a material object attributed.
        """
        self.check_set_material = False
        self.check_poisson = False
        for element in self.structural_elements.values():
            if element.material is None:
                self.check_set_material = True
                return

    def check_poisson_all_elements(self):
        """
        This method checks if all structural elements have a Poisson ratio attributed.
        """
        self.check_poisson = False
        for element in self.structural_elements.values():
            if element.material.poisson_ratio == 0:
                self.check_poisson = True
                return

    def check_material_and_cross_section_in_all_elements(self):
        """
        This method checks if all structural elements have a material object and a cross section object attributed.
        """
        self.check_set_material = False
        self.check_set_crossSection = False
        self.check_poisson = False
        for element in self.structural_elements.values():
            if element.material is None:
                self.check_set_material = True
                return
            if element.cross_section is None:
                self.check_set_crossSection = True
                return
            if element.cross_section.thickness == 0:
                if element.cross_section.area == 0:
                    self.check_set_crossSection = True
                    return

    def check_fluid_and_cross_section_in_all_elements(self):
        """
        This method checks if all acoustic elements have a fluid object and a cross section object attributed.
        """
        self.check_set_fluid = False
        self.check_set_crossSection = False
        for element in self.acoustic_elements.values():
            if element.fluid is None:
                self.check_set_fluid = True
                return
            if element.cross_section is None:
                self.check_set_crossSection = True
                return
            if element.cross_section.thickness == 0:
                if element.cross_section.area == 0:
                    self.check_set_crossSection = True
                    return

    def check_fluid_inputs_in_all_elements(self):
        """
        This method checks if each acoustic element has the necessary fluid data to evaluate the analysis according to its element type.
        """
        self.check_all_fluid_inputs = False
        for element in self.acoustic_elements.values():
            if element.element_type in ['wide-duct', 'LRF fluid equivalent', 'LRF full']:
                _list = [   element.fluid.isentropic_exponent, element.fluid.thermal_conductivity, 
                            element.fluid.specific_heat_Cp, element.fluid.dynamic_viscosity   ]
                if None in _list:
                    self.check_all_fluid_inputs = True
                    return
    
    def check_nodes_attributes(self, acoustic=False, structural=False, coupled=False):
        """
        This method checks if there is the necessary nodal input data to evaluate the analysis according to its type.

        Parameters
        ----------
        acoustic : boll, optional
            True if a acoustic analysis will be performed. False otherwise.
            Default is False.

        structural : boll, optional
            True if a structural analysis will be performed. False otherwise.
            Default is False.

        coupled : boll, optional
            True if a coupled analysis will be performed. False otherwise.
            Default is False.
        """
        self.is_there_loads = False
        self.is_there_prescribed_dofs = False
        self.is_there_acoustic_pressure = False
        self.is_there_volume_velocity = False
        for node in self.nodes.values():

            if structural:
                if node.there_are_nodal_loads:
                    self.is_there_loads = True
                    return

                if node.there_are_prescribed_dofs:
                    if True in [True if isinstance(value, np.ndarray) else False for value in node.prescribed_dofs]:
                        self.is_there_prescribed_dofs = True
                        return

                    elif sum([value if value is not None else complex(0) for value in node.prescribed_dofs]) != complex(0):
                        self.is_there_prescribed_dofs = True
                        return

            if acoustic or coupled:
                if node.acoustic_pressure is not None:
                    self.is_there_acoustic_pressure = True
                    return

                if node.volume_velocity is not None:
                    self.is_there_volume_velocity = True
                    return    
    
    def add_compressor_excitation(self, parameters):
        """
        This method ???????

        Parameters
        ----------
        ??????
            ???????
        """
        list_parameters = []
        for key, parameter in parameters.items():
            if key != 'cylinder label':
                list_parameters.append(parameter)

        if 'cylinder label' in parameters.keys():
            CompressorModel(list_parameters, active_cyl=parameters['cylinder label'])
        else:
            CompressorModel(list_parameters)
        
    def get_gdofs_from_nodes(self, nodeID_1, nodeID_2):
        """
        This method returns the ordered global degrees of freedom of two nodes.

        Parameters
        ----------
        nodeID_1 : int
            Node 1 external index.

        nodeID_2 : int
            Node 2 external index.

        Returns
        ----------
        reord_gdofs : list
            Global degrees of freedom ordered according to its indexes.

        first_node : Node object
            First node. 

        last_node : Node object
            Last node.
        """
        node_1 = self.nodes[nodeID_1]
        node_2 = self.nodes[nodeID_2]
        nodes_gdofs = np.array([node_1.global_dof, node_2.global_dof]).flatten()
        reord_gdofs = np.sort(nodes_gdofs)
        if  list(nodes_gdofs) == list(reord_gdofs):
            first_node = node_1
            last_node = node_2
        else:
            first_node = node_2
            last_node = node_1
        return reord_gdofs, first_node, last_node          

    def add_elastic_nodal_link(self, nodeID_1, nodeID_2, parameters, _stiffness=False, _damping=False):
        """
        This method ???????

        Parameters
        ----------
        nodeID_1 : int
            Node 1 external index.

        nodeID_2 : int
            Node 2 external index.

        parameters : ??????
            ???????.

        _stiffness : boll, optional
            True if ???????. False otherwise.
            Default is False.

        _damping : boll, optional
            True if ???????. False otherwise.
            Default is False.
        """
        if not (_stiffness or _damping):
            return

        gdofs, node1, node2 = self.get_gdofs_from_nodes(nodeID_1, nodeID_2)        
        gdofs_node1 = gdofs[:DOF_PER_NODE_STRUCTURAL]
        gdofs_node2 = gdofs[DOF_PER_NODE_STRUCTURAL:]

        pos_data = parameters
        neg_data = [-value if value is not None else None for value in parameters]
        mask = [False if value is None else True for value in parameters]

        check_tables = [isinstance(value, np.ndarray) for value in parameters]

        if True in check_tables:
            node1.loaded_table_for_elastic_link_stiffness = True
            node2.loaded_table_for_elastic_link_damping = True
            value_labels = ["Table"]*len(check_tables)#.count(True)
        else:
            value_labels = parameters#np.array(parameters)#[mask]
            node1.loaded_table_for_elastic_link_stiffness = False
            node2.loaded_table_for_elastic_link_stiffness = False
            node1.loaded_table_for_elastic_link_damping = False
            node2.loaded_table_for_elastic_link_damping = False

        indexes_i = [ [ gdofs_node1, gdofs_node2 ], [ gdofs_node1, gdofs_node2 ] ] 
        indexes_j = [ [ gdofs_node1, gdofs_node1 ], [ gdofs_node2, gdofs_node2 ] ] 
        out_data = [ [ pos_data, neg_data ], [ neg_data, pos_data ] ]
        element_matrix_info_node1 = [ indexes_i[0], indexes_j[0], out_data[0] ] 
        element_matrix_info_node2 = [ indexes_i[1], indexes_j[1], out_data[1] ] 

        min_node_ID = min(node1.external_index, node2.external_index)
        max_node_ID = max(node1.external_index, node2.external_index)
        key = "{}-{}".format(min_node_ID, max_node_ID)
        
        if _stiffness:
            self.dict_nodes_with_elastic_link_stiffness[key] = [element_matrix_info_node1, element_matrix_info_node2]
            node1.elastic_nodal_link_stiffness[key] = [mask, value_labels]
            node2.elastic_nodal_link_stiffness[key] = [mask, value_labels]
            node1.there_are_elastic_nodal_link_stiffness = True
            node2.there_are_elastic_nodal_link_stiffness = True
        
        if _damping:
            self.dict_nodes_with_elastic_link_damping[key] = [element_matrix_info_node1, element_matrix_info_node2]
            node1.elastic_nodal_link_damping[key] = [mask, value_labels]
            node2.elastic_nodal_link_damping[key] = [mask, value_labels]
            node1.there_are_elastic_nodal_link_damping = True
            node2.there_are_elastic_nodal_link_damping = True
 
    def process_element_cross_sections_orientation_to_plot(self):
        """
        This method ???????
        """
        rotation_data = np.zeros((self.number_structural_elements, 3), dtype=float)
        for index, element in enumerate(self.structural_elements.values()):
            rotation_data[index,:] = element.mean_rotations_at_local_coordinate_system()   
        
        rotation_results_matrices = _transformation_matrix_Nx3x3_by_angles(rotation_data[:, 0], rotation_data[:, 1], rotation_data[:, 2])  
        matrix_resultant = rotation_results_matrices@self.transformation_matrices 
        r = Rotation.from_matrix(matrix_resultant)
        angles = -r.as_euler('zxy', degrees=True)
        
        for index, element in enumerate(self.structural_elements.values()):
            element.deformed_rotation_xyz = [angles[index,1], angles[index,2], angles[index,0]]

            
    def process_all_rotation_matrices(self):
        """
        This method ???????
        """
        delta_data = np.zeros((self.number_structural_elements, 3), dtype=float)
        for index, element in enumerate(self.structural_elements.values()):
            delta_data[index,:] = element.delta_x, element.delta_y, element.delta_z

        self.transformation_matrices = _transformation_matrix_3x3xN(delta_data[:,0], delta_data[:,1], delta_data[:,2])
        # output_data = inverse_matrix_Nx3x3(self.transformation_matrices)
        r = Rotation.from_matrix(self.transformation_matrices)
        rotations = -r.as_euler('zxy', degrees=True)
        rotations_xyz = np.array([rotations[:,1], rotations[:,2], rotations[:,0]]).T
        self.section_rotations_xyz = rotations_xyz.copy()
        
        for index, element in enumerate(self.structural_elements.values()):
            element.sub_transformation_matrix = self.transformation_matrices[index, :, :]
            element.section_directional_vectors = self.transformation_matrices[index, :, :]
            element.section_rotation_xyz_undeformed = self.section_rotations_xyz[index,:]<|MERGE_RESOLUTION|>--- conflicted
+++ resolved
@@ -31,13 +31,8 @@
         self.nodes = {}
         self.structural_elements = {}
         self.acoustic_elements = {}
-<<<<<<< HEAD
-        self.neighbours = {}
+        self.neighbors = {}
         self.dict_tag_to_entity = {}
-=======
-        self.neighbors = {}
-        self.dict_entities = {}
->>>>>>> f880114e
         self.line_to_elements = {}
         self.elements_to_line = {}
         self.group_elements_with_length_correction = {}
@@ -544,27 +539,19 @@
             dict_structural_to_acoustic_elements[element] = self.acoustic_elements[key]
         return dict_structural_to_acoustic_elements 
 
-<<<<<<< HEAD
     # def get_dict_of_entities(self):
+    #     """
+    #     This method maps the entities according to their tag.
+
+    #     Returns
+    #     ----------
+    #     dict.
+    #         Dictionary that has as key the entities tags and values the entities.
+    #     """
     #     dict_tag_entity={}
     #     for entity in self.entities:
     #         dict_tag_entity[entity.tag] = entity
     #     return dict_tag_entity
-=======
-    def get_dict_of_entities(self):
-        """
-        This method maps the entities according to their tag.
-
-        Returns
-        ----------
-        dict.
-            Dictionary that has as key the entities tags and values the entities.
-        """
-        dict_tag_entity={}
-        for entity in self.entities:
-            dict_tag_entity[entity.tag] = entity
-        return dict_tag_entity
->>>>>>> f880114e
 
     def _reset_global_indexes(self):
         """

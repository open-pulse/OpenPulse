--- conflicted
+++ resolved
@@ -44,10 +44,6 @@
     def get_prescribed_indexes(self):
         global_prescribed = []
         for node in self.nodes.values():
-<<<<<<< HEAD
-            boundary_condition = np.array(node.get_boundary_condition_indexes()) + node.global_index * DOF_PER_NODE
-            global_prescribed.extend(boundary_condition)
-=======
             starting_position = node.global_index * DOF_PER_NODE
             dofs = np.array(node.get_boundary_condition_indexes()) + starting_position
             global_prescribed.extend(dofs)
@@ -64,7 +60,6 @@
         global_prescribed = []
         for node in self.nodes.values():
             global_prescribed.extend(node.get_boundary_condition_values())
->>>>>>> b70cfef5
         return global_prescribed
 
     def set_material_by_line(self, lines, material):

--- conflicted
+++ resolved
@@ -1165,9 +1165,6 @@
             # return 0, 0, 0, 0
 
         
-<<<<<<< HEAD
-        return Ys, Zs
-=======
         # for k in range(len(Yp)):
         #     dict_lines_to_points[k+1] = [list_indexes[k], list_indexes[k+1]] 
 
@@ -1268,5 +1265,4 @@
              
     # def process_all_rotation_matrices(self):
     #     for element in self.structural_elements.values():
-    #         element.sub_rotation_matrix = _rotation_matrix_3x3(element.delta_x, element.delta_y, element.delta_z)
->>>>>>> 00fb6a24
+    #         element.sub_rotation_matrix = _rotation_matrix_3x3(element.delta_x, element.delta_y, element.delta_z)
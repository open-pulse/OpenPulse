--- conflicted
+++ resolved
@@ -92,10 +92,7 @@
     def set_boundary_condition_by_node(self, nodes, boundary_condition):
         for node in slicer(self.nodes, nodes):
             node.set_boundary_condition(boundary_condition)
-<<<<<<< HEAD
-=======
-
->>>>>>> 28379f2b
+
 
     # generate
     def _initialize_gmsh(self, path):

from math import pi, sqrt, sin, cos
import numpy as np

from pulse.preprocessing.node import Node, distance, DOF_PER_NODE_STRUCTURAL

NODES_PER_ELEMENT = 2
DOF_PER_ELEMENT = DOF_PER_NODE_STRUCTURAL * NODES_PER_ELEMENT
ENTRIES_PER_ELEMENT = DOF_PER_ELEMENT ** 2

decoupling_matrix = np.ones((DOF_PER_ELEMENT,DOF_PER_ELEMENT), dtype=int)
zeros_3x3 = np.zeros((3,3), dtype=float)

def gauss_quadracture(integration_points):
    if integration_points == 1:
        points = [0]
        weigths = [2]
    elif integration_points == 2:
        points = [-1/sqrt(3), 1/sqrt(3)]
        weigths = [1, 1]
    elif integration_points == 3:
        points = [-sqrt(3/5), 0, sqrt(3/5)]
        weigths = [5/9, 8/9, 5/9]
    else:
        raise TypeError('You must provide 1, 2, or 3 integration points')
    return points, weigths

def shape_function(ksi):
    phi = np.array([(1 - ksi)/2, (1 + ksi)/2])
    derivative_phi = np.array([-0.5, 0.5])
    return phi, derivative_phi

class StructuralElement:
    def __init__(self, first_node, last_node, index, **kwargs):

        self.first_node = first_node
        self.last_node = last_node
        self.index = index

        self.delta_x = self.last_node.x - self.first_node.x
        self.delta_y = self.last_node.y - self.first_node.y
        self.delta_z = self.last_node.z - self.first_node.z

        self.center_element_coordinates = [ (self.last_node.x + self.first_node.x)/2, 
                                            (self.last_node.y + self.first_node.y)/2,
                                            (self.last_node.z + self.first_node.z)/2 ]
        
        self.material = kwargs.get('material', None)
        self.cross_section = kwargs.get('cross_section', None)
        self.loaded_forces = kwargs.get('loaded_forces', np.zeros(DOF_PER_NODE_STRUCTURAL))
        self.element_type = kwargs.get('element_type', 'pipe_1')
        self.fluid = kwargs.get('fluid', None)
        self.adding_mass_effect = kwargs.get('adding_mass_effect', False)
        self.decoupling_matrix = kwargs.get('decoupling_matrix', decoupling_matrix)
        self.decoupling_info = kwargs.get('decoupling_info', None)

        self.capped_end = kwargs.get('capped_end', False)
        self.stress_intensification = kwargs.get('stress_intensification', True)

        self._Dab = None
        self._Bab = None
        self._Dts = None
        self._Bts = None
        self._rot = None

        self.sub_rotation_matrix = None
        self.directional_vectors = None
        self.deformed_directional_vectors = None

        self.internal_pressure = kwargs.get('internal_pressure', 0)
        self.external_pressure = kwargs.get('external_pressure', 0)
        self.internal_temperature = kwargs.get('internal_temperature', 0)
        self.external_temperature = kwargs.get('external_temperature', 0)

        self.stress = None
        self.internal_load = None

        # self.element_rotation_matrix = self._element_rotation_matrix()
        # self.transpose_rotation_matrix = self.element_rotation_matrix.T

    @property
    def length(self):
        return distance(self.first_node, self.last_node) 

    @property
    def global_dof(self):
        global_dof = np.zeros(DOF_PER_ELEMENT, dtype=int)
        global_dof[:DOF_PER_NODE_STRUCTURAL] = self.first_node.global_dof
        global_dof[DOF_PER_NODE_STRUCTURAL:] = self.last_node.global_dof
        return global_dof

    def global_matrix_indexes(self):
        ''' Returns two matrixes size 12 by 12, filled with rows indexes and column indexes. It may be usefull to construct the global matrix.'''
        rows = self.global_dof.reshape(DOF_PER_ELEMENT, 1) @ np.ones((1, DOF_PER_ELEMENT))
        cols = rows.T
        return rows, cols

    def matrices_gcs(self):
        """ Element striffness and mass matrix in the global coordinate system."""
        self._rot = R = self.element_rotation_matrix = self._element_rotation_matrix()###############
        Rt = self.transpose_rotation_matrix = self.element_rotation_matrix.T
        # Rt = self.transpose_rotation_matrix
        if self.element_type in ['pipe_1','pipe_2']:
            stiffness = Rt @ self.stiffness_matrix_pipes() @ R
            mass = Rt @ self.mass_matrix_pipes() @ R
        elif self.element_type in ['beam_1']:
            stiffness = Rt @ self.stiffness_matrix_beam() @ R
            mass = Rt @ self.mass_matrix_beam() @ R
        return stiffness, mass

    def stiffness_matrix_gcs(self):
        """ Element striffness matrix in the global coordinate system."""
        R = self.element_rotation_matrix
        Rt = self.transpose_rotation_matrix
        if self.element_type in ['pipe_1','pipe_2']:
            return Rt @ self.stiffness_matrix_pipes() @ R
        elif self.element_type in ['beam_1']:
            return Rt @ self.stiffness_matrix_beam() @ R

    def mass_matrix_gcs(self):
        """ Element mass matrix in the global coordinate system."""
        R = self.element_rotation_matrix
        Rt = self.transpose_rotation_matrix
        if self.element_type in ['pipe_1','pipe_2']:
            return Rt @ self.mass_matrix_pipes() @ R
        elif self.element_type in ['beam_1']:
            return Rt @ self.mass_matrix_beam() @ R
    
    def force_vector_gcs(self):
        Rt = self.transpose_rotation_matrix
        return Rt @ self.force_vector()

    def _element_rotation_matrix(self):

<<<<<<< HEAD
        L_ = sqrt(delta_x**2 + delta_y**2)
        L  = sqrt(delta_x**2 + delta_y**2 + delta_z**2)

        if L_ > 0.0001*L:
            sine = delta_y/L_
            cossine = delta_x/L_
        else:
            sine = 0
            cossine = 1

        C = np.zeros((3,3))
        if L_ != 0.:
            C[0,] = np.array([[cossine * L_ / L,
                            sine * L_ / L,
                            delta_z / L] ])

            C[1,] = np.array([[-cossine * delta_z * sin(gamma) / L - sine * cos(gamma),
                            -sine * delta_z * sin(gamma) / L + cossine * cos(gamma),
                            L_ * sin(gamma) / L] ])

            C[2,] = np.array([ [-cossine * delta_z * cos(gamma) / L + sine * sin(gamma),
                                -sine * delta_z * cos(gamma) / L - cossine * sin(gamma),
                                L_ * cos(gamma) / L] ])
        else:
            C[0,0] = 0.
            C[0,1] = 0.
            C[0,2] = delta_z/np.abs(delta_z)
            #
            C[1,0] = -(delta_z/np.abs(delta_z)) * sin(gamma)
            C[1,1] = cos(gamma)
            C[1,2] = 0.
            #
            C[2,0] = -(delta_z/np.abs(delta_z)) * cos(gamma)
            C[2,1] = -sin(gamma)
            C[2,2] = 0.

        self.sub_rotation_matrix = C
        self.inverse_sub_rotation_matrix = np.linalg.inv(C)

        R = np.zeros((DOF_PER_ELEMENT, DOF_PER_ELEMENT))
        R[0:3, 0:3] = R[3:6, 3:6] = R[6:9, 6:9] = R[9:12, 9:12] = C
=======
        R = np.zeros((DOF_PER_ELEMENT, DOF_PER_ELEMENT), dtype=float)
        # self.sub_rotation_matrix = _rotation_matrix(self.delta_x, self.delta_y, self.delta_z)
        R[0:3, 0:3] = R[3:6, 3:6] = R[6:9, 6:9] = R[9:12, 9:12] = self.sub_rotation_matrix
>>>>>>> 00fb6a24

        return R
    
    def get_local_coordinate_system_info(self):

        # invR = np.linalg.inv(self.sub_rotation_matrix)
        # u = invR@np.array([1,0,0])
        # v = invR@np.array([0,1,0])
        # w = invR@np.array([0,0,1])
        # invR = inverse_matrix_3x3(self.sub_rotation_matrix)
        # u ,v, w = invR.T
        # self.directional_vectors = [u, v, w]

        return self.center_element_coordinates, self.directional_vectors 

    # def get_deformed_local_coordinate_system_info(self):

    #     ''' Important note: you must solve a structural analysis and call the plot function before calling this fuction. 
    #         The deformed coordinates attribute of the node is updated whenever the get_structural_response function is acessed. 
    #         The calculation performance is in accordance with the expectations.  
    #     '''

    #     # if self.last_node.deformed_coordinates is not None and self.first_node.deformed_coordinates is not None:
    #     #     delta_x, delta_y, delta_z = self.last_node.deformed_coordinates - self.first_node.deformed_coordinates
    #     #     self.R_def = _rotation_matrix(delta_x, delta_y, delta_z)
    #     #     self.deformed_center_element_coordinates = (self.last_node.deformed_coordinates + self.first_node.deformed_coordinates)/2
    #     # else:
    #     #     return -1, -1 

    #     # invR = np.linalg.inv(self.R_def)
    #     # u = invR@np.array([1,0,0])
    #     # v = invR@np.array([0,1,0])
    #     # w = invR@np.array([0,0,1])
    #     # invR = inverse_matrix_3x3(self.R_def)
    #     # u, v , w = invR.T
    #     # deformed_directional_vectors = [u, v, w]

    #     return self.deformed_center_element_coordinates, self.deformed_directional_vectors 

    def stiffness_matrix_pipes(self):
        """ Element striffness matrix in the element coordinate system."""
        L = self.length

        E = self.material.young_modulus
        mu = self.material.mu_parameter

        # Area properties
        A = self.cross_section.area
        Iy = self.cross_section.second_moment_area_y
        Iz = self.cross_section.second_moment_area_z
        J = self.cross_section.polar_moment_area
        res_y = self.cross_section.res_y
        res_z = self.cross_section.res_z

        # Stress stiffening
        S = self.stress_stiffening()
 
        # Shear coefficiets
        aly = 1/res_y
        alz = 1/res_z
        
        if self.element_type == 'pipe_1':
            Qy = 0
            Qz = 0
            Iyz = 0
            principal_axis = self.cross_section.principal_axis
        elif self.element_type == 'pipe_2':
            Qy = self.cross_section.first_moment_area_y
            Qz = self.cross_section.first_moment_area_z
            Iyz = self.cross_section.second_moment_area_yz
            principal_axis = np.eye(DOF_PER_ELEMENT)
        else:
            print('Only pipe_1 and pipe_2 element types are allowed.')
            pass
            
        # Determinant of Jacobian (linear 1D trasform)
        det_jacob = L / 2
        inv_jacob = 1 / det_jacob

        # Constitutive matrices (element with constant geometry along x-axis)
        # Torsion and shear
        Dts = mu*np.array([[J,   -Qy,   Qz],
                        [-Qy, aly*A,  0  ],
                        [Qz,   0,  alz*A]])
        self._Dts = Dts
        # Axial and Bending
        Dab = E*np.array([[A,  Qy , -Qz],
                        [Qy, Iy , -Iyz],
                        [-Qz,-Iyz, Iz]])
        self._Dab = Dab

        ## Numerical integration by Gauss Quadracture
        integrations_points = 1
        points, weigths = gauss_quadracture( integrations_points )

        Kabe = 0
        Ktse = 0
        Kabt_geo = 0

        for point, weigth in zip( points, weigths ):

            # Shape function and its derivative
            phi, derivative_phi = shape_function( point )
            dphi = inv_jacob * derivative_phi

            # Axial and Bending B-matrix
            Bab = np.zeros([3, 12])
            Bab[[0,1,2],[0,4,5]] = dphi[0] # 1st node
            Bab[[0,1,2],[6,10,11]] = dphi[1] # 2nd node
            self._Bab = Bab

            # Torsional and Shear B-matrix
            Bts = np.zeros((3,12))
            Bts[[0,1,2],[3,1,2]] = dphi[0] # 1st node
            Bts[[1],[5]] = -phi[0]
            Bts[[2],[4]] = phi[0]
            Bts[[0,1,2],[9,7,8]] = dphi[1] # 2nd node
            Bts[[1],[11]] = -phi[1]
            Bts[[2],[10]] = phi[1]
            self._Bts = Bts

            Kabe += Bab.T @ Dab @ Bab * det_jacob * weigth
            Ktse += Bts.T @ Dts @ Bts * det_jacob * weigth
            Kabt_geo += Bab.T @ S @ Bab * det_jacob * weigth
              
        Ke = Kabe + Ktse + Kabt_geo

        return principal_axis.T @ Ke @ principal_axis

    def mass_matrix_pipes(self):
        """ Element mass matrix in the element coordinate system."""
        L   = self.length
        rho = self.material.density

        # Area properties
        A = self.cross_section.area
        Iy = self.cross_section.second_moment_area_y
        Iz = self.cross_section.second_moment_area_z
        J = self.cross_section.polar_moment_area
        Ais = self.cross_section.area_insulation
        rho_insulation = self.cross_section.insulation_density
                    
        if self.fluid is not None and self.adding_mass_effect:
            rho_fluid = self.fluid.density
            Ai = self.cross_section.area_fluid
            Gfl = rho_fluid*np.array([[Ai, 0, 0],[0, Ai, 0],[0, 0, Ai]], dtype='float64') 
        else:
            Gfl = np.zeros((3,3), dtype='float64') 

        if self.element_type == 'pipe_1':
            Qy = 0
            Qz = 0
            Iyz = 0
            principal_axis = self.cross_section.principal_axis
        elif self.element_type == 'pipe_2':
            Qy = self.cross_section.first_moment_area_y
            Qz = self.cross_section.first_moment_area_z
            Iyz = self.cross_section.second_moment_area_yz
            principal_axis = np.eye(DOF_PER_ELEMENT)
        else:
            print('Only pipe_1 and pipe_2 element types are allowed.')
            pass

        # Determinant of Jacobian (linear 1D trasform)
        det_jacob = L / 2
        
        #Fluid/Insulation inertia effects
        Gis = rho_insulation*np.array([[Ais, 0, 0],[0, Ais, 0],[0, 0, Ais]], dtype='float64') 

        # Inertial matrices
        Ggm = np.zeros([6, 6])
        Ggm[np.diag_indices(6)] = np.array([A, A, A, J, Iy, Iz]) / 2
        Ggm[0, 4] = Qy
        Ggm[1, 3] = -Qy
        Ggm[2, 3] = Qz
        Ggm[0, 5] = -Qz
        Ggm[4, 5] = -Iyz
        Ggm = rho*( Ggm + Ggm.T )
        Ggm[0:3,0:3] = Ggm[0:3,0:3] + Gfl + Gis

        # Numerical integration by Gauss Quadracture
        integrations_points = 2
        points, weigths = gauss_quadracture( integrations_points )

        Me = 0
        N = np.zeros((DOF_PER_NODE_STRUCTURAL, 2 * DOF_PER_NODE_STRUCTURAL))
        aux_eyes = np.eye( DOF_PER_NODE_STRUCTURAL )
        for point, weigth in zip(points, weigths):
            phi, _ = shape_function( point )

            N = np.c_[phi[0]*aux_eyes, phi[1]*aux_eyes] 

            Me += (N.T @ Ggm @ N) * det_jacob * weigth

        return principal_axis.T @ Me @ principal_axis
    
    def force_vector(self):
        ## Numerical integration by Gauss Quadracture
        L = self.length
        integrations_points = 2
        points, weigths = gauss_quadracture(integrations_points)

        #Determinant of Jacobian (linear 1D trasform)
        det_jacobian = L / 2

        Fe = 0
        for point, weigth in zip(points, weigths):
            phi, _ = shape_function(point)

            N = np.c_[phi[0] * np.eye( DOF_PER_NODE_STRUCTURAL ), phi[1] * np.eye( DOF_PER_NODE_STRUCTURAL )] 

            Fe += (N.T @ self.loaded_forces.T) * det_jacobian * weigth
        
        if self.element_type == 'pipe_1':
            principal_axis = self.cross_section.principal_axis
        elif self.element_type == 'pipe_2':
            principal_axis = np.eye(DOF_PER_ELEMENT)
        else:
            print('Only pipe_1 and pipe_2 element types are allowed.')
            pass
        
        return principal_axis.T @ Fe

    def force_vector_acoustic_gcs(self, frequencies, pressure_avg, pressure_external):
        
        A = self.cross_section.area
        Do = self.cross_section.external_diameter
        Di = self.cross_section.internal_diameter
        rows = DOF_PER_ELEMENT
        cols = len(frequencies)

        if self.element_type in ['pipe_1', 'pipe_2']:
            stress_axial = (pressure_avg * Di**2 - pressure_external * Do**2) / (Do**2 - Di**2)
        else:
            return np.zeros((rows, cols))

        aux = np.zeros([rows, 1])
        aux[0], aux[6] = 1, -1
        R = self.element_rotation_matrix

        # if self.element_type in ['pipe_1']:
        #     principal_axis = self.cross_section.principal_axis
        # elif self.element_type in ['pipe_2']:
        #     principal_axis = np.eye(rows)

        if self.capped_end:
            capped_end = 1
        else:
            capped_end = 0

        # aux = R.T @ principal_axis.T @ aux
        aux = R.T @ aux
        F_p = (capped_end - 2*self.material.poisson_ratio)* A * aux @ stress_axial.reshape([1,-1])

        return F_p

    def stress_stiffening(self):

        S = zeros_3x3.copy()
        
        if self.element_type in ['beam_1']:
            return S
        
        Din = self.cross_section.external_diameter
        Dout = self.cross_section.internal_diameter
        nu = self.material.poisson_ratio
        E = self.material.young_modulus
        alpha = self.material.thermal_expansion_coefficient

        Pin = self.internal_pressure
        Pout = self.external_pressure
        Tin = self.internal_temperature
        Tout = self.external_temperature
        
        if self.capped_end:
            sigma_1 = (Pin*(Din**2) - Pout*(Dout**2))/(Dout**2 - Din**2)
        else:
            sigma_1 = 0
        sigma_r = (Pin*(Din**2) - Pout*(Dout**2))/(Dout**2 - Din**2)
        sigma_c = (Pin*(Din**2) - Pout*(Dout**2))/(Dout**2 - Din**2)

        sigma_1a = sigma_1 - nu*(sigma_r + sigma_c)
        sigma_1t = -E*alpha*(Tout - Tin)/(1 - nu)

        S[0,0] = sigma_1a + sigma_1t

        return S

    ##
    def symmetrize(self, a):
        """ Take a matrix a and symmetrize it."""
        return a + a.T - np.diag(a.diagonal())

    def stiffness_matrix_beam(self):
        """ Element striffness matrix in the element coordinate system."""

        # Element length
        L   = self.length

        # Material properities
        E   = self.material.young_modulus
        nu  = self.material.poisson_ratio
        G   = self.material.shear_modulus

        # Tube cross section properties
        A   = self.cross_section.area
        I_2 = self.cross_section.second_moment_area_y
        I_3 = self.cross_section.second_moment_area_z
        J   = self.cross_section._polar_moment_area()
 
        # alpha = self.get_shear_coefficient(self.cross_section.additional_section_info, self.material.poisson_ratio)
        # k_2 = alpha
        k_2 = 1

        # Others constitutive properties
        # I_3     = I_2
        k_3     = k_2

        # Auxiliar constantes
        Phi_12      = 24. * I_3 * (1 + nu) / (k_2 * A * L**2)
        Phi_13      = 24. * I_2 * (1 + nu) / (k_3 * A * L**2)
        beta_12_a   = E * I_3 / (1. + Phi_12)
        beta_13_a   = E * I_2 / (1. + Phi_13)
        beta_12_b   = (4. + Phi_12) * beta_12_a
        beta_13_b   = (4. + Phi_13) * beta_13_a
        beta_12_c   = (2. - Phi_12) * beta_12_a
        beta_13_c   = (2. - Phi_13) * beta_13_a

        
        ke = np.zeros((DOF_PER_ELEMENT, DOF_PER_ELEMENT))

        # stiffness matrix diagonal construction
        rows, cols = np.diag_indices(DOF_PER_ELEMENT)
        ke[[rows], [cols]] = np.array([ E * A / L               ,
                                        12 * beta_12_a / L**3   ,
                                        12 * beta_13_a / L**3   ,
                                        G * J / L               ,
                                        beta_13_b / L           ,
                                        beta_12_b / L           ,
                                        E * A / L               ,
                                        12 * beta_12_a / L**3   ,
                                        12 * beta_13_a / L**3   ,
                                        G * J / L               ,
                                        beta_13_b / L           ,
                                        beta_12_b / L           ])

        # stiffness matrix out diagonal construction
        ke[ 6   , 0 ] = - E * A / L
        ke[ 9   , 3 ] = - G * J / L
        ke[ 7   , 1 ] = - 12 * beta_12_a / L**3
        ke[ 11  , 5 ] =   beta_12_c / L
        ke[ 8   , 2 ] = - 12 * beta_13_a / L**3
        ke[ 10  , 4 ] =   beta_13_c / L

        ke[[5,11],[1,1]] =   6 * beta_12_a / L**2
        ke[[7,11],[5,7]] = - 6 * beta_12_a / L**2

        ke[[4,10],[2,2]] = - 6 * beta_13_a / L**2
        ke[[8,10],[4,8]] =   6 * beta_13_a / L**2

        # if decoupling_matrix is None:
        #     Ke = self.symmetrize(me)
        # else:
        #     Ke = self.symmetrize(me)*decoupling_matrix

        Ke = self.symmetrize(ke)*self.decoupling_matrix

        return Ke

    def mass_matrix_beam(self):
        """ Element mass matrix in the element coordinate system."""

        # Element length
        L   = self.length

        # Material properities
        rho = self.material.density
        # nu = self.material.poisson_ratio
        E   = self.material.young_modulus
        G   = self.material.shear_modulus

        # Tube cross section properties
        A   = self.cross_section.area
        I_2 = self.cross_section.second_moment_area_y
        I_3 = self.cross_section.second_moment_area_z
        J   = self.cross_section._polar_moment_area()

        alpha = self.get_shear_coefficient(self.cross_section.additional_section_info, self.material.poisson_ratio)
        k_2 = alpha
        k_2 = 1
        
        # Others constitutive constants
        # I_3     = I_2
        J_p     = J
        k_3     = k_2

        # Auxiliar constantes
        # 1st group
        a_12 = 1. / (k_2 * A * G)
        a_13 = 1. / (k_3 * A * G)
        b_12 = 1. / (E * I_3)
        b_13 = 1. / (E * I_2)

        # 2nd group
        a_12u_1 = 156 * b_12**2 * L**4 + 3528*a_12 * b_12 * L**2 + 20160 * a_12**2
        a_12u_2 = 2 * L * (11 * b_12**2 * L**4 + 231 * a_12 * b_12 * L**2 + 1260 * a_12**2)
        a_12u_3 = 54 * b_12**2 * L**4 + 1512 * a_12 * b_12 * L**2 + 10080 * a_12**2
        a_12u_4 = -L * (13 * b_12**2 * L**4 + 378 * a_12 * b_12 * L**2 + 2520 * a_12**2)
        a_12u_5 = L**2 * (4 * b_12**2 * L**4 + 84 * a_12 * b_12 * L**2 + 504 * a_12**2)
        a_12u_6 = -3 * L**2 * (b_12**2 * L**4 + 28 * a_12 * b_12 * L**2 + 168 * a_12**2)

        a_12t_1 = 36 * b_12**2 * L**2
        a_12t_2 = -3 * L * b_12 * (-b_12 * L**2 + 60 * a_12)
        a_12t_3 = 4 * b_12**2 * L**4 + 60 * a_12 * b_12 * L**2 + 1440 * a_12**2
        a_12t_4 = -b_12**2 * L**4 - 60 * a_12 * b_12 * L**2 + 720 * a_12**2

        # 3rd group
        a_13u_1 = 156 * b_13**2 * L**4 + 3528*a_13 * b_13 * L**2 + 20160 * a_13**2
        a_13u_2 = -2 * L * (11 * b_13**2 * L**4 + 231 * a_13 * b_13 * L**2 + 1260 * a_13**2)
        a_13u_3 = 54 * b_13**2 * L**4 + 1512 * a_13 * b_13 * L**2 + 10080 * a_13**2
        a_13u_4 = L * (13 * b_13**2 * L**4 + 378 * a_13 * b_13 * L**2 + 2520 * a_13**2)
        a_13u_5 = L**2 * (4 * b_13**2 * L**4 + 84 * a_13 * b_13 * L**2 + 504 * a_13**2)
        a_13u_6 = -3 * L**2 * (b_13**2 * L**4 + 28 * a_13 * b_13 * L**2 + 168 * a_13**2)

        a_13t_1 = 36 * b_13**2 * L**2
        a_13t_2 = 3 * L * b_13 * (-b_13 * L**2 + 60 * a_13)
        a_13t_3 = 4 * b_13**2 * L**4 + 60 * a_13 * b_13 * L**2 + 1440 * a_13**2
        a_13t_4 = -b_13**2 * L**4 - 60 * a_13 * b_13 * L**2 + 720 * a_13**2

        # 4th group
        gamma_12 = rho * L / (b_12 * L**2 + 12*a_12)**2
        gamma_13 = rho * L / (b_13 * L**2 + 12*a_13)**2


        me = np.zeros((DOF_PER_ELEMENT, DOF_PER_ELEMENT))

        # Mass matrix diagonal construction
        rows, cols = np.diag_indices(DOF_PER_ELEMENT)
        me[[rows], [cols]] = np.array([ rho * A * L / 3,
                                        gamma_12 * (A * a_12u_1 / 420 + I_3 * a_12t_1 / 30),
                                        gamma_13 * (A * a_13u_1 / 420 + I_2 * a_13t_1 / 30),
                                        rho * J_p * L / 3,
                                        gamma_13 * (A * a_13u_5 / 420 + I_2 * a_13t_3 / 30),
                                        gamma_12 * (A * a_12u_5 / 420 + I_3 * a_12t_3 / 30),
                                        rho * A * L / 3,
                                        gamma_12 * (A * a_12u_1 / 420 + I_3 * a_12t_1 / 30),
                                        gamma_13 * (A * a_13u_1 / 420 + I_2 * a_13t_1 / 30),
                                        rho * J_p * L / 3,
                                        gamma_13 * (A * a_13u_5 / 420 + I_2 * a_13t_3 / 30),
                                        gamma_12 * (A * a_12u_5 / 420 + I_3 * a_12t_3 / 30)])

        # Mass matrix out diagonal construction
        me[9 , 3] =  rho * J_p * L / 6
        me[6 , 0] =  rho * A * L / 6
        me[5 , 1] =  gamma_12 * (A * a_12u_2 / 420 + I_3 * a_12t_2 / 30)
        me[11, 7] = -gamma_12 * (A * a_12u_2 / 420 + I_3 * a_12t_2 / 30)
        me[4 , 2] =  gamma_13 * (A * a_13u_2 / 420 + I_2 * a_13t_2 / 30)
        me[10, 8] = -gamma_13 * (A * a_13u_2 / 420 + I_2 * a_13t_2 / 30)
        me[7 , 1] =  gamma_12 * (A * a_12u_3 / 420 - I_3 * a_12t_1 / 30)
        me[8 , 2] =  gamma_13 * (A * a_13u_3 / 420 - I_2 * a_13t_1 / 30)
        me[11, 1] =  gamma_12 * (A * a_12u_4 / 420 + I_3 * a_12t_2 / 30)
        me[7 , 5] = -gamma_12 * (A * a_12u_4 / 420 + I_3 * a_12t_2 / 30)
        me[10, 2] =  gamma_13 * (A * a_13u_4 / 420 + I_2 * a_13t_2 / 30)
        me[8 , 4] = -gamma_13 * (A * a_13u_4 / 420 + I_2 * a_13t_2 / 30)
        me[11, 5] =  gamma_12 * (A * a_12u_6 / 420 + I_3 * a_12t_4 / 30)
        me[10, 4] =  gamma_13 * (A * a_13u_6 / 420 + I_2 * a_13t_4 / 30)
        
        Me = self.symmetrize(me)*self.decoupling_matrix

        return Me

    def get_shear_coefficient(self, section_info, poisson):

        section_label = section_info[0]
        parameters = section_info[1]
 
        if section_label == "Rectangular section":

            b, h, b_in, _, _, _ = parameters

            m = (b_in)/h
            n = b_in/h
            numerator = 10*(1 + poisson)*((1 + 3*m)**2)
            denominator = (12 + 72*m + 150*m**2 + 90*m**3) + poisson*(11 + 66*m + 135*m**2 + 90*m**3) + ((3 + poisson)*m + 3*m**2)*(10*n**2)
            shear_coefficient = numerator/denominator

        elif section_label == "Circular section":

            d_out, d_in, _, _ = parameters
            
            m = d_in/d_out
            numerator = 6*(1 + poisson)*((1 + m**2)**2)
            denominator = (7 + 6*poisson)*((1 + m**2)**2) + ((20 + 12*poisson)*m**2)
            shear_coefficient = numerator/denominator

        elif section_label == "C-section":

            h, w1, w2, w3, t1, _, t3, _, _, _ = parameters
            
            tf = (t1+t3)/2
            b = (w1+w3)/2

            m = (2*b*tf)/(h*w2)
            n = b/h
            numerator = 10*(1 + poisson)*((1 + 3*m)**2)
            denominator = (12 + 72*m + 150*m**2 + 90*m**3) + poisson*(11 + 66*m + 135*m**2 + 90*m**3) + (m + m**2)*(30*n**2) + (8*m + 9*m**2)*(5*poisson*n**2)
            shear_coefficient = 0.93*numerator/denominator

        elif section_label == "I-section":

            h, w1, w2, w3, t1, _, t3, _, _, _ = parameters
            
            tf = (t1+t3)/2
            b = (w1+w3)/2

            m = (2*b*tf)/(h*w2)
            n = b/h
            numerator = 10*(1 + poisson)*((1 + 3*m)**2)
            denominator = (12 + 72*m + 150*m**2 + 90*m**3) + poisson*(11 + 66*m + 135*m**2 + 90*m**3) + (m + m**2)*(30*n**2) + (8*m + 9*m**2)*(5*poisson*n**2)
            shear_coefficient = numerator/denominator

        elif section_label == "T-section":

            h, w1, w2, t1, _, _, _, _ = parameters
            tf, b = t1, w1
      
            m = (2*b*tf)/(h*w2)
            n = b/h
            numerator = 10*(1 + poisson)*((1 + 4*m)**2)
            denominator = (12 + 96*m + 278*m**2 + 192*m**3) + poisson*(11 + 88*m + 248*m**2 + 216*m**3) + (m + m**2)*(30*n**2) + (4*m + 5*m**2 + m**3)*(10*poisson*n**2)
            shear_coefficient = numerator/denominator

        elif section_label == "Generic section":
            shear_coefficient = self.cross_section.shear_coefficient

        return shear_coefficient<|MERGE_RESOLUTION|>--- conflicted
+++ resolved
@@ -131,53 +131,9 @@
 
     def _element_rotation_matrix(self):
 
-<<<<<<< HEAD
-        L_ = sqrt(delta_x**2 + delta_y**2)
-        L  = sqrt(delta_x**2 + delta_y**2 + delta_z**2)
-
-        if L_ > 0.0001*L:
-            sine = delta_y/L_
-            cossine = delta_x/L_
-        else:
-            sine = 0
-            cossine = 1
-
-        C = np.zeros((3,3))
-        if L_ != 0.:
-            C[0,] = np.array([[cossine * L_ / L,
-                            sine * L_ / L,
-                            delta_z / L] ])
-
-            C[1,] = np.array([[-cossine * delta_z * sin(gamma) / L - sine * cos(gamma),
-                            -sine * delta_z * sin(gamma) / L + cossine * cos(gamma),
-                            L_ * sin(gamma) / L] ])
-
-            C[2,] = np.array([ [-cossine * delta_z * cos(gamma) / L + sine * sin(gamma),
-                                -sine * delta_z * cos(gamma) / L - cossine * sin(gamma),
-                                L_ * cos(gamma) / L] ])
-        else:
-            C[0,0] = 0.
-            C[0,1] = 0.
-            C[0,2] = delta_z/np.abs(delta_z)
-            #
-            C[1,0] = -(delta_z/np.abs(delta_z)) * sin(gamma)
-            C[1,1] = cos(gamma)
-            C[1,2] = 0.
-            #
-            C[2,0] = -(delta_z/np.abs(delta_z)) * cos(gamma)
-            C[2,1] = -sin(gamma)
-            C[2,2] = 0.
-
-        self.sub_rotation_matrix = C
-        self.inverse_sub_rotation_matrix = np.linalg.inv(C)
-
-        R = np.zeros((DOF_PER_ELEMENT, DOF_PER_ELEMENT))
-        R[0:3, 0:3] = R[3:6, 3:6] = R[6:9, 6:9] = R[9:12, 9:12] = C
-=======
         R = np.zeros((DOF_PER_ELEMENT, DOF_PER_ELEMENT), dtype=float)
         # self.sub_rotation_matrix = _rotation_matrix(self.delta_x, self.delta_y, self.delta_z)
         R[0:3, 0:3] = R[3:6, 3:6] = R[6:9, 6:9] = R[9:12, 9:12] = self.sub_rotation_matrix
->>>>>>> 00fb6a24
 
         return R
     

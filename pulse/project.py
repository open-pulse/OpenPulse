--- conflicted
+++ resolved
@@ -528,19 +528,11 @@
         self._set_structural_element_type_to_selected_entity(entity_id, element_type)
         self.file.modify_structural_element_type_in_file(entity_id, element_type)
         
-<<<<<<< HEAD
     # def set_acoustic_element_type_to_all(self, element_type, hysteretic_damping=None):
     #     self.preprocessor.set_acoustic_element_type_by_element('all', element_type, hysteretic_damping=hysteretic_damping)
     #     self._set_acoustic_element_type_to_all_entities(element_type, hysteretic_damping=hysteretic_damping)
     #     for line_id in self.preprocessor.all_lines:
     #         self.file.modify_acoustic_element_type_in_file(line_id, element_type, hysteretic_damping=hysteretic_damping)
-=======
-    def set_acoustic_element_type_to_all(self, element_type, proportional_damping=None):
-        self.preprocessor.set_acoustic_element_type_by_element('all', element_type, proportional_damping=proportional_damping)
-        self._set_acoustic_element_type_to_all_entities(element_type, proportional_damping=proportional_damping)
-        for line_id in self.preprocessor.all_lines:
-            self.file.modify_acoustic_element_type_in_file(line_id, element_type, proportional_damping=proportional_damping)
->>>>>>> 0bccfc12
 
     def set_acoustic_element_type_by_line(self, entity_id, element_type, proportional_damping=None):
         if self.file.get_import_type() == 0:
@@ -812,15 +804,11 @@
             self.preprocessor.set_structural_element_type_by_element('all', element_type)
         self._set_structural_element_type_to_selected_entity(entity_id, element_type)
 
-<<<<<<< HEAD
     def load_structural_element_type_by_elements(self, list_elements, element_type):
         self.preprocessor.set_structural_element_type_by_element(list_elements, element_type)
         # self._set_structural_element_type_to_selected_entity(entity_id, element_type)
 
-    def load_acoustic_element_type_by_entity(self, entity_id, element_type, hysteretic_damping=None):
-=======
     def load_acoustic_element_type_by_entity(self, entity_id, element_type, proportional_damping=None):
->>>>>>> 0bccfc12
         if self.file.get_import_type() == 0:
             self.preprocessor.set_acoustic_element_type_by_line(entity_id, element_type, proportional_damping=proportional_damping)
         elif self.file.get_import_type() == 1:

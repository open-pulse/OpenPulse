--- conflicted
+++ resolved
@@ -279,7 +279,6 @@
         self.mesh.set_force_by_node(node_id, force)
         self.addForceInFile(node_id, force)
 
-<<<<<<< HEAD
     def setMass_by_Node(self, node_id, mass):
         self.mesh.add_mass_to_node(node_id, mass)
 
@@ -289,8 +288,6 @@
     def setDamper_by_Node(self, node_id, damper):
         self.mesh.add_damper_to_node(node_id, damper)
 
-=======
->>>>>>> 27c6e0e7
     def loadMaterial_by_Entity(self, entity_id, material):
         if self._importType == 0:
             self.mesh.set_material_by_line(entity_id, material)

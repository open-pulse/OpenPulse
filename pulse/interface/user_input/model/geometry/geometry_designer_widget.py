from PyQt5.QtWidgets import QWidget, QLineEdit, QComboBox, QFrame, QPushButton, QLabel, QStackedWidget, QAction, QSlider, QSpinBox, QCheckBox
from PyQt5 import uic

import re
from numbers import Number
import numpy as np
import math
from pulse.interface.viewer_3d.render_widgets import GeometryRenderWidget
from pulse.editor.structures import (
    Point,
    Pipe,
    Bend,
    Flange,
    ExpansionJoint,
    Valve,
    Reducer,
    IBeam,
    CBeam,
    TBeam,
    Beam,
    CircularBeam,
    RectangularBeam,
)

from molde.stylesheets import set_qproperty
from molde.utils import TreeInfo

from pulse import app, UI_DIR
from pulse.interface.handler.geometry_handler import GeometryHandler
from pulse.interface.user_input.model.setup.cross_section.cross_section_widget import CrossSectionWidget
from pulse.interface.user_input.model.setup.material.material_widget import MaterialWidget
from pulse.interface.user_input.model.setup.material.set_material_input_simplified import SetMaterialSimplified
from pulse.interface.viewer_3d.render_widgets._model_info_text import material_info_text

from pulse.interface.user_input.model.geometry.options import (
    StructureOptions,
    PipeOptions,
    FlangeOptions,
    ReducerOptions,
    TBeamOptions,
    IBeamOptions,
    CBeamOptions,
    CircularBeamOptions,
    RectangularBeamOptions,
    ExpansionJointOptions,
    ValveOptions,
    ArcBendOptions,
    PointOptions,
)


class GeometryDesignerWidget(QWidget):
    def __init__(self, render_widget: GeometryRenderWidget, parent=None):
        super().__init__(parent)

        ui_path = UI_DIR / "model/geometry/geometry_designer_widget.ui"
        uic.loadUi(ui_path, self)

        self.render_widget = render_widget
        self.modified = False

        self.project = app().project
        self.pipeline = self.project.pipeline

        self._define_qt_variables()
        self._create_layout()
        self._create_connections()
        self._initialize()

    def _define_qt_variables(self):

        # QAction
        self.select_all_action: QAction
        self.addAction(self.select_all_action)

        # QComboBox
        self.unit_combobox: QComboBox
        self.structure_combobox: QComboBox
        self.division_combobox: QComboBox
        self.bending_options_combobox: QComboBox
        self.deltas_combobox: QComboBox
        self.selected_point_combo_box: QComboBox
        self.distance_axis_combo_box: QComboBox

        # QFrame
        self.frame_bending_options: QFrame
        self.frame_bounding_box_sizes: QFrame
        self.frame_division_options: QFrame
        self.create_structure_frame: QFrame

        # QPushButton
        self.add_button: QPushButton
        self.apply_division_button: QPushButton
        self.attach_button: QPushButton
        self.cancel_button: QPushButton
        self.cancel_division_button: QPushButton
        self.delete_button: QPushButton
        self.finalize_button: QPushButton
        self.configure_button: QPushButton
        self.set_material_button: QPushButton

        # QLineEdit
        self.x_line_edit: QLineEdit
        self.y_line_edit: QLineEdit
        self.z_line_edit: QLineEdit
        self.unity_x_label: QLineEdit
        self.unity_y_label: QLineEdit
        self.unity_z_label: QLineEdit
        self.bending_radius_line_edit: QLineEdit
        self.deltas_line_edit: QLineEdit
        self.distance_value_line_edit: QLineEdit

        # QLabel
        self.dx_label: QLabel
        self.dy_label: QLabel
        self.dz_label: QLabel

        self.division_slider_label: QLabel
        self.position_slider_label: QLabel
        self.sizes_coords_label: QLabel

        # QSlider
        self.division_slider: QSlider
        self.position_slider: QSlider

        # QSpinBox
        self.division_amount_spinbox: QSpinBox
        self.position_spinbox: QSpinBox

        # QStackedWidget
        self.options_stack_widget: QStackedWidget

        # QWidget
        self.empty_widget: QWidget

<<<<<<< HEAD
=======
        #QCheckBox
        self.invert_origin_checkbox: QCheckBox
    
>>>>>>> 05879e7b
    def _create_layout(self):
        self.cross_section_widget = CrossSectionWidget(self)
        self.material_widget = SetMaterialSimplified()

        # Add your newly implemented StructureOptions here 
        structure_option_types: list[type[StructureOptions]] = [
            PipeOptions,
            ArcBendOptions,
            FlangeOptions,
            ReducerOptions,
            RectangularBeamOptions,
            CircularBeamOptions,
            TBeamOptions,
            IBeamOptions,
            CBeamOptions,
            ExpansionJointOptions,
            ValveOptions,
            PointOptions,
        ]

        # Initialize the StructureOptions classes
        self.structure_options: dict[str, StructureOptions] = {
            option.name(): option(self) for option in structure_option_types
        }

        # Add the names to the combobox
        self.structure_combobox.clear()
        for name in self.structure_options.keys():
            self.structure_combobox.addItem(name)

    def _create_connections(self):
        self.cross_section_widget.pushButton_confirm_pipe.clicked.connect(self.cross_section_confirm_callback)
        self.cross_section_widget.pushButton_confirm_beam.clicked.connect(self.cross_section_confirm_callback)

        self.render_widget.selection_changed.connect(self.selection_callback)
        self.select_all_action.triggered.connect(self.select_all_callback)

        self.unit_combobox.currentTextChanged.connect(self.unity_changed_callback)
        self.structure_combobox.currentTextChanged.connect(self.structure_type_changed_callback)
        self.set_material_button.clicked.connect(self.show_material_widget_callback)
        self.configure_button.clicked.connect(self.configure_structure_callback)
        self.material_widget.material_widget.pushButton_attribute.clicked.connect(self.define_material_callback)

        self.x_line_edit.textEdited.connect(self.xyz_changed_callback)
        self.y_line_edit.textEdited.connect(self.xyz_changed_callback)
        self.z_line_edit.textEdited.connect(self.xyz_changed_callback)

        self.x_line_edit.editingFinished.connect(self.xyz_apply_evaluation_callback)
        self.y_line_edit.editingFinished.connect(self.xyz_apply_evaluation_callback)
        self.z_line_edit.editingFinished.connect(self.xyz_apply_evaluation_callback)

        self.bending_options_combobox.currentIndexChanged.connect(self.bending_options_changed_callback)
        self.bending_radius_line_edit.textChanged.connect(self.bending_options_changed_callback)

        self.division_combobox.currentTextChanged.connect(self.division_type_changed_callback)
        self.division_slider.valueChanged.connect(self.division_slider_callback)
        self.division_amount_spinbox.textChanged.connect(self.preview_divisions_callback)
        self.position_slider.valueChanged.connect(self.position_slider_callback)
        self.position_spinbox.textChanged.connect(self.preview_divisions_callback)

        self.distance_value_line_edit.textChanged.connect(self.preview_divisions_callback)
        self.distance_axis_combo_box.currentIndexChanged.connect(self.preview_divisions_callback)        
        self.selected_point_combo_box.currentIndexChanged.connect(self.preview_divisions_callback)        

        self.cancel_division_button.clicked.connect(self.cancel_division_callback)
        self.apply_division_button.clicked.connect(self.apply_division_callback)

        self.add_button.clicked.connect(self.add_structure_callback)
        self.attach_button.clicked.connect(self.attach_selection_callback)
        self.delete_button.clicked.connect(self.delete_selection_callback)

        self.cancel_button.clicked.connect(self.cancel_callback)
        self.finalize_button.clicked.connect(self.finalize_callback)

    def _initialize(self):
        self.current_options: StructureOptions | None = None
        self.current_structure_type = None
        self.current_material_info = None

        self.unity_changed_callback("meter")
<<<<<<< HEAD
        self.structure_type_changed_callback(PipeOptions.name())
        self.division_type_changed_callback("single division")
=======
        self.structure_type_changed_callback("pipe")
        self.division_type_changed_callback()
>>>>>>> 05879e7b

    def selection_callback(self):
        if issubclass(self.current_structure_type, Point):
            self._set_xyz_to_selected_point()

        if not self.pipeline.selected_structures:
            self.pipeline.main_editor.remove_collapsed_bends()
            self.cancel_division_callback()

        self._update_permissions()
        self._update_information_text()

    def select_all_callback(self):
        self.pipeline.select_points(self.pipeline.points)
        self.pipeline.select_structures(self.pipeline.structures)
        self.render_widget.update_selection()

    def unity_changed_callback(self, text: str):
        self.length_unit = text.lower().strip()
        unit_label_text = self._unit_abreviation(self.length_unit)

        if unit_label_text is None:
            return

        # Automatically replace every label in the format [m] or [mm] or [in]
        unit_pattern = re.compile(r"\[(m|mm|in)\]")
        for label in self.findChildren(QLabel):
            if unit_pattern.match(label.text()) is not None:
                label.setText(f"[{unit_label_text}]")

    def structure_type_changed_callback(self, structure_name: str):        
        # If the previous option was PointOptions reset xyz
        if isinstance(self.current_options, PointOptions):
            self._reset_xyz()

        # Update the current object based on the name
        self.current_options = self.structure_options[structure_name]
        self.current_structure_type = self.current_options.structure_type

        # Only pipes need to bend
        if isinstance(self.current_options, PipeOptions):
            self.frame_bending_options.setEnabled(True)
        else:
            self.frame_bending_options.setEnabled(False)

        # Structures that can be divided
        if issubclass(self.current_options.structure_type, Pipe | Beam):
            self.frame_division_options.setEnabled(True)
        else:
            self.frame_division_options.setEnabled(False)
        
        # Points specific configuration
        if isinstance(self.current_options, PointOptions):
            self._show_deltas_mode(False)
            self._set_xyz_to_selected_point()
        else:
            self._show_deltas_mode(True)
            self.xyz_changed_callback()

        self._update_permissions()
        self._update_information_text()
        self.x_line_edit.setFocus()

    def set_bound_box_sizes_widgets_enabled(self, key: bool):
        self.dx_label.setEnabled(key)
        self.dy_label.setEnabled(key)
        self.dz_label.setEnabled(key)
        self.x_line_edit.setEnabled(key)
        self.y_line_edit.setEnabled(key)
        self.z_line_edit.setEnabled(key)
        self.unity_x_label.setEnabled(key)
        self.unity_y_label.setEnabled(key)
        self.unity_z_label.setEnabled(key)

    def show_material_widget_callback(self):
        self.material_widget.material_widget.load_data_from_materials_library()
        self.material_widget.exec()

    def options_changed_callback(self):
        self._update_permissions()
        self.xyz_changed_callback()
        self.render_widget.update_plot(reset_camera=False)

    def define_material_callback(self):
        self.current_material_info = self.material_widget.material_widget.get_selected_material_id()
        self.material_widget.close()
        self._update_material_of_selected_structures()
        self._update_permissions()
        self._update_information_text()
        self.render_widget.update_plot(reset_camera=False)

    def configure_structure_callback(self):
        self.current_options.configure_structure()
        self._update_permissions()
        self._update_information_text()
        self.xyz_changed_callback()
        self.render_widget.update_plot(reset_camera=False)

    def cross_section_confirm_callback(self):
        self.cross_section_widget.complete = True
        self.cross_section_widget.close()

    def update_bending_radius_visibility(self):

        index = self.bending_options_combobox.currentIndex()
        if index == 2:
            self.bending_radius_line_edit.setEnabled(True)
            if self.bending_radius_line_edit.text() in ["1.5*D", "1.0*D"]:
                self.bending_radius_line_edit.setText("")

        else:

            self.bending_radius_line_edit.blockSignals(True)
            self.bending_radius_line_edit.setEnabled(False)
            d = self.get_pipe_diameter()

            if index == 0:
                if d is None:
                    self.bending_radius_line_edit.setText("1.5*D")
                else:
                    bending_radius = 1.5 * d
                    self.bending_radius_line_edit.setText(str(round(bending_radius, 6)))

            elif index == 1:
                if d is None:
                    self.bending_radius_line_edit.setText("1.0*D")
                else:
                    bending_radius = 1.0 * d
                    self.bending_radius_line_edit.setText(str(round(bending_radius, 6)))

            else:
                self.bending_radius_line_edit.setText("")

            self.bending_radius_line_edit.blockSignals(False)

    def get_pipe_diameter(self):

        try:
            section_parameters = self.cross_section_widget.pipe_section_info["section_parameters"]
            diameter = section_parameters[0]
        except:
            return None

        return diameter

    def bending_options_changed_callback(self):
        if self.pipeline.selected_structures:
            self._update_bending_radius_of_selected_structures()
            self.update_bending_radius_visibility()
            self._update_permissions()
            self.render_widget.update_plot(reset_camera=False)
        else:
            self.xyz_changed_callback()

    def xyz_changed_callback(self):
        try:
            self.update_bending_radius_visibility()
            xyz = self._get_xyz()
        except ValueError:
            return
        except TypeError:
            return

        self.current_options.xyz_callback(xyz)
        self._update_permissions()
        self.render_widget.update_plot(reset_camera=True)

    def xyz_apply_evaluation_callback(self):
        self.x_line_edit.blockSignals(True)
        self.y_line_edit.blockSignals(True)
        self.z_line_edit.blockSignals(True)

        dx = self._eval_number(self.x_line_edit.text())
        dy = self._eval_number(self.y_line_edit.text())
        dz = self._eval_number(self.z_line_edit.text())

        if dx is not None:
            self.x_line_edit.setText(str(dx))

        if dy is not None:
            self.y_line_edit.setText(str(dy))

        if dz is not None:
            self.z_line_edit.setText(str(dz))

        self.x_line_edit.blockSignals(False)
        self.y_line_edit.blockSignals(False)
        self.z_line_edit.blockSignals(False)
    
    def adjust_stack_widget_height(self):
        height = self.options_stack_widget.currentWidget().sizeHint().height()
        self.options_stack_widget.setFixedHeight(height)

    def division_type_changed_callback(self):

        index = self.division_combobox.currentIndex()

        if index == 0:
            self.options_stack_widget.setCurrentIndex(0)
            self.position_slider.setMinimum(0)
            self.position_slider.setMaximum(100)
            self.position_slider.setValue(50)

        elif index == 1:
            self.options_stack_widget.setCurrentIndex(1)
            self.division_slider.setMinimum(1)
            self.division_slider.setMaximum(10)
            self.division_slider.setValue(1)

        elif index == 2:
            self.options_stack_widget.setCurrentIndex(2)

        else:
            return

        self.adjust_stack_widget_height()

    def division_slider_callback(self, value):
        self.division_amount_spinbox.setValue(value)

    def position_slider_callback(self, value):
        self.position_spinbox.setValue(value)

    def preview_divisions_callback(self, value):
        
        self.pipeline.dismiss()
        index = self.division_combobox.currentIndex()

        if index == 0:
            value = int(value)
            self.pipeline.preview_divide_structures(value / 100)

            self.position_slider.blockSignals(True)
            self.position_slider.setValue(value)
            self.position_slider.blockSignals(False)


        elif index == 1:
            value = int(value)
            self.pipeline.preview_divide_structures_evenly(value)

            self.division_slider.blockSignals(True)
            self.division_slider.setValue(value)
            self.division_slider.blockSignals(False)
        
        elif index == 2:

            if self.selected_point_combo_box.currentIndex():
                selected_point = "end_point"
            else:
                selected_point = "start_point"

            division_data = [None, None, None, None]
            direction_index = self.distance_axis_combo_box.currentIndex()

            value = self._eval_number(self.distance_value_line_edit.text())

            if value is None:
                return

            if value < 0:
                value = abs(value)
                self.distance_value_line_edit.blockSignals(True)
                self.distance_value_line_edit.setText(str(value))
                self.distance_value_line_edit.blockSignals(False)

            division_data[direction_index] = value

            self.pipeline.preview_divided_structures_by_distance_from_point(selected_point, division_data)

        self.render_widget.update_plot(reset_camera=False)

    def cancel_division_callback(self):
        self.pipeline.dismiss()
        self.render_widget.update_plot(reset_camera=False)

    def apply_division_callback(self):

        self.pipeline.dismiss()
        index = self.division_combobox.currentIndex()

        if index == 0:
            value = self.position_slider.value()
            self.pipeline.divide_structures(value / 100)

        elif index == 1:
            value = self.division_slider.value()
            self.pipeline.divide_structures_evenly(value)
        
        elif index == 2:

            if self.selected_point_combo_box.currentIndex():
                selected_point = "end_point"
            else:
                selected_point = "start_point"

            division_data = [None, None, None, None]
            direction_index = self.distance_axis_combo_box.currentIndex()

            value = self._eval_number(self.distance_value_line_edit.text())

            if value is None:
                return

            if value < 0:
                value = abs(value)
                self.distance_value_line_edit.blockSignals(True)
                self.distance_value_line_edit.setText(str(value))
                self.distance_value_line_edit.blockSignals(False)

            division_data[direction_index] = value

            self.pipeline.divide_structures_by_distance_from_point(selected_point, division_data)

        self.pipeline.clear_structure_selection()
        self.render_widget.update_plot(reset_camera=False)
        self.modified = True
        self._update_permissions()

    def delete_selection_callback(self):
        for structure in self.pipeline.selected_structures:
            if not isinstance(structure, Point):
                tag = structure.tag
                if tag != -1:
                    app().project.model.properties._remove_line(tag)

        self.pipeline.dismiss()
        self.pipeline.delete_selection()
        self.modified = True

        self._reset_xyz()
        self._update_permissions()
        self.render_widget.update_plot(reset_camera=False)

    def attach_selection_callback(self):
        self.current_options.attach_callback()
        self.pipeline.commit()
        self._update_permissions()
        self.render_widget.update_plot(reset_camera=True)
        self.modified = True
        self._reset_xyz()
        self._update_permissions()

    def add_structure_callback(self):
        if (self.pipeline.selected_structures) and not (self.pipeline.staged_structures):
            self.current_options.replace_selection()
        else:
            self.pipeline.commit()
            if self.current_structure_type == Point:
                self.pipeline.clear_point_selection()

        self.render_widget.update_plot(reset_camera=False)
        self.modified = True
        self._reset_xyz()
        self._update_permissions()

    def cancel_callback(self):
        app().main_window.update_plots()
        app().main_window.use_model_setup_workspace()

    def finalize_callback(self):
        self.modified = False
        self.pipeline.dismiss()

        geometry_handler = GeometryHandler()
        geometry_handler.set_pipeline(self.pipeline)
        geometry_handler.set_length_unit(self.length_unit)
        geometry_handler.export_model_data_file()

        app().pulse_file.modify_project_attributes(
            length_unit = self.length_unit,
            element_size = 0.01, 
            geometry_tolerance = 1e-6,
            import_type = 1,
        )

        self._load_project()

        app().main_window.update_plots()
        app().main_window.use_model_setup_workspace()
        app().main_window.plot_lines_with_cross_sections()
        self.render_widget.set_info_text("")

    def showEvent(self, event):
        self._update_permissions()

    def _eval_number(self, expression: str):
        '''
        We should avoid at all cost to run
        eval on our code due to safety reasons.

        I am trying my best to avoid any leaks, 
        because this functionality is pretty cool.
        '''
        global_context = {"__builtins__" : None}
        local_context = {
            "sqrt": math.sqrt,
            "sin": lambda x: math.sin(math.radians(x)),
            "cos": lambda x: math.cos(math.radians(x)),
        }

        if not expression:
            return None

        expression = expression.replace(",", ".")

        try:
            result = eval(expression, global_context, local_context)
        except Exception:
            return None

        if isinstance(result, Number):
            return result
        else:
            return None

    def _get_xyz(self):
        '''
        If you find some concerning problem with eval
        please remove everyting and use the previous 
        version of this code:

        dx = float(self.x_line_edit.text() or 0)
        dy = float(self.y_line_edit.text() or 0)
        dz = float(self.z_line_edit.text() or 0)
        return dx, dy, dz
        '''

        dx = self._eval_number(self.x_line_edit.text())
        dy = self._eval_number(self.y_line_edit.text())
        dz = self._eval_number(self.z_line_edit.text())

        dx = dx if dx is not None else 0
        dy = dy if dy is not None else 0
        dz = dz if dz is not None else 0

        return dx, dy, dz

    def _set_xyz(self, x, y, z):
        self.x_line_edit.setText(str(x))
        self.y_line_edit.setText(str(y))
        self.z_line_edit.setText(str(z))

    def _reset_xyz(self):
        self._set_xyz("", "", "")

    def _set_xyz_to_selected_point(self):
        if len(self.pipeline.selected_points) != 1:
            self._reset_xyz()
            return

        x, y, z = np.round(self.pipeline.selected_points[0].coords(), 6)
        self._set_xyz(x, y, z)

    def _show_deltas_mode(self, boolean):
        if boolean:
            x_text = "Length Δx:"
            y_text = "Length Δy:"
            z_text = "Length Δz:"
            self.sizes_coords_label.setText("Bounding Box Sizes")

        else:
            x_text = "Coordinate x:"
            y_text = "Coordinate y:"
            z_text = "Coordinate z:"
            self.sizes_coords_label.setText("Coordinates")

        self.dx_label.setText(x_text)
        self.dy_label.setText(y_text)
        self.dz_label.setText(z_text)

    def _xyz_point_callback(self, xyz):
        if len(self.pipeline.selected_points) == 1:
            # Edit selected point
            self.pipeline.selected_points[0].set_coords(*xyz)
            self.pipeline.recalculate_curvatures()
        else:
            # Create new point
            self.pipeline.dismiss()
            self.pipeline.clear_selection()
            self.pipeline.add_isolated_point(xyz)

        self.render_widget.update_plot(reset_camera=True)

    def _update_material_of_selected_structures(self):
        for structure in self.pipeline.selected_structures:
            structure.extra_info["material_info"] =  self.current_material_info

    def _update_bending_radius_of_selected_structures(self):
        if not isinstance(self.current_options, PipeOptions):
            return

        for structure in self.pipeline.selected_structures:
            if not isinstance(structure, Bend):
<<<<<<< HEAD
                continue
            
            pipe_options: PipeOptions = self.structure_options[PipeOptions.name()]
            bending_radius = pipe_options._get_bending_radius(structure.diameter)
=======
                pass
            bending_radius = self.pipe_options._get_bending_radius(structure.diameter)
>>>>>>> 05879e7b
            structure.curvature_radius = bending_radius

        self.pipeline.recalculate_curvatures()

    def _unit_abreviation(self, unit):
        if self.length_unit == "meter":
            return "m"

        elif self.length_unit == "milimeter":
            return "mm"

        elif self.length_unit == "inch":
            return "in"

        else:
            return

    def _update_information_text(self):
        cross_section_info = getattr(self.current_options, "cross_section_info", None)

        section_label = ""
        section_parameters = ""
        if cross_section_info:
            section_label = cross_section_info["section_type_label"]
            section_parameters = cross_section_info["section_parameters"]

        material_id = ""
        material = None
        if self.current_material_info is not None:
            material_id = self.current_material_info
            material = self.material_widget.material_widget.library_materials[material_id]

        message = "Active configuration\n\n"

        if cross_section_info:
            if section_label == "Reducer":
                message += f"Section type: {section_label} (variable)\n"
            elif section_label  == "Pipe":
                message += f"Section type: {section_label} (constant)\n"    
            else:
                message += f"Section type: {section_label}\n"
            message += f"Section data: {section_parameters}\n\n"

        if material is not None:
            message += material_info_text(material)

        if len(self.pipeline.selected_points) == 2:
            a = self.pipeline.selected_points[0].coords()
            b = self.pipeline.selected_points[1].coords()
            dx, dy, dz = np.round(np.abs(a - b), 6)
            distance = np.round(np.linalg.norm(a - b), 6)

            unit = self._unit_abreviation(self.length_unit)
            tree = TreeInfo("Distance:")
            tree.add_item("Total", distance, unit)
            tree.add_item("dx", dx, unit)
            tree.add_item("dy", dy, unit)
            tree.add_item("dz", dz, unit)
            message += str(tree) + "\n\n"

        self.render_widget.set_info_text(message)

    def _update_permissions(self):
        if self.current_options is None:
            return

        self.current_options.update_permissions()

        if self.modified:
            set_qproperty(self.finalize_button, warning=True, status="danger")
        else:
            set_qproperty(self.finalize_button, warning=False, status="default")

    def _load_project(self):
        app().loader.load_project_data()
        self.project.initial_load_project_actions()
        app().loader.load_mesh_dependent_properties()
        app().main_window.initial_project_action(True)
        self.complete = True<|MERGE_RESOLUTION|>--- conflicted
+++ resolved
@@ -133,12 +133,6 @@
         # QWidget
         self.empty_widget: QWidget
 
-<<<<<<< HEAD
-=======
-        #QCheckBox
-        self.invert_origin_checkbox: QCheckBox
-    
->>>>>>> 05879e7b
     def _create_layout(self):
         self.cross_section_widget = CrossSectionWidget(self)
         self.material_widget = SetMaterialSimplified()
@@ -219,13 +213,8 @@
         self.current_material_info = None
 
         self.unity_changed_callback("meter")
-<<<<<<< HEAD
         self.structure_type_changed_callback(PipeOptions.name())
-        self.division_type_changed_callback("single division")
-=======
-        self.structure_type_changed_callback("pipe")
         self.division_type_changed_callback()
->>>>>>> 05879e7b
 
     def selection_callback(self):
         if issubclass(self.current_structure_type, Point):
@@ -720,15 +709,10 @@
 
         for structure in self.pipeline.selected_structures:
             if not isinstance(structure, Bend):
-<<<<<<< HEAD
                 continue
             
             pipe_options: PipeOptions = self.structure_options[PipeOptions.name()]
             bending_radius = pipe_options._get_bending_radius(structure.diameter)
-=======
-                pass
-            bending_radius = self.pipe_options._get_bending_radius(structure.diameter)
->>>>>>> 05879e7b
             structure.curvature_radius = bending_radius
 
         self.pipeline.recalculate_curvatures()

from copy import deepcopy
import warnings

from PyQt5.QtWidgets import QWidget, QLineEdit, QComboBox, QPushButton, QSlider, QLabel
from PyQt5.QtCore import pyqtSignal
from PyQt5 import uic

from opps.model import Pipe, Bend

from pulse import app, UI_DIR
from pulse.interface.user_input.model.setup.cross_section.cross_section_widget import CrossSectionWidget


class PipeOptionsWidget(QWidget):
    edited = pyqtSignal()

    def __init__(self, parent):
        super().__init__(parent)
        ui_path = UI_DIR / "model/geometry/pipe_option_widget.ui"
        uic.loadUi(ui_path, self)

        self.pipeline = app().project.pipeline
        self.render_widget = app().main_window.geometry_widget

        self.structure_type = Pipe
        self.add_function = self.pipeline.add_bent_pipe
        self.attach_function = self.pipeline.connect_bent_pipes
        self.cross_section_info = None
        self.user_defined_bending_radius = 0

        self._define_qt_variables()
        self._create_connections()
        self._initialize()

    def _define_qt_variables(self):
        self.bending_options_combobox: QComboBox
        self.bending_radius_line_edit: QLineEdit

        self.set_section_button: QPushButton
        self.cross_section_widget: CrossSectionWidget = self.parent().cross_section_widget

    def _config_layout(self):
        self.cross_section_widget._add_icon_and_title()
        self.cross_section_widget.set_inputs_to_geometry_creator()     
        self.cross_section_widget.hide_all_tabs()     
        self.cross_section_widget.tabWidget_general.setTabVisible(0, True)
        self.cross_section_widget.tabWidget_pipe_section.setTabVisible(0, True)
        self.cross_section_widget.lineEdit_outside_diameter.setFocus()
        self.cross_section_widget.hide()

    def _create_connections(self):
        self.bending_options_combobox.currentTextChanged.connect(self.bending_options_changed_callback)
        self.bending_radius_line_edit.textEdited.connect(self.bending_radius_changed_callback)
        self.set_section_button.clicked.connect(self.show_cross_section_widget_callback)
        self.cross_section_widget.pushButton_confirm_pipe.clicked.connect(self.define_cross_section_callback)

    def _initialize(self):
        self.bending_options_changed_callback("long radius")
        self.set_section_button.setProperty("warning", True)
        self.style().polish(self.set_section_button)

    def get_parameters(self) -> dict:
        if self.cross_section_info is None:
            return

        parameters = self.cross_section_info.get("section_parameters")
        if parameters is None:
            return

        kwargs = dict()
        kwargs["diameter"] = parameters[0]
        kwargs["thickness"] = parameters[1]
        kwargs["curvature_radius"] = self.get_bending_radius(parameters[0])
        kwargs["extra_info"] = dict(
            structural_element_type = "pipe_1",
            cross_section_info = deepcopy(self.cross_section_info),
        )
        return kwargs

    def show_cross_section_widget_callback(self):
        self._config_layout()
        self.cross_section_widget.show()

    def define_cross_section_callback(self):
<<<<<<< HEAD
        if self.cross_section_widget.get_constant_section_pipe_parameters():
=======
        if not self.isVisible():
            return

        if self.cross_section_widget.get_constant_pipe_parameters():
>>>>>>> 13306492
            return

        self.cross_section_info = self.cross_section_widget.pipe_section_info
        self.cross_section_widget.hide()
        self.set_section_button.setProperty("warning", False)
        self.style().polish(self.set_section_button)
        self.edited.emit()

    def get_bending_radius(self, diameter):
        if (self.bending_option == "long radius") or (self.bending_option == "short radius"):
            return self.bending_factor * diameter

        elif self.bending_option == "user-defined":
            return self.user_defined_bending_radius

        else:
            return 0

    def bending_options_changed_callback(self, text: str):
        self.bending_factor = 0
        self.bending_option = text.lower().strip()
        self.bending_radius_line_edit.setDisabled(True)

        if self.bending_option == "long radius":
            self.bending_factor = 1.5
            self.bending_radius_line_edit.setText("1.5 * D")

        elif self.bending_option == "short radius":
            self.bending_factor = 1
            self.bending_radius_line_edit.setText("1.0 * D")

        elif self.bending_option == "user-defined":
            r = str(round(self.user_defined_bending_radius, 4))
            self.bending_radius_line_edit.setText(r)
            self.bending_radius_line_edit.setDisabled(False)
            self.bending_radius_line_edit.setFocus()

        elif self.bending_option == "disabled":
            self.bending_factor = 0
            self.bending_radius_line_edit.setText("disabled")

        else:
            warnings.warn(f'Bending option "{self.bending_option}" not available.')

        self._apply_bending_radius_to_selection()
        self.edited.emit()

    def bending_radius_changed_callback(self, text: str):
        try:
            self.user_defined_bending_radius = float(text)

        except ValueError:
            self.user_defined_bending_radius = 0

        else:
            self._apply_bending_radius_to_selection()
            self.edited.emit()

    def _apply_bending_radius_to_selection(self):
        for bend in self.pipeline.selected_structures:
            if not isinstance(bend, Bend):
                continue
            bend.curvature = self.get_bending_radius(bend.diameter)
        self.pipeline.recalculate_curvatures()<|MERGE_RESOLUTION|>--- conflicted
+++ resolved
@@ -82,14 +82,10 @@
         self.cross_section_widget.show()
 
     def define_cross_section_callback(self):
-<<<<<<< HEAD
-        if self.cross_section_widget.get_constant_section_pipe_parameters():
-=======
         if not self.isVisible():
             return
 
-        if self.cross_section_widget.get_constant_pipe_parameters():
->>>>>>> 13306492
+        if self.cross_section_widget.get_constant_section_pipe_parameters():
             return
 
         self.cross_section_info = self.cross_section_widget.pipe_section_info

from PyQt5.QtWidgets import QDialog, QFileDialog, QFrame, QLabel, QLineEdit, QPushButton, QTabWidget, QTreeWidget, QTreeWidgetItem
from PyQt5.QtGui import QCloseEvent, QIcon
from PyQt5.QtCore import Qt, QEvent, QObject, pyqtSignal
from PyQt5 import uic

from pulse import app, UI_DIR
from pulse.interface.formatters.icons import get_openpulse_icon
from pulse.interface.user_input.model.setup.general.get_information_of_group import GetInformationOfGroup
from pulse.interface.user_input.project.print_message import PrintMessageInput
from pulse.interface.user_input.project.get_user_confirmation_input import GetUserConfirmationInput
from pulse.tools.utils import get_new_path, remove_bc_from_file

import os
import numpy as np

window_title_1 = "Error"
window_title_2 = "Warning"

class ElasticNodalLinksInput(QDialog):
    def __init__(self, *args, **kwargs):
        super().__init__(*args, **kwargs)

        ui_path = UI_DIR / "model/setup/structural/elastic_nodal_links_input.ui"
        uic.loadUi(ui_path, self)

        self.project = app().project
        self.opv = app().main_window.opv_widget
        app().main_window.input_ui.set_input_widget(self)

        self._load_icons()
        self._config_window()
        self._initialize()
        self._define_qt_variables()
        self._create_connections()
        self._config_widgets()
        self.update()
        self.load_treeWidgets_info()
        
        while self.keep_window_open:
            self.exec()

    def _load_icons(self):
        self.icon = get_openpulse_icon()

    def _config_window(self):
        self.setWindowFlags(Qt.WindowStaysOnTopHint)
        self.setWindowModality(Qt.WindowModal)
        self.setWindowIcon(self.icon)
        self.setWindowTitle("OpenPulse")

    def _initialize(self):

        self.keep_window_open = True

        self.preprocessor = self.project.preprocessor
        self.before_run = self.project.get_pre_solution_model_checks()
        self.nodes = self.preprocessor.nodes

        self.structural_bc_info_path = self.project.file._node_structural_path
        # self.imported_data_path = project.file._imported_data_folder_path 
        self.structural_folder_path = self.project.file._structural_imported_data_folder_path
        self.elastic_links_files_folder_path = get_new_path(self.structural_folder_path, "elastic_links_files")
        
        self.userPath = os.path.expanduser('~')       
        self.stop = False
        self.complete = False

        self.current_selection = None
        
        self.Kx_table = None
        self.Ky_table = None
        self.Kz_table = None
        self.Krx_table = None
        self.Kry_table = None
        self.Krz_table = None

        self.Kx_filename = None
        self.Ky_filename = None
        self.Kz_filename = None
        self.Krx_filename = None
        self.Kry_filename = None
        self.Krz_filename = None

        self.Kx_basename = None
        self.Ky_basename = None
        self.Kz_basename = None
        self.Krx_basename = None
        self.Kry_basename = None
        self.Krz_basename = None

        self.Cx_table = None
        self.Cy_table = None
        self.Cz_table = None
        self.Crx_table = None
        self.Cry_table = None
        self.Crz_table = None

        self.Cx_filename = None
        self.Cy_filename = None
        self.Cz_filename = None
        self.Crx_filename = None
        self.Cry_filename = None
        self.Crz_filename = None

        self.Cx_basename = None
        self.Cy_basename = None
        self.Cz_basename = None
        self.Crx_basename = None
        self.Cry_basename = None
        self.Crz_basename = None

        self.flag_stiffness_parameters = False
        self.flag_damping_parameters = False

    def _define_qt_variables(self):

        # QFrame
        self.selection_frame : QFrame

        # QLineEdit
        self.lineEdit_selection : QLineEdit
        self.lineEdit_first_node_id : QLineEdit
        self.lineEdit_last_node_id : QLineEdit

        self.lineEdit_Kx : QLineEdit
        self.lineEdit_Ky : QLineEdit
        self.lineEdit_Kz : QLineEdit
        self.lineEdit_Krx : QLineEdit
        self.lineEdit_Kry : QLineEdit
        self.lineEdit_Krz : QLineEdit

        self.lineEdit_Cx : QLineEdit
        self.lineEdit_Cy : QLineEdit
        self.lineEdit_Cz : QLineEdit
        self.lineEdit_Crx : QLineEdit
        self.lineEdit_Cry : QLineEdit
        self.lineEdit_Crz : QLineEdit

        self.lineEdit_path_table_Kx : QLineEdit
        self.lineEdit_path_table_Ky : QLineEdit
        self.lineEdit_path_table_Kz : QLineEdit
        self.lineEdit_path_table_Krx : QLineEdit
        self.lineEdit_path_table_Kry : QLineEdit
        self.lineEdit_path_table_Krz : QLineEdit

        # QPushButton
        self.pushButton_load_Kx_table : QPushButton
        self.pushButton_load_Ky_table : QPushButton
        self.pushButton_load_Kz_table : QPushButton
        self.pushButton_load_Krx_table : QPushButton
        self.pushButton_load_Kry_table : QPushButton
        self.pushButton_load_Krz_table : QPushButton 

        self.lineEdit_path_table_Cx : QLineEdit
        self.lineEdit_path_table_Cy : QLineEdit
        self.lineEdit_path_table_Cz : QLineEdit
        self.lineEdit_path_table_Crx : QLineEdit
        self.lineEdit_path_table_Cry : QLineEdit
        self.lineEdit_path_table_Crz : QLineEdit

        self.pushButton_load_Cx_table : QPushButton
        self.pushButton_load_Cy_table : QPushButton
        self.pushButton_load_Cz_table : QPushButton
        self.pushButton_load_Crx_table : QPushButton
        self.pushButton_load_Cry_table : QPushButton
        self.pushButton_load_Crz_table : QPushButton

        self.pushButton_confirm : QPushButton
        self.pushButton_remove : QPushButton
        self.pushButton_reset : QPushButton

        # QTabWidget
        self.tabWidget_main : QTabWidget
        self.tabWidget_inputs : QTabWidget
        self.tabWidget_constant_values : QTabWidget
        self.tabWidget_table_values : QTabWidget
        
        # QTreeWidget
        self.treeWidget_nodal_links_stiffness : QTreeWidget
        self.treeWidget_nodal_links_damping : QTreeWidget

    def _create_connections(self):
        #
        self.clickable(self.lineEdit_first_node_id).connect(self.lineEdit_first_node_clicked)
        self.clickable(self.lineEdit_last_node_id).connect(self.lineEdit_last_node_clicked)
        self.current_lineEdit = self.lineEdit_first_node_id
        self._create_lists_of_lineEdits()
        #
        self.pushButton_confirm.clicked.connect(self.add_elastic_link)
        self.pushButton_remove.clicked.connect(self.remove_selected_elastic_link)
        self.pushButton_reset.clicked.connect(self.reset_elastic_links)

        self.pushButton_load_Cx_table.clicked.connect(self.load_Cx_table)
        self.pushButton_load_Cy_table.clicked.connect(self.load_Cy_table)
        self.pushButton_load_Cz_table.clicked.connect(self.load_Cz_table)
        self.pushButton_load_Crx_table.clicked.connect(self.load_Crx_table)
        self.pushButton_load_Cry_table.clicked.connect(self.load_Cry_table)
        self.pushButton_load_Crz_table.clicked.connect(self.load_Crz_table)

        self.pushButton_load_Kx_table.clicked.connect(self.load_Kx_table)
        self.pushButton_load_Ky_table.clicked.connect(self.load_Ky_table)
        self.pushButton_load_Kz_table.clicked.connect(self.load_Kz_table)
        self.pushButton_load_Krx_table.clicked.connect(self.load_Krx_table)
        self.pushButton_load_Kry_table.clicked.connect(self.load_Kry_table)
        self.pushButton_load_Krz_table.clicked.connect(self.load_Krz_table)

        self.tabWidget_main.currentChanged.connect(self.tab_event_callback)

        self.treeWidget_nodal_links_stiffness.itemClicked.connect(self.on_click_item_stiffness)
        self.treeWidget_nodal_links_damping.itemClicked.connect(self.on_click_item_damping)
        self.treeWidget_nodal_links_stiffness.itemDoubleClicked.connect(self.on_doubleclick_item_stiffness)
        self.treeWidget_nodal_links_damping.itemDoubleClicked.connect(self.on_doubleclick_item_damping)

    def _create_lists_of_lineEdits(self):

        self.lineEdits_constant_values_stiffness = [self.lineEdit_Kx,
                                                    self.lineEdit_Ky,
                                                    self.lineEdit_Kz,
                                                    self.lineEdit_Krx,
                                                    self.lineEdit_Kry,
                                                    self.lineEdit_Krz]

        self.lineEdits_constant_values_dampings = [self.lineEdit_Cx,
                                                   self.lineEdit_Cy,
                                                   self.lineEdit_Cz,
                                                   self.lineEdit_Crx,
                                                   self.lineEdit_Cry,
                                                   self.lineEdit_Crz]

        self.lineEdits_table_values_stiffness = [self.lineEdit_path_table_Kx,
                                                 self.lineEdit_path_table_Ky,
                                                 self.lineEdit_path_table_Kz,
                                                 self.lineEdit_path_table_Krx,
                                                 self.lineEdit_path_table_Kry,
                                                 self.lineEdit_path_table_Krz]

        self.lineEdits_table_values_dampings = [self.lineEdit_path_table_Cx,
                                                self.lineEdit_path_table_Cy,
                                                self.lineEdit_path_table_Cz,
                                                self.lineEdit_path_table_Crx,
                                                self.lineEdit_path_table_Cry,
                                                self.lineEdit_path_table_Crz]

    def _config_widgets(self):
        #
        self.setStyleSheet("""QToolTip{color: rgb(100, 100, 100); background-color: rgb(240, 240, 240)}""")
        self.cache_tab = self.tabWidget_main.currentIndex()
        #
        self.treeWidget_nodal_links_stiffness.setColumnWidth(0, 120)
        self.treeWidget_nodal_links_stiffness.headerItem().setTextAlignment(0, Qt.AlignCenter)
        self.treeWidget_nodal_links_stiffness.headerItem().setTextAlignment(1, Qt.AlignCenter)
        self.treeWidget_nodal_links_damping.setColumnWidth(0, 120)
        self.treeWidget_nodal_links_damping.headerItem().setTextAlignment(0, Qt.AlignCenter)
        self.treeWidget_nodal_links_damping.headerItem().setTextAlignment(1, Qt.AlignCenter)

    def clickable(self, widget):
        class Filter(QObject):
            clicked = pyqtSignal()

            def eventFilter(self, obj, event):
                if obj == widget and event.type() == QEvent.MouseButtonRelease and obj.rect().contains(event.pos()):
                    self.clicked.emit()
                    return True
                else:
                    return False

        filter = Filter(widget)
        widget.installEventFilter(filter)
        return filter.clicked

    def lineEdit_first_node_clicked(self):
        self.current_lineEdit = self.lineEdit_first_node_id

    def lineEdit_last_node_clicked(self):
        self.current_lineEdit = self.lineEdit_last_node_id

    def tab_event_callback(self):

        self.pushButton_remove.setDisabled(True)
        if self.tabWidget_main.currentIndex() == 1:
            self.selection_frame.setDisabled(True)

        else:
            if self.cache_tab == 1:
                self.lineEdit_selection.setText("")
            self.selection_frame.setDisabled(False)

        self.cache_tab = self.tabWidget_main.currentIndex()

    def check_all_nodes(self):

        lineEdit_nodeID = self.lineEdit_first_node_id.text()
        self.stop, self.nodeID = self.before_run.check_input_NodeID(lineEdit_nodeID, single_ID=True)
        if self.stop:
            return True
        temp_nodeID_1 = self.nodeID
        
        lineEdit_nodeID = self.lineEdit_last_node_id.text()
        self.stop, self.nodeID = self.before_run.check_input_NodeID(lineEdit_nodeID, single_ID=True)
        if self.stop:
            return True           
        temp_nodeID_2 = self.nodeID

        if temp_nodeID_1 == temp_nodeID_2:
            title = "ERROR IN NODES SELECTION"
            message = "The selected nodes must differ. Try to choose another pair of nodes."
            PrintMessageInput([window_title_1, title, message])
            return True

        if temp_nodeID_2 > temp_nodeID_1:
            self.nodeID_1 = temp_nodeID_1
            self.nodeID_2 = temp_nodeID_2
        else:
            self.nodeID_2 = temp_nodeID_1
            self.nodeID_1 = temp_nodeID_2

        return False
        
    def check_input_parameters(self, lineEdit, label, _float=True):
        title = "Invalid input"
        value_string = lineEdit.text()
        if value_string != "":
            try:
                if _float:
                    value = float(value_string)
                else:
                    value = int(value_string) 
                if value < 0:
                    message = "You cannot input a negative value to the {}.".format(label)
                    PrintMessageInput([window_title_1, title, message])
                    return True
                else:
                    self.value = value
            except Exception:
                message = "You have typed an invalid value to the {}.".format(label)
                PrintMessageInput([window_title_1, title, message])
                return True
        else:
            self.value = None
        return False

    def check_constant_inputs(self):

        self.parameters_K = None
        self.parameters_C = None

        if self.check_all_nodes():
            return True

        if self.check_input_parameters(self.lineEdit_Kx, 'Kx'):
            return True
        else:
            Kx = self.value

        if self.check_input_parameters(self.lineEdit_Ky, 'Ky'):
            return True
        else:
            Ky = self.value

        if self.check_input_parameters(self.lineEdit_Kz, 'Kz'):
            return True
        else:
            Kz = self.value

        if self.check_input_parameters(self.lineEdit_Krx, 'Krx'):
            return True
        else:
            Krx = self.value

        if self.check_input_parameters(self.lineEdit_Kry, 'Kry'):
            return True
        else:
            Kry = self.value

        if self.check_input_parameters(self.lineEdit_Krz, 'Krz'):
            return True
        else:
            Krz = self.value
        
        if self.check_input_parameters(self.lineEdit_Cx, 'Cx'):
            return True
        else:
            Cx = self.value

        if self.check_input_parameters(self.lineEdit_Cy, 'Cy'):
            return True
        else:
            Cy = self.value

        if self.check_input_parameters(self.lineEdit_Cz, 'Cz'):
            return True
        else:
            Cz = self.value

        if self.check_input_parameters(self.lineEdit_Crx, 'Crx'):
            return True
        else:
            Crx = self.value

        if self.check_input_parameters(self.lineEdit_Cry, 'Cry'):
            return True
        else:
            Cry = self.value

        if self.check_input_parameters(self.lineEdit_Crz, 'Crz'):
            return True
        else:
            Crz = self.value

        list_K = [Kx, Ky, Kz, Krx, Kry, Krz]
        list_C = [Cx, Cy, Cz, Crx, Cry, Crz] 
                
        if list_K.count(None) != 6:
            self.parameters_K = list_K

        if list_C.count(None) != 6:
            self.parameters_C = list_C

        if list_K.count(None) == 6 and list_C.count(None) == 6:
            title = 'Empty inputs for stiffness and damping'
            message = "Please insert at least a stiffness or damping "
            message += "value before confirming the attribution."
            PrintMessageInput([window_title_1, title, message])

    def add_elastic_link(self):

        if self.tabWidget_inputs.currentIndex() == 0:
            self.constant_input_confirm()

        elif self.tabWidget_inputs.currentIndex() == 1:
            self.table_input_confirm()

        self.opv.updateRendererMesh()
        self.close()

    def constant_input_confirm(self):

        if self.check_constant_inputs():
            return

        table_names = [None, None, None, None, None, None]

        if self.parameters_K is not None:
            self.remove_elastic_link_stiffness_table_files()
            data = [self.parameters_K, table_names]
            self.project.add_elastic_nodal_link_stiffness(self.nodeID_1, 
                                                          self.nodeID_2, 
                                                          data,
                                                          False)

        if self.parameters_C is not None:
            self.remove_elastic_link_damping_table_files()
            data = [self.parameters_C, table_names]
            self.project.add_elastic_nodal_link_damping(self.nodeID_1, 
                                                        self.nodeID_2, 
                                                        data, 
                                                        False)

    def load_table(self, lineEdit, _label, direct_load=False):
        title = "Error reached while loading table"
        try:
            if direct_load:
                self.path_imported_table = lineEdit.text()
            else:
                window_label = 'Choose a table to import the {} nodal load'.format(_label)
                self.path_imported_table, _ = QFileDialog.getOpenFileName(None, window_label, self.userPath, 'Files (*.csv; *.dat; *.txt)')

            if self.path_imported_table == "":
                return None, None
            
            self.imported_filename = os.path.basename(self.path_imported_table)
            lineEdit.setText(self.path_imported_table)                        
            imported_file = np.loadtxt(self.path_imported_table, delimiter=",")
        
            if imported_file.shape[1] < 3:
                message = "The imported table has insufficient number of columns. The imported \n"
                message += "data must have two columns of values."
                PrintMessageInput([window_title_1, title, message])
                lineEdit.setFocus()
                return None, None

            if imported_file.shape[1] >= 3:
                self.imported_values = imported_file[:,1]
                self.frequencies = imported_file[:,0]
                self.f_min = self.frequencies[0]
                self.f_max = self.frequencies[-1]
                self.f_step = self.frequencies[1] - self.frequencies[0]

                if self.project.change_project_frequency_setup(self.imported_filename, list(self.frequencies)):
                    self.stop = True
                    return None, None
                else:
                    self.project.set_frequencies(self.frequencies, self.f_min, self.f_max, self.f_step)
                    self.stop = False
            
                return self.imported_values, self.imported_filename

        except Exception as log_error:
            message = str(log_error)
            PrintMessageInput([window_title_1, title, message])
            lineEdit.setFocus()
            return None, None

    def load_Kx_table(self):
        self.Kx_table, self.Kx_filename = self.load_table(self.lineEdit_path_table_Kx, "Kx")
        if self.stop:
            self.stop = False
            self.Kx_table, self.Kx_filename = None, None
            self.lineEdit_reset(self.lineEdit_path_table_Kx)

    def load_Ky_table(self):
        self.Ky_table, self.Ky_filename = self.load_table(self.lineEdit_path_table_Ky, "Ky")
        if self.stop:
            self.stop = False
            self.Ky_table, self.Ky_filename = None, None
            self.lineEdit_reset(self.lineEdit_path_table_Ky)

    def load_Kz_table(self):
        self.Kz_table, self.Kz_filename = self.load_table(self.lineEdit_path_table_Kz, "Kz")
        if self.stop:
            self.stop = False
            self.Kz_table, self.Kz_filename = None, None
            self.lineEdit_reset(self.lineEdit_path_table_Kz)

    def load_Krx_table(self):
        self.Krx_table, self.Krx_filename = self.load_table(self.lineEdit_path_table_Krx, "Krx")
        if self.stop:
            self.stop = False
            self.Krx_table, self.Krx_filename = None, None
            self.lineEdit_reset(self.lineEdit_path_table_Krx)

    def load_Kry_table(self):
        self.Kry_table, self.Kry_filename = self.load_table(self.lineEdit_path_table_Kry, "Kry")
        if self.stop:
            self.stop = False
            self.Kry_table, self.Kry_filename = None, None
            self.lineEdit_reset(self.lineEdit_path_table_Kry)

    def load_Krz_table(self):
        self.Krz_table, self.Krz_filename = self.load_table(self.lineEdit_path_table_Krz, "Krz")
        if self.stop:
            self.stop = False
            self.Krz_table, self.Krz_filename = None, None
            self.lineEdit_reset(self.lineEdit_path_table_Krz)

    def load_Cx_table(self):
        self.Cx_table, self.Cx_filename = self.load_table(self.lineEdit_path_table_Cx, "Cx")
        if self.stop:
            self.stop = False
            self.Cx_table, self.Cx_filename = None, None
            self.lineEdit_reset(self.lineEdit_path_table_Cx)

    def load_Cy_table(self):
        self.Cy_table, self.Cy_filename = self.load_table(self.lineEdit_path_table_Cy, "Cy")
        if self.stop:
            self.stop = False
            self.Cy_table, self.Cy_filename = None, None
            self.lineEdit_reset(self.lineEdit_path_table_Cy)

    def load_Cz_table(self):
        self.Cz_table, self.Cz_filename = self.load_table(self.lineEdit_path_table_Cz, "Cz")
        if self.stop:
            self.stop = False
            self.Cz_table, self.Cz_filename = None, None
            self.lineEdit_reset(self.lineEdit_path_table_Cz)

    def load_Crx_table(self):
        self.Crx_table, self.Crx_filename = self.load_table(self.lineEdit_path_table_Crx, "Crx")
        if self.stop:
            self.stop = False
            self.Crx_table, self.Crx_filename = None, None
            self.lineEdit_reset(self.lineEdit_path_table_Crx)

    def load_Cry_table(self):
        self.Cry_table, self.Cry_filename = self.load_table(self.lineEdit_path_table_Cry, "Cry")
        if self.stop:
            self.stop = False
            self.Cry_table, self.Cry_filename = None, None
            self.lineEdit_reset(self.lineEdit_path_table_Cry)

    def load_Crz_table(self):
        self.Crz_table, self.Crz_filename = self.load_table(self.lineEdit_path_table_Crz, "Crz")
        if self.stop:
            self.stop = False
            self.Crz_table, self.Crz_filename = None, None
            self.lineEdit_reset(self.lineEdit_path_table_Crz)

    def lineEdit_reset(self, lineEdit):
        lineEdit.setText("")
        lineEdit.setFocus()

    def save_tables_files(self, values, filename, _label, unit_label):

        real_values = np.real(values)
        data = np.array([self.frequencies, real_values]).T
        self.project.create_folders_structural("elastic_links_files")

        if _label in ["Kx", "Ky", "Kz", "Krx", "Kry", "Krz"]:
            header = f"OpenPulse - stiffness elastic link - imported table for {_label}  @ "
            basename = f"elastic_link_stiffness_{_label}_linked_nodes_{self.nodeID_1}_{self.nodeID_2}.dat"
            values_label = "Stiffness values"

        else:
            header = f"OpenPulse - damping elastic link - imported table for {_label} @ "
            basename = f"elastic_link_damping_{_label}_linked_nodes_{self.nodeID_1}_{self.nodeID_2}.dat"
            values_label = "Damping values"
            
        header += f"linked nodes {self.nodeID_1}-{self.nodeID_2}\n"
        header += f"\nSource filename: {filename}\n"
        header += f"\nFrequency [Hz], {values_label} [{unit_label}]"
        # basename = filename + f"_{_label}_linked_nodes_{self.nodeID_1}_{self.nodeID_1}.dat"
    
        new_path_table = get_new_path(self.elastic_links_files_folder_path, basename)
        np.savetxt(new_path_table, data, delimiter=",", header=header)

        return values, basename

    def check_table_for_elastic_link_stiffness(self):

        Kx = Ky = Kz = None
        if self.lineEdit_path_table_Kx.text() != "":
            if self.Kx_table is None:
                if self.Kx_filename is None:
                    self.Kx_table, self.Kx_filename = self.load_table(self.lineEdit_path_table_Kx, "Kx", direct_load=True)
            if self.Kx_table is not None:
                Kx, self.Kx_basename = self.save_tables_files(self.Kx_table, self.Kx_filename, "Kx", "N/m")

        if self.lineEdit_path_table_Ky.text() != "":
            if self.Ky_table is None:
                if self.Ky_filename is None:
                    self.Ky_table, self.Ky_filename = self.load_table(self.lineEdit_path_table_Ky, "Ky", direct_load=True)
            if self.Ky_table is not None:
                Ky, self.Ky_basename = self.save_tables_files(self.Ky_table, self.Ky_filename, "Ky", "N/m")

        if self.lineEdit_path_table_Kz.text() != "":
            if self.Kz_table is None:
                if self.Kz_filename is None:
                    self.Kz_table, self.Kz_filename = self.load_table(self.lineEdit_path_table_Kz, "Kz", direct_load=True)
            if self.Kz_table is not None:
                Kz, self.Kz_basename = self.save_tables_files(self.Kz_table, self.Kz_filename, "Kz", "N/m")

        Krx = Kry = Krz = None
        if self.lineEdit_path_table_Krx.text() != "":
            if self.Krx_table is None:
                if self.Krx_filename is None:
                    self.Krx_table, self.Krx_filename = self.load_table(self.lineEdit_path_table_Krx, "Krx", direct_load=True)
            if self.Krx_table is not None:
                Krx, self.Krx_basename = self.save_tables_files(self.Krx_table, self.Krx_filename, "Krx", "N.m/rad")

        if self.lineEdit_path_table_Kry.text() != "":
            if self.Kry_table is None:
                if self.Kry_filename is None:
                    self.Kry_table, self.Kry_filename = self.load_table(self.lineEdit_path_table_Kry, "Kry", direct_load=True)
            if self.Kry_table is not None:
                Kry, self.Kry_basename = self.save_tables_files(self.Kry_table, self.Kry_filename, "Kry", "N.m/rad")

        if self.lineEdit_path_table_Krz.text() != "":
            if self.Krz_table is None:
                if self.Krz_filename is None:
                    self.Krz_table, self.Krz_filename = self.load_table(self.lineEdit_path_table_Krz, "Krz", direct_load=True)
            if self.Krz_table is not None:
                Krz, self.Krz_basename = self.save_tables_files(self.Krz_table, self.Krz_filename, "Krz", "N.m/rad")
        
        stiffness_parameters = [Kx, Ky, Kz, Krx, Kry, Krz]

        if sum([0 if bc is None else 1 for bc in stiffness_parameters]) != 0:
            self.flag_stiffness_parameters = True
            self.K_basenames = [self.Kx_basename, self.Ky_basename, self.Kz_basename, 
                                self.Krx_basename, self.Kry_basename, self.Krz_basename]
            self.stiffness_parameters = stiffness_parameters
            data = [stiffness_parameters, self.K_basenames]

            key = f"{self.nodeID_1}-{self.nodeID_2}"
            for node_id in [self.nodeID_1, self.nodeID_2]:
                node = self.preprocessor.nodes[node_id]
                if node.loaded_table_for_elastic_link_stiffness:
                    if key in node.elastic_nodal_link_stiffness.keys():
                        list_table_names = node.elastic_nodal_link_stiffness[key][1]
                        for basename in self.K_basenames:
                            if basename in list_table_names:
                                list_table_names.remove(basename)
                        self.process_table_file_removal(list_table_names)

            self.project.add_elastic_nodal_link_stiffness(self.nodeID_1, self.nodeID_2, data, True)
            return False
        else:
            return True

    def check_table_for_elastic_link_damping(self):
 
        Cx = Cy = Cz = None
        if self.lineEdit_path_table_Cx.text() != "":
            if self.Cx_table is None:
                if self.Cx_filename is None:
                    self.Cx_table, self.Cx_filename = self.load_table(self.lineEdit_path_table_Cx, "Cx", direct_load=True)
            if self.Cx_table is not None:
                Cx, self.Cx_basename = self.save_tables_files(self.Cx_table, self.Cx_filename, "Cx", "N.s/m")
    
        if self.lineEdit_path_table_Cy.text() != "":
            if self.Cy_table is None:
                if self.Cy_filename is None:
                    self.Cy_table, self.Cy_filename = self.load_table(self.lineEdit_path_table_Cy, "Cy", direct_load=True)
            if self.Cy_table is not None:
                Cy, self.Cy_basename = self.save_tables_files(self.Cy_table, self.Cy_filename, "Cy", "N.s/m")

        if self.lineEdit_path_table_Cz.text() != "":
            if self.Cz_table is None:
                if self.Cz_filename is None:
                    self.Cz_table, self.Cz_filename = self.load_table(self.lineEdit_path_table_Cz, "Cz", direct_load=True)
            if self.Cz_table is not None:
                Cz, self.Cz_basename = self.save_tables_files(self.Cz_table, self.Cz_filename, "Cz", "N.s/m")

        Crx = Cry = Crz = None
        if self.lineEdit_path_table_Crx.text() != "":
            if self.Crx_table is None:
                if self.Crx_filename is None:
                    self.Crx_table, self.Crx_filename = self.load_table(self.lineEdit_path_table_Crx, "Crx", direct_load=True)
            if self.Crx_table is not None:
                Crx, self.Crx_basename = self.save_tables_files(self.Crx_table, self.Crx_filename, "Crx", "N.m/rad/s")

        if self.lineEdit_path_table_Cry.text() != "":
            if self.Cry_table is None:
                if self.Cry_filename is None:
                    self.Cry_table, self.Cry_filename = self.load_table(self.lineEdit_path_table_Cry, "Cry", direct_load=True)
            if self.Cry_table is not None:
                Cry, self.Cry_basename = self.save_tables_files(self.Cry_table, self.Cry_filename, "Cry", "N.m/rad/s")

        if self.lineEdit_path_table_Crz.text() != "":
            if self.Crz_table is None:
                if self.Crz_filename is None:
                    self.Crz_table, self.Crz_filename = self.load_table(self.lineEdit_path_table_Crz, "Crz", direct_load=True)
            if self.Crz_table is not None:
                Crz, self.Crz_basename = self.save_tables_files(self.Crz_table, self.Crz_filename, "Crz", "N.m/rad/s")
                    
        damping_parameters = [Cx, Cy, Cz, Crx, Cry, Crz]
 
        if sum([0 if bc is None else 1 for bc in damping_parameters]):

            self.flag_damping_parameters = True
            self.C_basenames = [self.Cx_basename, self.Cy_basename, self.Cz_basename, 
                                self.Crx_basename, self.Cry_basename, self.Crz_basename]
            self.damping_parameters = damping_parameters
            data = [damping_parameters, self.C_basenames]
            
            key = f"{self.nodeID_1}-{self.nodeID_2}"

            for node_id in [self.nodeID_1, self.nodeID_2]:
                node = self.preprocessor.nodes[node_id]
                if node.loaded_table_for_elastic_link_dampings:
                    if key in node.elastic_nodal_link_dampings.keys():
                        list_table_names = node.elastic_nodal_link_dampings[key][1]
                        for basename in self.C_basenames:
                            if basename in list_table_names:
                                list_table_names.remove(basename)
                        self.process_table_file_removal(list_table_names)

            self.project.add_elastic_nodal_link_damping(self.nodeID_1, self.nodeID_2, data, True)
            return False
        else:
            return True
  
    def table_input_confirm(self):

        if self.check_all_nodes():
            return True

        self.check_table_for_elastic_link_stiffness()
        self.check_table_for_elastic_link_damping()

        if not (self.flag_stiffness_parameters or self.flag_damping_parameters):
            title = 'NONE TABLE SELECTED FOR STIFFNESS OR DAMPING'
            message = "Please, define at least a table of values to the stiffness or damping" 
            message += "before confirming the elastic link attribution."
            PrintMessageInput([window_title_1, title, message])
            return

    def remove_elastic_link_stiffness_table_files(self):
        for node_id in [self.nodeID_1, self.nodeID_2]:
            node = self.preprocessor.nodes[node_id]
            if node.loaded_table_for_elastic_link_stiffness:
                key = f"{self.nodeID_1}-{self.nodeID_2}"
                if key in node.elastic_nodal_link_stiffness.keys():
                    list_table_names = node.elastic_nodal_link_stiffness[key][1]
                    self.process_table_file_removal(list_table_names)

    def remove_elastic_link_damping_table_files(self):
        for node_id in [self.nodeID_1, self.nodeID_2]:
            node = self.preprocessor.nodes[node_id]
            if node.loaded_table_for_elastic_link_dampings:
                key = f"{self.nodeID_1}-{self.nodeID_2}"
                if key in node.elastic_nodal_link_dampings.keys():
                    list_table_names = node.elastic_nodal_link_dampings[key][1]
                    self.process_table_file_removal(list_table_names)

    def process_table_file_removal(self, list_table_names):
        for table_name in list_table_names:
            self.project.remove_structural_table_files_from_folder(table_name, folder_name="elastic_links_files")

    def text_label(self, mask, load_labels):
        
        text = ""
        temp = load_labels[mask]

        if list(mask).count(True) == 6:
            text = "[{}, {}, {}, {}, {}, {}]".format(temp[0], temp[1], temp[2], temp[3], temp[4], temp[5])
        elif list(mask).count(True) == 5:
            text = "[{}, {}, {}, {}, {}]".format(temp[0], temp[1], temp[2], temp[3], temp[4])
        elif list(mask).count(True) == 4:
            text = "[{}, {}, {}, {}]".format(temp[0], temp[1], temp[2], temp[3])
        elif list(mask).count(True) == 3:
            text = "[{}, {}, {}]".format(temp[0], temp[1], temp[2])
        elif list(mask).count(True) == 2:
            text = "[{}, {}]".format(temp[0], temp[1])
        elif list(mask).count(True) == 1:
            text = "[{}]".format(temp[0])
        return text

    def skip_treeWidget_row(self, treeWidget):
        new = QTreeWidgetItem(["", "", ""])
        new.setTextAlignment(0, Qt.AlignCenter)
        new.setTextAlignment(1, Qt.AlignCenter)
        new.setTextAlignment(2, Qt.AlignCenter)
        treeWidget.addTopLevelItem(new)

    def load_elastic_links_stiffness_info(self):

        self.treeWidget_nodal_links_stiffness.clear()
        stiffness_labels = np.array(['k_x','k_y','k_z','k_rx','k_ry','k_rz'])
        self.pushButton_remove.setDisabled(True)

        for key in self.preprocessor.nodes_with_elastic_link_stiffness.keys():
            node_ids = [int(node) for node in key.split("-")]
            mask, _ = self.preprocessor.nodes[node_ids[0]].elastic_nodal_link_stiffness[key]
            new = QTreeWidgetItem([key, str(self.text_label(mask, stiffness_labels))])
            new.setTextAlignment(0, Qt.AlignCenter)
            new.setTextAlignment(1, Qt.AlignCenter)
            self.treeWidget_nodal_links_stiffness.addTopLevelItem(new)

    def load_elastic_links_damping_info(self):

        self.treeWidget_nodal_links_damping.clear()
        damping_labels = np.array(['c_x','c_y','c_z','c_rx','c_ry','c_rz']) 
        self.pushButton_remove.setDisabled(True)

        for key in self.preprocessor.nodes_with_elastic_link_dampings.keys():
            node_ids = [int(node) for node in key.split("-")]
            mask, _ = self.preprocessor.nodes[node_ids[0]].elastic_nodal_link_dampings[key]
            new = QTreeWidgetItem([key, str(self.text_label(mask, damping_labels))])
            new.setTextAlignment(0, Qt.AlignCenter)
            new.setTextAlignment(1, Qt.AlignCenter)
            self.treeWidget_nodal_links_damping.addTopLevelItem(new)

    def load_treeWidgets_info(self):

        self.load_elastic_links_stiffness_info()
        self.load_elastic_links_damping_info()
        self.tabWidget_main.setTabVisible(1, False)

        if self.preprocessor.nodes_with_elastic_link_stiffness:
            self.tabWidget_main.setTabVisible(1, True)

        if self.preprocessor.nodes_with_elastic_link_dampings:
            self.tabWidget_main.setTabVisible(1, True)

    def on_click_item_stiffness(self, item):
        self.current_selection = "stiffness"
        self.pushButton_remove.setDisabled(False)
        self.lineEdit_selection.setText(item.text(0))

    def on_click_item_damping(self, item):
        self.current_selection = "damping"
        self.pushButton_remove.setDisabled(False)
        self.lineEdit_selection.setText(item.text(0))

    def on_doubleclick_item_stiffness(self, item):
        self.on_click_item_stiffness(item)
        self.get_information()

    def on_doubleclick_item_damping(self, item):
        self.on_click_item_damping(item)
        self.get_information()

    def remove_selected_elastic_link(self):
        if self.lineEdit_selection.text() != "":
            selection = self.lineEdit_selection.text()
            if self.current_selection == "stiffness":
                self.remove_selected_link_stiffness(selection)
            elif self.current_selection == "damping":
                self.remove_selected_link_damping(selection)

    def remove_selected_link_stiffness(self, selection, reset=False):

        str_ids = selection.split("-")
        self.nodeID_1, self.nodeID_2 = [int(str_id) for str_id in str_ids]
    
        key_strings = ["connecting stiffness", "connecting torsional stiffness"]

        # remove_bc_from_file([selection], self.structural_bc_info_path, key_strings, message, equals_keys=True)
        self.project.file.filter_bc_data_from_dat_file([selection], key_strings, self.structural_bc_info_path)
        self.remove_elastic_link_stiffness_table_files()
        self.preprocessor.add_elastic_nodal_link(self.nodeID_1, self.nodeID_2, None, _stiffness=True)

        if not reset:
            self.load_elastic_links_stiffness_info()
            self.opv.updateRendererMesh()
            self.lineEdit_selection.setText("")

    def remove_selected_link_damping(self, selection, reset=False):

        str_ids = selection.split("-")
        self.nodeID_1, self.nodeID_2 = [int(str_id) for str_id in str_ids]

        key_strings = ["connecting damping", "connecting torsional damping"]
        message = None

        # remove_bc_from_file([selection], self.structural_bc_info_path, key_strings, message, equals_keys=True)
        self.project.file.filter_bc_data_from_dat_file([selection], key_strings, self.structural_bc_info_path)
        self.remove_elastic_link_damping_table_files()
        self.preprocessor.add_elastic_nodal_link(self.nodeID_1, self.nodeID_2, None, _damping=True)

        if not reset:
            self.load_elastic_links_damping_info()
            self.opv.updateRendererMesh()
            self.lineEdit_selection.setText("")

    def reset_elastic_links(self):

        self.hide()

        title = "Resetting of elastic links"
        message = "Would you like to remove all nodal elastic links from the structural model?"

        buttons_config = {"left_button_label" : "Cancel", "right_button_label" : "Continue"}
        read = GetUserConfirmationInput(title, message, buttons_config=buttons_config)

<<<<<<< HEAD
        if read._doNotRun:
            app().main_window.input_ui.set_input_widget(self)
            self.setVisible(False)
=======
        if read._cancel:
>>>>>>> 5ee92d7b
            return

        if read._continue:

            temp_dict_stiffness = self.preprocessor.nodes_with_elastic_link_stiffness.copy()
            for key in temp_dict_stiffness.keys():
                self.remove_selected_link_stiffness(key, reset=True)

            temp_dict_damping = self.preprocessor.nodes_with_elastic_link_dampings.copy()
            for key in temp_dict_damping.keys():
                self.remove_selected_link_damping(key, reset=True)

            self.close()
            self.opv.updateRendererMesh()

    def get_information(self):
        try:
            if self.lineEdit_selection.text() != "":

                key = self.lineEdit_selection.text()
                node_ids = [int(node) for node in key.split("-")]

                if self.current_selection == "stiffness":
                    group_label = "Stiffness elastic link"
                    labels = np.array(['k_x','k_y','k_z','k_rx','k_ry','k_rz'])
                    mask, values = self.preprocessor.nodes[node_ids[0]].elastic_nodal_link_stiffness[key]

                elif self.current_selection == "damping":
                    group_label = "Damping elastic link"
                    header_labels = ["Nodes", "Damping elastic link"]
                    labels = np.array(['c_x','c_y','c_z','c_rx','c_ry','c_rz'])
                    mask, values = self.preprocessor.nodes[node_ids[0]].elastic_nodal_link_damping[key]
                else:
                    return

                header_labels = ["Nodes", self.text_label(mask, labels)]
                # print(self.preprocessor.nodes[node_ids[0]].elastic_nodal_link_stiffness[key])

                data = dict()
                for node_id in node_ids:
                    # filtered_values = [list(np.array(values)[mask])]
                    # data[node_id] = [f"{value : .3e}" if isinstance(value, float) else str(value) for value in filtered_values]
                    data[node_id] = [list(np.array(values)[mask])]

                if len(data):

                    self.setVisible(False)
                    GetInformationOfGroup(  group_label = group_label,
                                            selection_label = "Node ID:",
                                            header_labels = header_labels,
                                            column_widths = [80, 90],
                                            data = data  )

            else:
                title = "Invalid selection"
                message = "Please, select an elastic link in the list to get the information."
                PrintMessageInput([window_title_2, title, message])

        except Exception as error_log:
            title = "Error while getting information of selected elastic link"
            message = str(error_log)
            PrintMessageInput([window_title_1, title, message])

        self.setVisible(True)

    def reset_nodes_input_fields(self):
        self.lineEdit_selection.setText("")
        self.lineEdit_first_node_id.setText("")
        self.lineEdit_last_node_id.setText("")

    def reset_stiffness_input_fields(self):
        for lineEdit in self.lineEdits_constant_values_stiffness:    
            lineEdit.setText("")
        for lineEdit in self.lineEdits_table_values_stiffness:
            lineEdit.setText("")

    def reset_dampings_input_fields(self):
        for lineEdit in self.lineEdits_constant_values_dampings:    
            lineEdit.setText("")
        for lineEdit in self.lineEdits_table_values_dampings:
            lineEdit.setText("")

    def update(self):

        try:
        
            key = None
            nodes_ids = self.opv.getListPickedPoints()

            if nodes_ids:

                if len(nodes_ids) == 1:
                    self.current_lineEdit.setText(str(nodes_ids[0]))

                elif len(nodes_ids) == 2:
                    first_node = min(nodes_ids)
                    last_node = max(nodes_ids)
                    key = f"{first_node}-{last_node}"
                    self.write_ids(nodes_ids)
                    x = 1

            else:
                return

            self.reset_stiffness_input_fields()
            self.reset_dampings_input_fields()
            node = self.preprocessor.nodes[nodes_ids[0]]

            #Elastic link stiffness
            if node.there_are_elastic_nodal_link_stiffness:
                if key in node.elastic_nodal_link_stiffness.keys():
                    if node.loaded_table_for_elastic_link_stiffness:
                        table_names = node.elastic_nodal_link_stiffness[key][1]
                        self.tabWidget_inputs.setCurrentIndex(1)
                        self.tabWidget_table_values.setCurrentIndex(0)
                        for index, lineEdit_table in enumerate(self.lineEdits_table_values_stiffness):
                            if table_names[index] is not None:
                                table_name = get_new_path(self.elastic_links_files_folder_path, table_names[index])
                                lineEdit_table.setText(table_name)

                    else:

                        elastic_link_stiffness = node.elastic_nodal_link_stiffness[key][1]
                        self.tabWidget_inputs.setCurrentIndex(0)
                        self.tabWidget_constant_values.setCurrentIndex(0)
                        for index, lineEdit_constant in enumerate(self.lineEdits_constant_values_stiffness):
                            value = elastic_link_stiffness[index]
                            if value is not None:
                                lineEdit_constant.setText(f"{value : .3e}")

            #Elastic link dampings
            if node.there_are_elastic_nodal_link_dampings:
                if key in node.elastic_nodal_link_dampings.keys():
                    if node.loaded_table_for_elastic_link_dampings:
                        table_names = node.elastic_nodal_link_dampings[key][1]
                        self.tabWidget_inputs.setCurrentIndex(1)
                        self.tabWidget_table_values.setCurrentIndex(1)
                        for index, lineEdit_table in enumerate(self.lineEdits_table_values_dampings):
                            if table_names[index] is not None:
                                table_name = get_new_path(self.elastic_links_files_folder_path, table_names[index])
                                lineEdit_table.setText(table_name)

                    else:

                        elastic_link_dampings = node.elastic_nodal_link_dampings[key][1]
                        self.tabWidget_inputs.setCurrentIndex(0)
                        self.tabWidget_constant_values.setCurrentIndex(1)
                        for index, lineEdit_constant in enumerate(self.lineEdits_constant_values_dampings):
                            value = elastic_link_dampings[index]
                            if value is not None:
                                lineEdit_constant.setText(f"{value : .3e}")

        except Exception as error_log:
            title = "Error in 'update' function"
            message = str(error_log)
            # TODO: disable the 'messages' until solve the 'update' function recursive callback problem in opvRenderer
            # PrintMessageInput([window_title_1, title, message])

    def write_ids(self, list_node_ids):

        text = ""
        for node in list_node_ids:
            text += "{}, ".format(node)

        if len(list_node_ids) == 2:
            self.lineEdit_first_node_id.setText(str(min(list_node_ids[-2:])))
            self.lineEdit_last_node_id.setText(str(max(list_node_ids[-2:])))

        elif len(list_node_ids) == 1:
            self.lineEdit_first_node_id.setText(str(list_node_ids[-1]))
            self.lineEdit_last_node_id.setText("")
            
    def keyPressEvent(self, event):
        if event.key() == Qt.Key_Enter or event.key() == Qt.Key_Return:
            self.add_elastic_link()
        elif event.key() == Qt.Key_Escape:
            self.close()

    def closeEvent(self, a0: QCloseEvent | None) -> None:
        self.keep_window_open = False
        return super().closeEvent(a0)           

    # def remove_table_files(self, values):          
    #     for value in values:
    #         if value != 'None' and ".dat" in value:
    #             self.path_of_selected_table = get_new_path(self.elastic_links_tables_folder_path, value)
    #             # self.get_path_of_selected_table(value)
    #             try:
    #                 os.remove(self.path_of_selected_table)
    #             except:
    #                 pass

    # def remove_elastic_link_stiffness_from_file(self, section_key):

    #     path = self.project.file._node_structural_path
    #     config = configparser.ConfigParser()
    #     config.read(path)

    #     keys = list(config[section_key].keys())
    #     if "connecting stiffness" in keys and "connecting torsional stiffness" in keys:
    #         values_stiffness = config[section_key]["connecting stiffness"][1:-1].split(",")
    #         self.remove_table_files(values_stiffness)
    #         values_torsional_stiffness = config[section_key]["connecting torsional stiffness"][1:-1].split(",")
    #         self.remove_table_files(values_torsional_stiffness)
    #         config.remove_option(section=section_key, option="connecting stiffness")
    #         config.remove_option(section=section_key, option="connecting torsional stiffness")
    #         if len(list(config[section_key].keys())) == 0:
    #             config.remove_section(section=section_key)
    #     with open(path, 'w') as config_file:
    #         config.write(config_file)

    # def remove_elastic_link_damping_from_file(self, section_key):

    #     path = self.project.file._node_structural_path
    #     config = configparser.ConfigParser()
    #     config.read(path)        

    #     keys = list(config[section_key].keys())
    #     if "connecting damping" in keys and "connecting torsional damping" in keys:
    #         values_damping = config[section_key]["connecting damping"][1:-1].split(",")
    #         self.remove_table_files(values_damping)
    #         values_torsional_damping = config[section_key]["connecting torsional damping"][1:-1].split(",")
    #         self.remove_table_files(values_torsional_damping)
    #         config.remove_option(section=section_key, option="connecting damping")
    #         config.remove_option(section=section_key, option="connecting torsional damping")
    #         if len(list(config[section_key].keys())) == 0:
    #             config.remove_section(section=section_key)    
    #     with open(path, 'w') as config_file:
    #         config.write(config_file)<|MERGE_RESOLUTION|>--- conflicted
+++ resolved
@@ -933,13 +933,7 @@
         buttons_config = {"left_button_label" : "Cancel", "right_button_label" : "Continue"}
         read = GetUserConfirmationInput(title, message, buttons_config=buttons_config)
 
-<<<<<<< HEAD
-        if read._doNotRun:
-            app().main_window.input_ui.set_input_widget(self)
-            self.setVisible(False)
-=======
         if read._cancel:
->>>>>>> 5ee92d7b
             return
 
         if read._continue:

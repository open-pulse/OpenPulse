--- conflicted
+++ resolved
@@ -980,12 +980,7 @@
         buttons_config = {"left_button_label" : "Cancel", "right_button_label" : "Continue"}
         read = GetUserConfirmationInput(title, message, buttons_config=buttons_config)
 
-<<<<<<< HEAD
-        if read._stop:
-            app().main_window.input_ui.set_input_widget(self)
-=======
         if read._cancel:
->>>>>>> 5ee92d7b
             return
 
         aux = self.preprocessor.group_elements_with_valves.copy()

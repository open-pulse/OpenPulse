--- conflicted
+++ resolved
@@ -995,13 +995,7 @@
             buttons_config = {"left_button_label" : "Cancel", "right_button_label" : "Continue"}
             read = GetUserConfirmationInput(title, message, buttons_config=buttons_config)
 
-<<<<<<< HEAD
-            if read._doNotRun:
-                app().main_window.input_ui.set_input_widget(self)
-                self.setVisible(False)
-=======
             if read._cancel:
->>>>>>> 5ee92d7b
                 return
 
             for node in self.preprocessor.nodes_with_masses:

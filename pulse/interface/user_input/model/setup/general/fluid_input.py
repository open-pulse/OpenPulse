from PyQt5.QtWidgets import QDialog, QComboBox, QLineEdit, QPushButton, QRadioButton, QTabWidget, QTreeWidget, QTreeWidgetItem, QWidget
from PyQt5.QtGui import QIcon, QColor, QBrush, QFont
from PyQt5.QtCore import Qt
from PyQt5 import uic
from pathlib import Path

import numpy as np
import configparser

from pulse import app, UI_DIR
from pulse.interface.formatters.icons import *
from pulse.preprocessing.fluid import Fluid
from pulse.libraries.default_libraries import default_fluid_library
from pulse.interface.user_input.model.setup.general.color_selector import PickColorInput
from pulse.interface.user_input.project.print_message import PrintMessageInput
from pulse.interface.user_input.project.call_double_confirmation import CallDoubleConfirmationInput
from pulse.interface.user_input.model.setup.general.set_fluid_composition_input import SetFluidCompositionInput
from pulse.interface.formatters.icons import get_openpulse_icon
from pulse.tools.utils import *

window_title_1 = "Error"
window_title_2 = "Warning"

def getColorRGB(color):
    color = color.replace(" ", "")
    if ("[" or "(") in color:
        color = color[1:-1]
    tokens = color.split(',')
    return list(map(int, tokens))

class FluidInput(QDialog):
    def __init__(self, *args, **kwargs):
        super().__init__()

        ui_path = UI_DIR / "model/setup/acoustic/fluid_input.ui"
        uic.loadUi(ui_path, self)
        
<<<<<<< HEAD
        self.compressor_thermodynamic_state = kwargs.get("compressor_thermodynamic_state", {})

        self.opv = opv
=======
        self.compressor_thermodynamic_state = kwargs.get("compressor_thermodynamic_state", dict())
        
        self.project = app().project
        self.opv = app().main_window.opv_widget
>>>>>>> 07f751dc
        self.opv.setInputObject(self)

        self._load_icons()
        self._config_window()

        self._initialize()
        self._define_qt_variable()
        self._create_connections()
        
        self._loading_info_at_start()
        
        if self.compressor_thermodynamic_state:
            self.check_compressor_inputs()

        self._load_icons()
        self._config_window()

<<<<<<< HEAD
        self.exec()
    
    def _load_icons(self):
        self.icon = get_openpulse_icon()
    
    def _config_window(self):
        self.setWindowIcon(self.icon)
        self.setWindowFlags(Qt.WindowStaysOnTopHint)
        self.setWindowModality(Qt.WindowModal)
        self.setWindowTitle("Set: fluid")
=======
    def _load_icons(self):
        self.icon = get_openpulse_icon()

    def _config_window(self):
        self.setWindowFlags(Qt.WindowStaysOnTopHint)
        self.setWindowModality(Qt.WindowModal)
        self.setWindowIcon(self.icon)
        self.setWindowTitle("OpenPulse")

    def _initialize(self):

        self.preprocessor = self.project.preprocessor
        self.before_run = self.project.get_pre_solution_model_checks()
        self.fluid_path = self.project.get_fluid_list_path()
        self.dict_tag_to_entity = self.project.preprocessor.dict_tag_to_entity
>>>>>>> 07f751dc

        self.dict_inputs = {}
        self.REFPROP = None
        self.fluid_data_REFPROP = {}
        self.fluid_name_to_REFPROP_data = {}
        self.clicked_item = None
        self.fluid = None
        self.flagAll = False
        self.flagSelection = False
        self.complete = False
        self.refprop_fluid = False
        self.list_ids = []

        self.adding = False
        self.editing = False
        self.force_check = False
        self.temp_fluid_color = ""
        self.fluid_density = 0
        self.speed_of_sound = 0

        self.fluid_data_keys = ["fluid name", 
                                "fluid density", 
                                "speed of sound", 
                                "impedance", 
                                "isentropic exponent", 
                                "thermal conductivity", 
                                "specific heat Cp", 
                                "dynamic viscosity",
                                "temperature",
                                "pressure",
                                "molar mass"]


    def _define_qt_variable(self):
        # QComboBox
        self.comboBox_fluid_id = self.findChild(QComboBox, 'comboBox_fluid_id')    
        self.comboBox_fluid_id_rp = self.findChild(QComboBox, 'comboBox_fluid_id_rp')  
        # QLineEdit
        self.lineEdit_selected_ID = self.findChild(QLineEdit, 'lineEdit_selected_ID')
        self.lineEdit_selected_fluid_name = self.findChild(QLineEdit, 'lineEdit_selected_fluid_name')
        #
        self.lineEdit_name = self.findChild(QLineEdit, 'lineEdit_name')
        self.lineEdit_color = self.findChild(QLineEdit, 'lineEdit_color')
        self.lineEdit_fluid_density = self.findChild(QLineEdit, 'lineEdit_fluid_density')
        self.lineEdit_speed_of_sound = self.findChild(QLineEdit, 'lineEdit_speed_of_sound')
        self.lineEdit_impedance = self.findChild(QLineEdit, 'lineEdit_impedance')
        self.lineEdit_isentropic_exponent = self.findChild(QLineEdit, 'lineEdit_isentropic_exponent')
        self.lineEdit_thermal_conductivity = self.findChild(QLineEdit, 'lineEdit_thermal_conductivity')
        self.lineEdit_specific_heat_Cp = self.findChild(QLineEdit, 'lineEdit_specific_heat_Cp')
        self.lineEdit_dynamic_viscosity = self.findChild(QLineEdit, 'lineEdit_dynamic_viscosity')
        self.lineEdit_temperature = self.findChild(QLineEdit, 'lineEdit_temperature')
        self.lineEdit_pressure = self.findChild(QLineEdit, 'lineEdit_pressure')
        #
        self.lineEdit_name_rp = self.findChild(QLineEdit, 'lineEdit_name_rp')
        self.lineEdit_id_rp = self.findChild(QLineEdit, 'lineEdit_id_rp')
        self.lineEdit_color_rp = self.findChild(QLineEdit, 'lineEdit_color_rp')
        self.lineEdit_fluid_density_rp = self.findChild(QLineEdit, 'lineEdit_fluid_density_rp')
        self.lineEdit_speed_of_sound_rp = self.findChild(QLineEdit, 'lineEdit_speed_of_sound_rp')
        self.lineEdit_impedance_rp = self.findChild(QLineEdit, 'lineEdit_impedance_rp')
        self.lineEdit_isentropic_exponent_rp = self.findChild(QLineEdit, 'lineEdit_isentropic_exponent_rp')
        self.lineEdit_thermal_conductivity_rp = self.findChild(QLineEdit, 'lineEdit_thermal_conductivity_rp')
        self.lineEdit_specific_heat_Cp_rp = self.findChild(QLineEdit, 'lineEdit_specific_heat_Cp_rp')
        self.lineEdit_dynamic_viscosity_rp = self.findChild(QLineEdit, 'lineEdit_dynamic_viscosity_rp')
        self.lineEdit_temperature_rp = self.findChild(QLineEdit, 'lineEdit_temperature_rp')
        self.lineEdit_pressure_rp = self.findChild(QLineEdit, 'lineEdit_pressure_rp')
        #
        self.lineEdit_name_edit = self.findChild(QLineEdit, 'lineEdit_name_edit')
        self.lineEdit_id_edit = self.findChild(QLineEdit, 'lineEdit_id_edit')
        self.lineEdit_color_edit = self.findChild(QLineEdit, 'lineEdit_color_edit')
        self.lineEdit_fluid_density_edit = self.findChild(QLineEdit, 'lineEdit_fluid_density_edit')
        self.lineEdit_speed_of_sound_edit = self.findChild(QLineEdit, 'lineEdit_speed_of_sound_edit')
        self.lineEdit_impedance_edit = self.findChild(QLineEdit, 'lineEdit_impedance_edit')
        self.lineEdit_isentropic_exponent_edit = self.findChild(QLineEdit, 'lineEdit_isentropic_exponent_edit')
        self.lineEdit_thermal_conductivity_edit = self.findChild(QLineEdit, 'lineEdit_thermal_conductivity_edit')
        self.lineEdit_specific_heat_Cp_edit = self.findChild(QLineEdit, 'lineEdit_specific_heat_Cp_edit')
        self.lineEdit_dynamic_viscosity_edit = self.findChild(QLineEdit, 'lineEdit_dynamic_viscosity_edit')
        self.lineEdit_temperature_edit = self.findChild(QLineEdit, 'lineEdit_temperature_edit')
        self.lineEdit_pressure_edit = self.findChild(QLineEdit, 'lineEdit_pressure_edit')
        #
        self.lineEdit_color.setDisabled(True)
        self.lineEdit_color_rp.setDisabled(True)
        self.lineEdit_color_edit.setDisabled(True)
        # QPushButton
        self.pushButton_pickColor_add_user_defined = self.findChild(QPushButton, 'pushButton_pickColor_add_user_defined')
        self.pushButton_pickColor_add_refprop = self.findChild(QPushButton, 'pushButton_pickColor_add_refprop')
        self.pushButton_pickColor_edit = self.findChild(QPushButton, 'pushButton_pickColor_edit')
        self.pushButton_confirm_add_fluid = self.findChild(QPushButton, 'pushButton_confirm_add_fluid')
        self.pushButton_confirm_add_fluid_rp = self.findChild(QPushButton, 'pushButton_confirm_add_fluid_rp')
        self.pushButton_reset_entries_add_fluid = self.findChild(QPushButton, 'pushButton_reset_entries_add_fluid')
        self.pushButton_call_refprop = self.findChild(QPushButton, 'pushButton_call_refprop')
        self.pushButton_confirm_fluid_edition = self.findChild(QPushButton, 'pushButton_confirm_fluid_edition')
        self.pushButton_confirm = self.findChild(QPushButton, 'pushButton_confirm')
        self.pushButton_reset_library = self.findChild(QPushButton, 'pushButton_reset_library')
        self.pushButton_edit_fluid_in_refprop = self.findChild(QPushButton, 'pushButton_edit_fluid_in_refprop')
        # self.pushButton_reset_entries_add_fluid_rp = self.findChild(QPushButton, 'pushButton_reset_entries_add_fluid_rp')
        # self.pushButton_reset_entries_add_fluid_rp.clicked.connect(self.reset_add_texts_rp)
        self.pushButton_pickColor_edit.setDisabled(True)
        self.pushButton_confirm_fluid_edition.setDisabled(True)
        # QRadioButton
        self.radioButton_all = self.findChild(QRadioButton, 'radioButton_all')
        self.radioButton_selected_lines = self.findChild(QRadioButton, 'radioButton_selected_lines')
        self.flagAll = self.radioButton_all.isChecked()
        self.flagSelection = self.radioButton_selected_lines.isChecked()
        # QTabWidget
        self.tabWidget_fluid = self.findChild(QTabWidget, 'tabWidget_fluid')
        self.tabWidget_add = self.findChild(QTabWidget, 'tabWidget_add')
        self.tabWidget_edit = self.findChild(QTabWidget, 'tabWidget_edit')
        self.tabWidget_add.setTabVisible(2, False)
        self.tabWidget_edit.setTabVisible(1, False)
        self.tabWidget_fluid.setTabVisible(2, False)
        # QTreeWidget
        self.treeWidget_fluids = self.findChild(QTreeWidget, 'treeWidget_fluids')
        widhts = [50, 140, 170, 180, 172, 80]
        for col_index, width in enumerate(widhts):
            self.treeWidget_fluids.setColumnWidth(col_index, width)
        for col_index in [6, 7, 8, 9]:
            self.treeWidget_fluids.hideColumn(col_index)
        # QWidget
        self.tab_user_defined = self.tabWidget_add.findChild(QWidget, 'tab_user_defined')
        self.tab_refprop_button = self.tabWidget_add.findChild(QWidget, 'tab_refprop_button')
        self.tab_refprop_all_entries = self.tabWidget_add.findChild(QWidget, 'tab_refprop_all_entries')        


    def _create_connections(self):
        #
        self.comboBox_fluid_id.currentIndexChanged.connect(self.get_comboBox_index)   
        self.comboBox_fluid_id_rp.currentIndexChanged.connect(self.get_comboBox_index)
        #
        self.lineEdit_fluid_density.editingFinished.connect(self.check_add_input_fluid_density)
        self.lineEdit_speed_of_sound.editingFinished.connect(self.check_add_input_speed_of_sound)
        self.lineEdit_color_edit.editingFinished.connect(self.check_edit_input_fluid_color)
        self.lineEdit_fluid_density_edit.editingFinished.connect(self.check_edit_input_fluid_density)
        self.lineEdit_speed_of_sound_edit.editingFinished.connect(self.check_edit_input_speed_of_sound)
        #
        self.pushButton_call_refprop.clicked.connect(self.call_refprop_interface)
        self.pushButton_pickColor_add_user_defined.clicked.connect(self.pick_color_add_user_defined)
        self.pushButton_pickColor_add_refprop.clicked.connect(self.pick_color_add_refprop)
        self.pushButton_pickColor_edit.clicked.connect(self.pick_color_edit)
        self.pushButton_confirm_add_fluid.clicked.connect(self.check_add_fluid)
        self.pushButton_confirm_add_fluid_rp.clicked.connect(self.check_add_fluid_refprop)
        self.pushButton_reset_entries_add_fluid.clicked.connect(self.reset_add_texts)
        self.pushButton_confirm_fluid_edition.clicked.connect(self.check_edit_fluid)
        self.pushButton_confirm.clicked.connect(self.confirm_fluid_attribution)
        self.pushButton_reset_library.clicked.connect(self.reset_library_to_default)
        self.pushButton_edit_fluid_in_refprop.clicked.connect(self.edit_REFPROP_fluid)
        #
        self.radioButton_all.toggled.connect(self.radioButtonEvent)
        self.radioButton_selected_lines.toggled.connect(self.radioButtonEvent)
        #
        self.treeWidget_fluids.itemClicked.connect(self.on_click_item)
        self.treeWidget_fluids.itemDoubleClicked.connect(self.on_doubleclick_item)
        self.create_lists_of_lineEdits()

    def _loading_info_at_start(self):
        self.loadList()
        lines_ids = self.opv.getListPickedLines()
        if lines_ids:
            self.write_lines(lines_ids)
            self.radioButton_selected_lines.setChecked(True)
        else:
            self.lineEdit_selected_ID.setText("All lines")
            self.lineEdit_selected_ID.setEnabled(False)
            self.radioButton_all.setChecked(True)


    def edit_REFPROP_fluid(self):
        self.REFPROP = SetFluidCompositionInput(selected_fluid_to_edit = self.selected_REFPROP_fluid, 
                                                compressor_info = self.compressor_thermodynamic_state)
        self.after_getting_fluid_properties_from_REFPROP()


    def call_refprop_interface(self):
        self.REFPROP = SetFluidCompositionInput(compressor_info = self.compressor_thermodynamic_state)
        self.after_getting_fluid_properties_from_REFPROP()


    def after_getting_fluid_properties_from_REFPROP(self):
        if self.REFPROP.complete:
            self.tabWidget_add.setTabVisible(1, False)
            self.tabWidget_add.setTabVisible(2, True)
            # self.tabWidget_add.addTab(self.tab_refprop_all_entries, "REFPROP")
            self.tabWidget_add.setCurrentIndex(2)
            self.fluid_data_REFPROP = self.REFPROP.fluid_properties
            self.fluid_setup = self.REFPROP.fluid_setup
            for index, key in enumerate(self.fluid_data_keys):
                data = self.fluid_data_REFPROP[key]
                if key == "molar mass":
                    continue
                if isinstance(data, float):
                    if key in ["thermal conductivity", "dynamic viscosity"]:
                        _data = round(data, 9)
                    elif key in ["temperature", "pressure"]:
                        _data = round(data, 4)
                    else:
                        _data = round(data, 6)
                elif isinstance(data, str):
                    _data = data
                self.list_add_lineEdit_rp[index].setText(str(_data))

            self.temperature_comp = self.fluid_data_REFPROP["temperature"]
            self.pressure_comp = self.fluid_data_REFPROP["pressure"]
            self.update_compressor_fluid_temperature_and_pressure()  
        else:
            self.REFPROP = None


    def disable_lineEdits(self):
        lineEdits = [   self.lineEdit_fluid_density_rp,
                        self.lineEdit_speed_of_sound_rp,
                        self.lineEdit_impedance_rp,
                        self.lineEdit_isentropic_exponent_rp,
                        self.lineEdit_thermal_conductivity_rp,
                        self.lineEdit_specific_heat_Cp_rp,
                        self.lineEdit_dynamic_viscosity_rp   ]
                        
        for lineEdit in lineEdits:
            lineEdit.setDisabled(True)


    def pick_color_add_user_defined(self):
        read = PickColorInput()
        if read.complete:
            #
            color = tuple(read.color)
            str_color = str(read.color).replace(" ", "")
            #
            self.lineEdit_color.setText(str_color)
            self.lineEdit_color.setStyleSheet(f"background-color: rgb{color}; color: rgb{color}")
            #
            if self.check_add_input_fluid_color():
                self.lineEdit_color.setText("")
        return read.complete


    def pick_color_add_refprop(self):
        read = PickColorInput()
        if read.complete:
            #
            color = tuple(read.color)
            str_color = str(read.color).replace(" ", "")
            #
            self.lineEdit_color_rp.setText(str_color)
            self.lineEdit_color_rp.setStyleSheet(f"background-color: rgb{color}; color: rgb{color}")
            self.refprop_fluid = True
            #
            if self.check_add_input_fluid_color():
                self.lineEdit_color_rp.setText("")
            self.refprop_fluid = False
        return read.complete


    def pick_color_edit(self):
        read = PickColorInput()
        if read.complete:
            #
            color = tuple(read.color)
            str_color = str(read.color).replace(" ", "")
            #
            self.lineEdit_color_edit.setText(str_color)
            self.lineEdit_color_edit.setStyleSheet(f"background-color: rgb{color}; color: rgb{color}")
            #
            if self.check_edit_input_fluid_color():
                self.lineEdit_color_edit.setText("")


    def update(self):
        lines_ids = self.opv.getListPickedLines()
        if lines_ids:
            self.write_lines(lines_ids)
            self.radioButton_selected_lines.setChecked(True)
            self.lineEdit_selected_ID.setEnabled(True)
        else:
            self.lineEdit_selected_ID.setText("All lines")
            self.radioButton_all.setChecked(True)
            self.lineEdit_selected_ID.setEnabled(False)


    def write_lines(self, list_ids):
        text = ""
        for _id in list_ids:
            text += "{}, ".format(_id)
        self.lineEdit_selected_ID.setText(text)


    def create_lists_of_lineEdits(self):
        self.list_add_lineEdit = [  self.lineEdit_name,
                                    self.lineEdit_fluid_density,
                                    self.lineEdit_speed_of_sound,
                                    self.lineEdit_impedance,
                                    self.lineEdit_color,
                                    self.lineEdit_isentropic_exponent,
                                    self.lineEdit_thermal_conductivity,
                                    self.lineEdit_specific_heat_Cp,
                                    self.lineEdit_dynamic_viscosity,
                                    self.lineEdit_temperature,
                                    self.lineEdit_pressure ]  

        self.list_add_lineEdit_rp = [   self.lineEdit_name_rp,
                                        self.lineEdit_fluid_density_rp,
                                        self.lineEdit_speed_of_sound_rp,
                                        self.lineEdit_impedance_rp,
                                        self.lineEdit_isentropic_exponent_rp,
                                        self.lineEdit_thermal_conductivity_rp,
                                        self.lineEdit_specific_heat_Cp_rp,
                                        self.lineEdit_dynamic_viscosity_rp,
                                        self.lineEdit_temperature_rp,
                                        self.lineEdit_pressure_rp,
                                        self.lineEdit_color_rp   ]

        self.list_edit_lineEdit = [ self.lineEdit_id_edit,
                                    self.lineEdit_name_edit,
                                    self.lineEdit_fluid_density_edit,
                                    self.lineEdit_speed_of_sound_edit,
                                    self.lineEdit_impedance_edit,
                                    self.lineEdit_color_edit,
                                    self.lineEdit_isentropic_exponent_edit,
                                    self.lineEdit_thermal_conductivity_edit,
                                    self.lineEdit_specific_heat_Cp_edit,
                                    self.lineEdit_dynamic_viscosity_edit,
                                    self.lineEdit_temperature_edit,
                                    self.lineEdit_pressure_edit ]  


    def check_compressor_inputs(self):
        if self.compressor_thermodynamic_state:

            self.tabWidget_fluid.setTabVisible(1, False)
            self.tabWidget_add.setTabVisible(0, False)
            self.tabWidget_add.setTabVisible(2, False)
            self.tabWidget_add.setCurrentIndex(1)

            # self.pushButton_confirm_add_fluid.setText("Attribute fluid")
            # self.pushButton_confirm_add_fluid_rp.setText("Attribute fluid")
            # self.pushButton_confirm_add_fluid.clicked.connect(self.check_add_fluid)
            # self.pushButton_confirm.clicked.connect(self.confirm_fluid_attribution)

            self.radioButton_selected_lines.setChecked(True)
            self.radioButton_selected_lines.setDisabled(True)
            self.radioButton_all.setDisabled(True)

            self.line_id_comp = self.compressor_thermodynamic_state['line_id']
            # self.node_id_comp = self.compressor_thermodynamic_state['node_id']
            self.write_lines([self.line_id_comp])
            self.lineEdit_selected_ID.setDisabled(True)

            self.connection_type_comp = self.compressor_thermodynamic_state['connection type']
            self.connection_label = "discharge" if self.connection_type_comp else "suction"
            self.setWindowTitle(f"Set a fluid thermodynamic state at the compressor {self.connection_label}")

            self.temperature_comp = self.compressor_thermodynamic_state[f'temperature (suction)']
            self.pressure_comp = self.compressor_thermodynamic_state[f'pressure (suction)']
            
            # self.suction_temperature = self.compressor_thermodynamic_state[f'temperature (suction)']
            # self.suction_pressure = self.compressor_thermodynamic_state[f'pressure (suction)']

            self.update_compressor_fluid_temperature_and_pressure()


    def update_compressor_fluid_temperature_and_pressure(self):

        temperature_lineEdits = [self.lineEdit_temperature, self.lineEdit_temperature_rp]
        pressure_lineEdits = [self.lineEdit_pressure, self.lineEdit_pressure_rp]

        for temperature_lineEdit in temperature_lineEdits:
            temperature_lineEdit.setText(str(round(self.temperature_comp,4)))
            temperature_lineEdit.setDisabled(True)

        for pressure_lineEdit in pressure_lineEdits:
            pressure_lineEdit.setText(str(round(self.pressure_comp,4)))
            pressure_lineEdit.setDisabled(True)


    def check_element_type_of_lines(self):

        self.flag_all_fluid_inputs = False

        if self.flagSelection:
            
            lineEdit = self.lineEdit_selected_ID.text()
            self.stop, self.lines_typed = self.before_run.check_input_LineID(lineEdit)
            if self.stop:
                return True

            for line in self.lines_typed:
                _line = self.dict_tag_to_entity[line]
                if _line.acoustic_element_type in ['wide-duct', 'LRF fluid equivalent', 'LRF full']:
                    self.flag_all_fluid_inputs = True
                    break
          
        elif self.flagAll:
            for line in self.project.preprocessor.all_lines:
                _line = self.dict_tag_to_entity[line]
                if _line.acoustic_element_type in ['wide-duct', 'LRF fluid equivalent', 'LRF full']:
                    self.flag_all_fluid_inputs = True
                    break
        
        return False


    def check_input_parameters(self, lineEdit, label, _float=True, _positive=False, allow_empty_entry=True):
        title = "INPUT ERROR"
        self.value = None
        value_string = lineEdit.text()
        if value_string != "":
            try:
                if _float:
                    value = float(value_string)
                else:
                    value = int(value_string) 
                if value < 0:
                    message = "You cannot input a negative value to the {}.".format(label)
                    PrintMessageInput([window_title_1, title, message])
                    lineEdit.setFocus()
                    return True
                elif value == 0 and _positive:
                    message = "You cannot input a zero value to the {}.".format(label)
                    PrintMessageInput([window_title_1, title, message])
                    lineEdit.setFocus()
                    return True
                else:
                    self.value = value
            except Exception:
                message = "You have typed an invalid value to the {}.".format(label)
                PrintMessageInput([window_title_1, title, message])
                lineEdit.setFocus()
                return True
        else:
            # self.value = None
            if allow_empty_entry:
                return False
            else:
                message = f"An empty entry has been detected at the '{label.capitalize()}' input field. \nYou should insert a valid entry to proceed."
                PrintMessageInput([window_title_1, title, message])
                lineEdit.setFocus()
                return True


    def check_add_input_fluid_name(self):
        try:
            if self.refprop_fluid:
                fluid_name = self.lineEdit_name_rp.text()
                _lineEdit = self.lineEdit_name_rp
            else:
                fluid_name = self.lineEdit_name.text()
                _lineEdit = self.lineEdit_name
        
            if fluid_name == "":
                title = "Empty fluid name"
                message = f"An empty entry has been detected at the 'Fluid name' input field. \nYou should insert a valid entry to proceed."
                PrintMessageInput([window_title_1, title, message])
                _lineEdit.setFocus()
                return True
    
            elif fluid_name != "" or self.force_check:

                if fluid_name in self.list_names:
                    title = 'Invalid fluid name'
                    message = f"Please, inform a different fluid name. The '{fluid_name}' is already \nbeing used by another fluid."
                    PrintMessageInput([window_title_1, title, message])
                    _lineEdit.setText("")
                    _lineEdit.setFocus()
                    return True
                else:
                    self.dict_inputs['name'] = fluid_name

        except Exception as error_log:
            title = 'Invalid fluid name'
            message = str(error_log)
            PrintMessageInput([window_title_1, title, message])
            return True


    def check_add_input_fluid_id(self):
        if self.REFPROP is None:
            self.dict_inputs['identifier'] = self.fluid_id
        else:
            self.dict_inputs['identifier'] = self.fluid_id_rp


    def check_add_input_fluid_color(self):

        title = "Invalid 'r, g, b' color" 
        message_empty = "An empty entry was detected at the 'Color [r,g,b]' input field. \nYou should to select a color to proceed."
        message_invalid = " Invalid color RGB input! You must input: [value1, value2, value3] \nand the values must be inside [0, 255] interval."

        try:

            if self.refprop_fluid:
                fluid_color = self.lineEdit_color_rp.text()
            else:
                fluid_color = self.lineEdit_color.text()

            if fluid_color == "":
                PrintMessageInput([title, message_empty, window_title_1])
                return True

            elif fluid_color != "" or self.force_check:

                self.colorRGB = getColorRGB(fluid_color)
                message_color = f" The RGB color {self.colorRGB} was already used.\n Please, input a different color."

                if len(self.colorRGB) != 3:
                    PrintMessageInput([title, message_invalid, window_title_1])
                    return True

                if self.colorRGB in self.list_colors:
                    PrintMessageInput([title, message_color, window_title_1])
                    return True

                self.dict_inputs['color'] = fluid_color

        except Exception as log_error:
            message_invalid += "\n\n" + str(log_error)
            PrintMessageInput([title, message_invalid, window_title_1])
            return True


    def check_edit_input_fluid_color(self):

        title = "Invalid 'r, g, b' color" 
        message_empty = "An empty entry was detected at the 'Color [r,g,b]' input field. \nYou should to select a color to proceed."
        message_invalid = " Invalid color RGB input! You must input: [value1, value2, value3] \nand the values must be inside [0, 255] interval."

        try:

            fluid_color = self.lineEdit_color_edit.text()

            if fluid_color == "":
                PrintMessageInput([title, message_empty, window_title_1])
                return True

            if fluid_color != "" or self.force_check:
                            
                self.colorRGB = getColorRGB(fluid_color)
                message_color = f" The RGB color {self.colorRGB} was already used.\n Please, input a different color."

                if len(self.colorRGB) != 3:
                    PrintMessageInput([title, message_invalid, window_title_1])
                    self.lineEdit_color_edit.setText("")
                    return True

                temp_colorRGB = getColorRGB(self.temp_fluid_color)
                if temp_colorRGB != self.colorRGB:
                    if self.colorRGB in self.list_colors:
                        PrintMessageInput([title, message_color, window_title_1])
                        self.lineEdit_color_edit.setText("")
                        return True 
                    else:
                        self.list_colors.remove(temp_colorRGB)

                self.dict_inputs['color'] = fluid_color
                            
        except Exception as log_error:
            message_invalid += "\n\n" + str(log_error)
            PrintMessageInput([title, message_invalid, window_title_1])
            self.lineEdit_color_edit.setText("")
            return True
    

    def check_add_input_fluid_density(self):
        try:
            if self.refprop_fluid:
                str_fluid_density = self.lineEdit_fluid_density_rp.text()
                _lineEdit_fluid_density = self.lineEdit_fluid_density_rp
                _lineEdit_speed_of_sound = self.lineEdit_speed_of_sound_rp
            else:
                str_fluid_density = self.lineEdit_fluid_density.text()
                _lineEdit_fluid_density = self.lineEdit_fluid_density
                _lineEdit_speed_of_sound = self.lineEdit_speed_of_sound

            if str_fluid_density != "" or self.force_check:
                if self.check_input_parameters(_lineEdit_fluid_density, 'fluid density', _positive=True, allow_empty_entry=False):
                    _lineEdit_fluid_density.setText("")
                    _lineEdit_fluid_density.setFocus()
                    return True
                else:
                    fluid_density = self.value
                    if fluid_density > 2000:
                        title = "Invalid density value"
                        message = "The input value for fluid density must be a positive number less than 2000."
                        PrintMessageInput([window_title_1, title, message])
                        _lineEdit_fluid_density.setText("")
                        _lineEdit_fluid_density.setFocus()
                        return False

                    if _lineEdit_speed_of_sound.text() != "":
                        speed_of_sound = float(_lineEdit_speed_of_sound.text())
                        impedance = round(fluid_density*speed_of_sound, 6)
                        if self.lineEdit_impedance_rp.text() == "":
                            self.lineEdit_impedance.setText(str(impedance))
                        self.dict_inputs['impedance'] = impedance
                
                self.dict_inputs['fluid density'] = fluid_density

        except Exception as error_log:
            title = 'Invalid fluid density'
            message = str(error_log)
            PrintMessageInput([window_title_1, title, message])
            return True


    def check_add_input_speed_of_sound(self):
        try:
            if self.refprop_fluid:
                str_speed_of_sound = self.lineEdit_speed_of_sound_rp.text()
                _lineEdit_speed_of_sound = self.lineEdit_speed_of_sound_rp
                _lineEdit_fluid_density = self.lineEdit_fluid_density_rp
            else:
                str_speed_of_sound = self.lineEdit_speed_of_sound.text()
                _lineEdit_speed_of_sound = self.lineEdit_speed_of_sound
                _lineEdit_fluid_density = self.lineEdit_fluid_density

            if str_speed_of_sound != "" or self.force_check:
                if self.check_input_parameters(_lineEdit_speed_of_sound, 'speed of sound', _positive=True, allow_empty_entry=False):
                    _lineEdit_speed_of_sound.setText("")
                    _lineEdit_speed_of_sound.setFocus()
                    return True
                else:
                    speed_of_sound = self.value
                    if speed_of_sound is None:
                        _lineEdit_speed_of_sound.setText("")
                        _lineEdit_speed_of_sound.setFocus()
                        return False
                        
                    if _lineEdit_fluid_density.text() != "":
                        fluid_density = float(_lineEdit_fluid_density.text())
                        impedance = round(fluid_density*speed_of_sound, 6)
                        if self.lineEdit_impedance_rp.text() == "":
                            self.lineEdit_impedance.setText(str(impedance))
                        self.dict_inputs['impedance'] = impedance
                
                self.dict_inputs['speed of sound'] = speed_of_sound

        except Exception as error_log:
            title = 'Invalid speed of sound'
            message = str(error_log)
            PrintMessageInput([window_title_1, title, message])
            return True


    def check_edit_input_fluid_density(self):
        try:
            str_fluid_density = self.lineEdit_fluid_density_edit.text()
            if str_fluid_density != "" or self.force_check:
                if self.check_input_parameters(self.lineEdit_fluid_density_edit, 'fluid density', _positive=True, allow_empty_entry=False):
                    self.lineEdit_fluid_density_edit.setText("")
                    self.lineEdit_fluid_density_edit.setFocus()
                    return True
                else:
                    fluid_density = self.value
                    if fluid_density > 2000:
                        title = "Invalid density value"
                        message = "The input value for fluid density must be a positive number less than 2000."
                        PrintMessageInput([window_title_1, title, message])
                        self.lineEdit_fluid_density_edit.setText("")
                        self.lineEdit_fluid_density_edit.setFocus()
                        return False

                    if self.lineEdit_speed_of_sound_edit.text() != "":
                        speed_of_sound = float(self.lineEdit_speed_of_sound_edit.text())
                        impedance = round(fluid_density*speed_of_sound, 6)                
                        if self.lineEdit_impedance_rp.text() == "":
                            self.lineEdit_impedance_edit.setText(str(impedance))
                        self.dict_inputs['impedance'] = impedance

                self.dict_inputs['fluid density'] = fluid_density

        except Exception as error_log:
            title = 'Invalid fluid density'
            message = str(error_log)
            PrintMessageInput([window_title_1, title, message])
            return True


    def check_edit_input_speed_of_sound(self):
        try:
            str_speed_of_sound = self.lineEdit_speed_of_sound_edit.text()
            if str_speed_of_sound != "" or self.force_check:
                if self.check_input_parameters(self.lineEdit_speed_of_sound_edit, 'speed of sound', _positive=True, allow_empty_entry=False):
                    self.lineEdit_speed_of_sound_edit.setText("")
                    self.lineEdit_speed_of_sound_edit.setFocus()
                    return True
                else:
                    speed_of_sound = self.value
                    if speed_of_sound is None:
                        self.lineEdit_speed_of_sound_edit.setText("")
                        self.lineEdit_speed_of_sound_edit.setFocus()
                        return False
                
                    if self.lineEdit_fluid_density_edit.text() != "":
                        fluid_density = float(self.lineEdit_fluid_density_edit.text())
                        impedance = round(fluid_density*speed_of_sound, 6)
                        if self.lineEdit_impedance_rp.text() == "":
                            self.lineEdit_impedance_edit.setText(str(impedance))
                        self.dict_inputs['impedance'] = impedance

                self.dict_inputs['speed of sound'] = speed_of_sound

        except Exception as error_log:
            title = 'Invalid speed of sound'
            message = str(error_log)
            PrintMessageInput([window_title_1, title, message])
            return True
    

    def check_all_inputs(self, parameters):

        [   self.isentropic_exponent,
            self.thermal_conductivity,
            self.specific_heat_Cp,
            self.dynamic_viscosity, 
            self.temperature,
            self.pressure  ] = list(parameters.values())

        self.incomplete_inputs = False

        if self.adding:

            if 'fluid density' in self.dict_inputs.keys():
                try:
                    float(self.dict_inputs['fluid density'])
                except Exception:
                    self.force_check = True
                    if self.check_add_input_fluid_density():
                        return True
            else:
                self.force_check = True
                if self.check_add_input_fluid_density():
                    return True

            if 'speed of sound' in self.dict_inputs.keys():
                try:
                    float(self.dict_inputs['speed of sound'])
                except Exception:
                    self.force_check = True
                    if self.check_add_input_speed_of_sound():
                        return True
            else:
                self.force_check = True
                if self.check_add_input_speed_of_sound():
                    return True

        elif self.editing:

            if 'fluid density' in self.dict_inputs.keys():
                try:
                    float(self.dict_inputs['fluid density'])
                except Exception:
                    self.force_check = True
                    if self.check_edit_input_fluid_density():
                        return True
            else:
                self.force_check = True
                if self.check_edit_input_fluid_density():
                    return True

            if 'speed of sound' in self.dict_inputs.keys():
                try:
                    float(self.dict_inputs['speed of sound'])
                except Exception:
                    self.force_check = True
                    if self.check_edit_input_speed_of_sound():
                        return True
            else:
                self.force_check = True
                if self.check_edit_input_speed_of_sound():
                    return True
                    
        self.list_empty_inputs = []

        if self.isentropic_exponent.text() != "":     
            if self.check_input_parameters(self.isentropic_exponent, 'isentropic exponent', allow_empty_entry=False):
                return True
            else:
                isentropic_exponent = self.value
                self.dict_inputs['isentropic exponent'] = isentropic_exponent
        else:
            self.list_empty_inputs.append('isentropic exponent')
            self.incomplete_inputs = True

        if self.thermal_conductivity.text() != "":    
            if self.check_input_parameters(self.thermal_conductivity, 'thermal conductivity', allow_empty_entry=False):
                return True
            else:
                thermal_conductivity = self.value 
                self.dict_inputs['thermal conductivity'] = thermal_conductivity
        else:
            self.list_empty_inputs.append('thermal conductivity')
            self.incomplete_inputs = True

        if self.specific_heat_Cp.text() != "":
            if self.check_input_parameters(self.specific_heat_Cp, 'specific heat Cp', allow_empty_entry=False):
                return True
            else:
                specific_heat_Cp = self.value 
                self.dict_inputs['specific heat Cp'] = specific_heat_Cp
        else:
            self.list_empty_inputs.append('specific heat Cp')
            self.incomplete_inputs = True

        if self.dynamic_viscosity.text() != "":           
            if self.check_input_parameters(self.dynamic_viscosity, 'dinamic viscosity', allow_empty_entry=False):
                return True
            else:
                dynamic_viscosity = self.value 
                self.dict_inputs['dynamic viscosity'] = dynamic_viscosity
        else:
            self.list_empty_inputs.append('dynamic viscosity')
            self.incomplete_inputs = True
        
        if self.check_input_parameters(self.temperature, 'temperature', allow_empty_entry=False):
            return True
        else:
            temperature = self.value
            self.dict_inputs['temperature'] = temperature
    
        if self.check_input_parameters(self.pressure, 'pressure', allow_empty_entry=False):
            return True
        else:
            pressure = self.value
            self.dict_inputs['pressure'] = pressure

        if self.lineEdit_temperature_rp.text() != "":
            if 'temperature' in self.fluid_data_REFPROP.keys():
                self.dict_inputs['temperature'] = round(self.fluid_data_REFPROP["temperature"], 4)

        if self.lineEdit_pressure_rp.text() != "":
            if 'pressure' in self.fluid_data_REFPROP.keys():
                self.dict_inputs['pressure'] = round(self.fluid_data_REFPROP["pressure"], 4)   

        if self.REFPROP is not None:
            [key_mixture, molar_fractions] = self.fluid_setup
            self.dict_inputs['key mixture'] = key_mixture
            self.dict_inputs['molar fractions'] = molar_fractions
            self.dict_inputs['molar mass'] = round(self.fluid_data_REFPROP['molar mass'], 6)

        if self.incomplete_inputs:
            self.all_fluid_properties_message()


    def check_add_edit(self, parameters):
        
        if self.adding:

            self.force_check = True
            if self.check_add_input_fluid_name():
                return True
        
            if self.check_add_input_fluid_color():
                return True

        elif self.editing:

            self.dict_inputs['name'] = self.lineEdit_name_edit.text()
            self.dict_inputs['identifier'] = self.lineEdit_id_edit.text()
            
            if 'color' not in self.dict_inputs.keys():
                self.force_check = True
                if self.check_edit_input_fluid_color():
                    return True
                
        if self.check_all_inputs(parameters):
            return True
        
        fluid_name = self.dict_inputs['name']
        if fluid_name not in self.list_names:
            self.list_names.append(fluid_name)

        fluid_id = self.dict_inputs['identifier']
        if fluid_id not in self.list_ids:
            self.list_ids.append(fluid_id)
        
        color = self.dict_inputs['color']
        if color not in self.list_colors:
            self.list_colors.append(color)

        try:
            
            fluid_name = self.dict_inputs["name"]
            config = configparser.ConfigParser()
            config.read(self.fluid_path)
            config[fluid_name] = self.dict_inputs

            with open(self.fluid_path, 'w') as config_file:
                config.write(config_file)
                    
        except Exception as log_error:
            title = "Error while saving the fluid data to the file"
            message = str(log_error)
            PrintMessageInput([window_title_1, title, message])
            return True

        if self.adding or self.editing:    
            self.treeWidget_fluids.clear()
            self.loadList()
            self.adding = False
            self.editing = False
            self.reset_add_texts()
            self.reset_edit_texts()


    def confirm_fluid_attribution(self):

        if self.clicked_item is None:
            title = "Empty fluid selection"
            message = "Select a fluid in the list before trying to attribute a fluid to the lines."
            PrintMessageInput([window_title_1, title, message])
            return
        
        if self.check_element_type_of_lines():
            return
        
        try:

            isentropic_exponent = None
            thermal_conductivity = None
            specific_heat_Cp = None
            dynamic_viscosity = None
            list_empty_inputs = []

            identifier = int(self.clicked_item.text(0))
            name = self.clicked_item.text(1)
            fluid_density = float(self.clicked_item.text(2))
            speed_of_sound = float(self.clicked_item.text(3))
            color = self.clicked_item.text(5)
            
            title = "Empty entries in fluid properties"
            message = "Please, it is necessary update the fluid properties or select another fluid in the list " 
            message += "before trying to attribute a fluid to the lines."
            message += "\n\nEmpty entries:\n"

            if self.clicked_item.text(6) != "":
                isentropic_exponent = float(self.clicked_item.text(6))
            elif self.flag_all_fluid_inputs:
                list_empty_inputs.append("isentropic exponent")    
 
            if self.clicked_item.text(7) != "":
                thermal_conductivity = float(self.clicked_item.text(7))
            elif self.flag_all_fluid_inputs:
                list_empty_inputs.append("thermal conductivity")

            if self.clicked_item.text(8) != "":
                specific_heat_Cp = float(self.clicked_item.text(8))
            elif self.flag_all_fluid_inputs:
                list_empty_inputs.append("specific heat Cp")

            if self.clicked_item.text(9) != "":
                dynamic_viscosity = float(self.clicked_item.text(9))
            elif self.flag_all_fluid_inputs:
                list_empty_inputs.append("dynamic viscosity")    

            if self.clicked_item.text(10) != "":
                temperature = float(self.clicked_item.text(10))

            if self.clicked_item.text(11) != "":
                pressure = float(self.clicked_item.text(11))

            if list_empty_inputs != []:                
                for label in list_empty_inputs:
                    message += "\n{}".format(label)  
                PrintMessageInput([window_title_1, title, message]) 
                return                   
            
            self.fluid = Fluid( name, 
                                fluid_density, 
                                speed_of_sound, 
                                identifier = identifier, 
                                color = color,
                                isentropic_exponent = isentropic_exponent,
                                thermal_conductivity = thermal_conductivity,
                                specific_heat_Cp = specific_heat_Cp,
                                dynamic_viscosity = dynamic_viscosity,
                                temperature = temperature,
                                pressure = pressure )

            if self.flagSelection:
                if self.lineEdit_selected_ID.text() == "":
                    return
                lines = self.lines_typed
                if len(self.lines_typed) <= 20:
                    print("[Set Fluid] - {} defined at lines: {}".format(self.fluid.name, self.lines_typed))
                else:
                    print("[Set Fluid] - {} defined at {} lines".format(self.fluid.name, len(self.lines_typed)))
                # self.opv.changeColorEntities(self.lines_ids, self.fluid.getNormalizedColorRGB())

            elif self.flagAll:
                lines = self.project.preprocessor.all_lines
                print("[Set Fluid] - {} defined at all lines.".format(self.fluid.name))
                # self.opv.changeColorEntities(lines, self.fluid.getNormalizedColorRGB())
            
            self.project.set_fluid_by_lines(lines, self.fluid)
            # self.update_compressor_info()
            self.project.set_compressor_info_by_lines(lines, compressor_info=self.compressor_thermodynamic_state)

            self.complete = True
            self.opv.updateRendererMesh()
            self.close()

        except Exception as log_error:
            title = "Error with the fluid list data"
            message = str(log_error)
            PrintMessageInput([window_title_1, title, message])
            return


    def update_compressor_info(self):
        if self.compressor_thermodynamic_state:
            if self.REFPROP is not None:
                if self.REFPROP.complete:
                    self.compressor_thermodynamic_state["temperature (discharge)"] = round(self.fluid_data_REFPROP["temperature"], 4)
                    self.compressor_thermodynamic_state["molar mass"] = self.fluid_data_REFPROP["molar mass"]


    def loadList(self):

        self.list_names = []
        self.list_ids = []
        self.list_colors = []     

        try:
            config = configparser.ConfigParser()
            config.read(self.fluid_path)

            self.sections = config.sections()

            for fluid in self.sections:

                rFluid = config[fluid]
                keys = config[fluid].keys()

                identifier =  str(rFluid['identifier'])
                name = str(rFluid['name'])
                fluid_density =  str(rFluid['fluid density'])
                speed_of_sound =  str(rFluid['speed of sound'])
                impedance =  str(rFluid['impedance'])
                color =  str(rFluid['color'])

                isentropic_exponent, thermal_conductivity, specific_heat_Cp, dynamic_viscosity = "", "", "", ""

                if 'isentropic exponent' in keys:
                    isentropic_exponent = str(rFluid['isentropic exponent'])
                if 'thermal conductivity' in keys:
                    thermal_conductivity = str(rFluid['thermal conductivity'])
                if 'specific heat Cp' in keys:
                    specific_heat_Cp = str(rFluid['specific heat Cp'])
                if 'dynamic viscosity' in keys:
                    dynamic_viscosity = str(rFluid['dynamic viscosity'])
                
                temperature = None
                if 'temperature' in keys:
                    temperature = str(rFluid['temperature'])

                pressure = None
                if 'pressure' in keys:
                    pressure = str(rFluid['pressure'])

                key_mixture = None
                if 'key mixture' in keys:
                    key_mixture = str(rFluid['key mixture'])  

                molar_fractions = None                  
                if 'molar fractions' in keys:
                    str_molar_fractions = str(rFluid['molar fractions'])
                    molar_fractions = get_list_of_values_from_string(str_molar_fractions, int_values=False)

                if not None in [temperature, pressure, key_mixture, molar_fractions]:
                    self.fluid_name_to_REFPROP_data[name] = [name, temperature, pressure, key_mixture, molar_fractions]

                load_fluid = QTreeWidgetItem([  identifier,
                                                name, 
                                                fluid_density,
                                                speed_of_sound, 
                                                impedance,
                                                color,
                                                isentropic_exponent,
                                                thermal_conductivity,
                                                specific_heat_Cp,
                                                dynamic_viscosity,
                                                temperature,
                                                pressure  ])

                colorRGB = getColorRGB(color)
                self.list_names.append(name)
                self.list_ids.append(int(identifier))
                self.list_colors.append(colorRGB)

                load_fluid.setBackground(5, QBrush(QColor(colorRGB[0], colorRGB[1], colorRGB[2])))
                load_fluid.setForeground(5, QBrush(QColor(colorRGB[0], colorRGB[1], colorRGB[2])))

                for i in range(6):
                    load_fluid.setTextAlignment(i, Qt.AlignCenter)

                self.treeWidget_fluids.addTopLevelItem(load_fluid)

        except Exception as log_error:
            title = "Error while loading the fluid list data"
            message = str(log_error)
            PrintMessageInput([window_title_1, title, message])
            self.close()

        self.update_fluid_id_selector()
        self.lineEdit_selected_fluid_name.setText("")
        

    def update_fluid_id_selector(self):

        font = QFont()
        font.setFamily("Arial")
        font.setPointSize(12)
        font.setBold(True)
        font.setWeight(75)
        self.comboBox_fluid_id.setFont(font)
        self.comboBox_fluid_id.setStyleSheet("color: rgb(0, 0, 255);")
        self.comboBox_fluid_id_rp.setFont(font)
        self.comboBox_fluid_id_rp.setStyleSheet("color: rgb(0, 0, 255);")

        N = 100
        self.available_indexes = list(np.arange(1,N+1))
        for _id in self.list_ids:
            if _id in self.available_indexes:
                self.available_indexes.remove(_id)

        self.comboBox_fluid_id.clear()
        self.comboBox_fluid_id_rp.clear()
        for fluid_id in self.available_indexes:
            text = f"         {fluid_id}"
            self.comboBox_fluid_id.addItem(text)
            self.comboBox_fluid_id_rp.addItem(text)

        self.get_comboBox_index()


    def get_comboBox_index(self):
        index = self.comboBox_fluid_id.currentIndex()
        index_rp = self.comboBox_fluid_id_rp.currentIndex()
        self.fluid_id = self.available_indexes[index]
        self.fluid_id_rp = self.available_indexes[index_rp]
        self.check_add_input_fluid_id()


    def check_add_fluid(self):
    
        parameters = {  "isentropic exponent" : self.lineEdit_isentropic_exponent, 
                        "thermal conductivity" : self.lineEdit_thermal_conductivity, 
                        "specific heat Cp" : self.lineEdit_specific_heat_Cp, 
                        "dynamic viscosity" : self.lineEdit_dynamic_viscosity,
                        "temperature" : self.lineEdit_temperature,
                        "pressure" : self.lineEdit_pressure  }

        self.adding = True
        self.editing = False
        self.check_add_edit( parameters )


    def check_add_fluid_refprop(self):

        parameters = {  "isentropic exponent" : self.lineEdit_isentropic_exponent_rp, 
                        "thermal conductivity" : self.lineEdit_thermal_conductivity_rp, 
                        "specific heat Cp" : self.lineEdit_specific_heat_Cp_rp, 
                        "dynamic viscosity" : self.lineEdit_dynamic_viscosity_rp,
                        "temperature" : self.lineEdit_temperature_rp,
                        "pressure" : self.lineEdit_pressure_rp  }

        self.adding = True
        self.editing = False
        self.refprop_fluid = True
        if not self.check_add_edit( parameters ):
            self.reset_add_texts_rp()
    

    def all_fluid_properties_message(self):
        title = "WARNING - EMPTY ENTRIES IN FLUID INPUTS"
        message = "You should input all fluid properties if you are going to use the following acoustic element types: "
        message += "wide-duct, LRF fluid equivalent and LRF full." 
        message += "\n\nEmpty entries:\n"
        for label in self.list_empty_inputs:
            message += "\n{}".format(label)
        PrintMessageInput([window_title_2, title, message])


    def hightlight(self):
        self.treeWidget_fluids.setStyleSheet("color:rgb(0, 0, 255)")
        self.treeWidget_fluids.setLineWidth(2)


    def remove_hightlight(self):
        self.treeWidget_fluids.setStyleSheet("color:rgb(0, 0, 0)")
        self.treeWidget_fluids.setLineWidth(1)


    def check_edit_fluid(self):
        if self.lineEdit_name_edit.text() == "":
            title = "Empty fluid selection"
            message = "Please, select a fluid in the list to be edited."
            PrintMessageInput([window_title_2, title, message])
            self.hightlight()
            return

        parameters = {  "isentropic exponent" : self.lineEdit_isentropic_exponent_edit, 
                        "thermal conductivity" : self.lineEdit_thermal_conductivity_edit, 
                        "specific heat Cp" : self.lineEdit_specific_heat_Cp_edit, 
                        "dynamic viscosity" : self.lineEdit_dynamic_viscosity_edit,
                        "temperature" : self.lineEdit_temperature_edit,
                        "pressure" : self.lineEdit_pressure_edit  }

        self.adding = False
        self.editing = True
        self.remove_hightlight()
        self.check_add_edit( parameters )    


    def radioButtonEvent(self):
        self.flagAll = self.radioButton_all.isChecked()
        self.flagSelection = self.radioButton_selected_lines.isChecked()
        if self.flagSelection:
            self.lineEdit_selected_ID.setEnabled(True)
            lines_ids = self.opv.getListPickedLines()
            if lines_ids != []:
                self.write_lines(lines_ids)
            else:
                self.lineEdit_selected_ID.setText("")
        elif self.flagAll:
            self.lineEdit_selected_ID.setEnabled(False)
            self.lineEdit_selected_ID.setText("All lines")


    def on_click_item(self, item):

        self.clicked_item = item

        self.lineEdit_selected_fluid_name.setText("")
        self.pushButton_confirm.setVisible(False)
        self.pushButton_call_refprop.setDisabled(False)
        self.pushButton_edit_fluid_in_refprop.setDisabled(True)

        if self.compressor_thermodynamic_state:
            if str(round(self.temperature_comp,4)) != item.text(10):
                return
            if str(round(self.pressure_comp,4)) != item.text(11):
                return
        else:
            if self.tabWidget_fluid.currentIndex() == 0:
                self.tabWidget_fluid.setCurrentIndex(1)
            if self.tabWidget_edit.currentIndex() == 1:
                self.tabWidget_edit.setCurrentIndex(0)

        self.pushButton_confirm.setVisible(True)
        
        self.selected_fluid_to_edit()
        
        # N = len(self.list_edit_lineEdit)
        # for i in range(N):
        #     self.list_edit_lineEdit[i].setText(item.text(i))
        # self.temp_fluid_color = item.text(2)   

        fluid_name = item.text(1)
        self.lineEdit_selected_fluid_name.setText(fluid_name)

        if fluid_name in self.fluid_name_to_REFPROP_data.keys():
            self.tabWidget_fluid.setTabVisible(1, True)
            self.tabWidget_fluid.setCurrentIndex(1)
            self.tabWidget_edit.setTabVisible(1, True)
            self.tabWidget_edit.setCurrentIndex(1)
            self.pushButton_call_refprop.setDisabled(True)
            self.pushButton_edit_fluid_in_refprop.setDisabled(False)
            self.selected_REFPROP_fluid = self.fluid_name_to_REFPROP_data[fluid_name]   
        else:
            self.tabWidget_add.setCurrentIndex(0)

        self.pushButton_pickColor_edit.setDisabled(False)
        self.pushButton_confirm_fluid_edition.setDisabled(False)


    def on_doubleclick_item(self, item):
        self.clicked_item = item
        self.confirm_fluid_attribution()
    

    def selected_fluid_to_edit(self):

        if self.clicked_item is None:
            self.title = "NO FLUID SELECTION"
            self.message = "Select a fluid in the list to be edited."
            PrintMessageInput([self.title, self.message, window_title_2])
            return True
        
        try:

            self.editing = True
            self.temp_fluid_name = self.clicked_item.text(0)
            self.temp_fluid_id = self.clicked_item.text(1)
            self.temp_fluid_color = self.clicked_item.text(5)

            N = len(self.list_edit_lineEdit)
            for i in range(N):
                self.list_edit_lineEdit[i].setText(self.clicked_item.text(i))

            color = tuple(getColorRGB(self.temp_fluid_color))
            self.lineEdit_color_edit.setStyleSheet(f"background-color: rgb{color}; color: rgb{color}")

        except Exception as error_log:
            self.title = "ERROR WHILE LOADING THE FLUID LIST DATA"
            self.message = str(error_log)
            PrintMessageInput([self.title, self.message, window_title_1])
            return True

        return False
    

    def confirm_fluid_removal(self):

        self.adding = False
        self.editing = False

        if self.clicked_item is None:
            return
        try:
            selected_name = self.clicked_item.text(1)
            config = configparser.ConfigParser()
            config.read(self.fluid_path)
            if selected_name in config.sections():
                config.remove_section(selected_name)
                with open(self.fluid_path, 'w') as config_file:
                    config.write(config_file)

            for line_id, entity in self.dict_tag_to_entity.items():
                if entity.fluid is not None:
                    if entity.fluid.name == selected_name:
                        self.project.set_fluid_by_lines(line_id, None)
                        self.project.set_compressor_info_by_lines(line_id, compressor_info={})

            self.treeWidget_fluids.clear()
            self.clicked_item = None
            self.loadList()
            self.reset_add_texts()
            self.reset_edit_texts()

        except Exception as log_error:
            title = "Error with the material removal"
            message = str(log_error)
            PrintMessageInput([window_title_1, title, message])

    def reset_library_to_default(self):

        title = "Resetting of fluids library"
        message = "Do you really want to reset the fluid library to default values?\n\n\n"
        message += "Press the 'Proceed' button to proceed with resetting or press 'Cancel' or 'Close' buttons to abort the current operation."
        buttons_config = {"left_button_label" : "Cancel", "right_button_label" : "Proceed"}
        read = CallDoubleConfirmationInput(title, message, buttons_config=buttons_config)


        if read._doNotRun:
            return

        if read._continue:

            config_cache = configparser.ConfigParser()
            config_cache.read(self.fluid_path)  
            sections_cache = config_cache.sections()
            
            default_fluid_library(self.fluid_path)
            config = configparser.ConfigParser()
            config.read(self.fluid_path)

            fluid_names = []
            for section_cache in sections_cache:
                if section_cache not in config.sections():
                    fluid_names.append(config_cache[section_cache]["name"])

            for line_id, entity in self.dict_tag_to_entity.items():
                if entity.fluid is not None:
                    if entity.fluid.name in fluid_names:
                        self.project.set_fluid_by_lines(line_id, None)
                        self.project.set_compressor_info_by_lines(line_id, compressor_info={})

            self.treeWidget_fluids.clear()
            self.loadList()
            self.reset_add_texts()
            self.reset_edit_texts()
            self.opv.updateRendererMesh()


    def reset_add_texts(self):
        for lineEdit in self.list_add_lineEdit:
            lineEdit.setText("")


    def reset_add_texts_rp(self):
        for lineEdit in self.list_add_lineEdit_rp:
            lineEdit.setText("")
        self.tabWidget_add.removeTab(1)
        self.tabWidget_add.addTab(self.tab_refprop_button, "REFPROP")
        self.refprop_fluid = False


    def reset_edit_texts(self):
        for lineEdit in self.list_edit_lineEdit:
            lineEdit.setText("")
        self.lineEdit_color_edit.setStyleSheet("")


    # def tab_event_update(self):
    #     self.reset_add_texts()
    #     self.reset_edit_texts()


    def keyPressEvent(self, event):
        if event.key() == Qt.Key_Enter or event.key() == Qt.Key_Return:
            if self.compressor_thermodynamic_state == {}:
                self.confirm_fluid_attribution()
            else:
                title = "Aditional action required"
                message = "Press the 'Attribute fluid' button to proceed with fluid assignment."
                PrintMessageInput([window_title_2, title, message])
        elif event.key() == Qt.Key_Delete:
            self.confirm_fluid_removal()
        elif event.key() == Qt.Key_Escape:
            self.close()<|MERGE_RESOLUTION|>--- conflicted
+++ resolved
@@ -35,16 +35,10 @@
         ui_path = UI_DIR / "model/setup/acoustic/fluid_input.ui"
         uic.loadUi(ui_path, self)
         
-<<<<<<< HEAD
-        self.compressor_thermodynamic_state = kwargs.get("compressor_thermodynamic_state", {})
-
-        self.opv = opv
-=======
         self.compressor_thermodynamic_state = kwargs.get("compressor_thermodynamic_state", dict())
         
         self.project = app().project
         self.opv = app().main_window.opv_widget
->>>>>>> 07f751dc
         self.opv.setInputObject(self)
 
         self._load_icons()
@@ -62,18 +56,6 @@
         self._load_icons()
         self._config_window()
 
-<<<<<<< HEAD
-        self.exec()
-    
-    def _load_icons(self):
-        self.icon = get_openpulse_icon()
-    
-    def _config_window(self):
-        self.setWindowIcon(self.icon)
-        self.setWindowFlags(Qt.WindowStaysOnTopHint)
-        self.setWindowModality(Qt.WindowModal)
-        self.setWindowTitle("Set: fluid")
-=======
     def _load_icons(self):
         self.icon = get_openpulse_icon()
 
@@ -89,7 +71,6 @@
         self.before_run = self.project.get_pre_solution_model_checks()
         self.fluid_path = self.project.get_fluid_list_path()
         self.dict_tag_to_entity = self.project.preprocessor.dict_tag_to_entity
->>>>>>> 07f751dc
 
         self.dict_inputs = {}
         self.REFPROP = None

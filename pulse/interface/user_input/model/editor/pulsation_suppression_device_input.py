--- conflicted
+++ resolved
@@ -35,15 +35,9 @@
         self._config_widgets()
 
         self.load_PSD_info()
-<<<<<<< HEAD
         self.update_selection()
-        self.exec()
-=======
-        self.update()
-
         while self.keep_window_open:
             self.exec()
->>>>>>> 5ee92d7b
 
     def _load_icons(self):
         self.icon = get_openpulse_icon()

--- conflicted
+++ resolved
@@ -8,11 +8,8 @@
 
 import numpy as np
 
-<<<<<<< HEAD
 from pulse import UI_DIR
 from pulse.interface.formatters.icons import get_openpulse_icon
-=======
->>>>>>> 07f751dc
 
 class StructuralModelInfo(QDialog):
     def __init__(self, *args, **kwargs):
@@ -21,11 +18,6 @@
         ui_path = UI_DIR / "model/info/structural_model_Info.ui"
         uic.loadUi(ui_path, self)
 
-<<<<<<< HEAD
-        self.project = project
-        self.opv = opv
-        self.opv.setInputObject(self)
-=======
         self.project = app().project
         self.opv = app().main_window.opv_widget
         self.opv.setInputObject(self)
@@ -38,6 +30,8 @@
         self._config_widgets()
         self.load_nodes_info()
         self.project_info()
+        self._load_icons()
+        self._config_window()
         self.exec()
 
     def _load_icons(self):
@@ -66,7 +60,6 @@
 
     def _create_connections(self):
         pass
->>>>>>> 07f751dc
 
     def _config_widgets(self):
 
@@ -88,27 +81,6 @@
         self.treeWidget_dampers.setColumnWidth(1, 20)
         self.treeWidget_dampers.setColumnWidth(2, 80)
 
-<<<<<<< HEAD
-        self.load_nodes_info()
-        self.project_info()
-        self._load_icons()
-        self._config_window()
-        self.exec()
-
-    def _load_icons(self):
-        self.icon = get_openpulse_icon()
-    
-    def _config_window(self):
-        self.setWindowIcon(self.icon)
-        self.setWindowFlags(Qt.WindowStaysOnTopHint)
-        self.setWindowModality(Qt.WindowModal)
-
-    def keyPressEvent(self, event):
-        if event.key() == Qt.Key_Escape or event.key() == Qt.Key_F3:
-            self.close()
-
-=======
->>>>>>> 07f751dc
     def project_info(self):
         self.lineEdit_number_nodes.setText(str(len(self.project.preprocessor.nodes)))
         self.lineEdit_number_elements.setText(str(len(self.project.preprocessor.structural_elements)))

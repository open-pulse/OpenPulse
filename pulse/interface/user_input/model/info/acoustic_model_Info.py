--- conflicted
+++ resolved
@@ -8,11 +8,8 @@
 
 import numpy as np
 
-<<<<<<< HEAD
 from pulse import UI_DIR
 from pulse.interface.formatters.icons import get_openpulse_icon
-=======
->>>>>>> 07f751dc
 
 class AcousticModelInfo(QDialog):
     def __init__(self, *args, **kwargs):
@@ -21,12 +18,6 @@
         ui_path = UI_DIR / "model/info/acoustic_model_info.ui"
         uic.loadUi(ui_path, self)
 
-<<<<<<< HEAD
-        self.project = project
-        self.preprocessor = project.preprocessor
-        self.opv = opv
-        self.opv.setInputObject(self)
-=======
         self.project = app().project
         self.opv = app().main_window.opv_widget
         self.opv.setInputObject(self)
@@ -39,6 +30,8 @@
         self._config_widgets()
         self.load_nodes_info()
         self.project_info()
+        self._load_icons()
+        self._config_window()
         self.exec()
 
     def _load_icons(self):
@@ -58,7 +51,6 @@
         # QLineEdit
         self.lineEdit_number_nodes : QLineEdit
         self.lineEdit_number_elements : QLineEdit
->>>>>>> 07f751dc
 
         # QTreeWidget
         self.treeWidget_acoustic_pressure : QTreeWidget
@@ -90,27 +82,6 @@
         self.treeWidget_element_length_correction.setColumnWidth(1, 20)
         self.treeWidget_element_length_correction.setColumnWidth(2, 80)
 
-<<<<<<< HEAD
-        self.load_nodes_info()
-        self.project_info()
-        self._load_icons()
-        self._config_window()
-        self.exec()
-
-    def _load_icons(self):
-        self.icon = get_openpulse_icon()
-    
-    def _config_window(self):
-        self.setWindowIcon(self.icon)
-        self.setWindowFlags(Qt.WindowStaysOnTopHint)
-        self.setWindowModality(Qt.WindowModal)
-
-    def keyPressEvent(self, event):
-        if event.key() == Qt.Key_Escape or event.key() == Qt.Key_F4:
-            self.close()
-
-=======
->>>>>>> 07f751dc
     def project_info(self):
         self.acoustic_elements = self.preprocessor.get_acoustic_elements()
         self.nodes = self.preprocessor.get_nodes_relative_to_acoustic_elements()

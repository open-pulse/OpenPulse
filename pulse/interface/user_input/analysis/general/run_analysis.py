from PyQt5.QtWidgets import QDialog, QFrame, QLabel, QProgressBar
from PyQt5.QtGui import QIcon
from PyQt5.QtCore import Qt, QTimer
from PyQt5 import uic

from pulse import app, UI_DIR
from pulse.interface.formatters.icons import *
from pulse.processing.acoustic_solver import AcousticSolver
from pulse.interface.user_input.project.print_message import PrintMessageInput
from pulse.interface.user_input.project.loading_screen import LoadingScreen
<<<<<<< HEAD
=======
from pulse.interface.user_input.project.loading_window import LoadingWindow
from pulse.postprocessing.save_data import SaveData
from pulse.postprocessing.read_data import ReadData
>>>>>>> 13306492

from time import time, sleep
import logging

window_title_1 = "Error"
window_title_2 = "Warning"

class RunAnalysisInput(QDialog):
    def __init__(self, *args, **kwargs):
        super().__init__(*args, **kwargs)

        # ui_path = UI_DIR / "messages/solution_log.ui"
        # uic.loadUi(ui_path, self)

        self.project = app().project
        self.model = app().project.model

        # self._load_icons()
        # self._config_window()
        self._initialize()
        self._load_analysis_info()
        # self._define_qt_variables()
        # self._create_connections()
        # self._config_widgets()

<<<<<<< HEAD
        self.process_cross_sections()
=======
        LoadingWindow(self.run_analysis).run()
>>>>>>> 13306492

        # LoadingScreen(title = 'Solution in progress', 
        #               message = 'Processing the cross-sections',  
        #               target = self.process_cross_sections, 
        #               project = self.project)
        
        # if self.project.preprocessor.stop_processing:
        #     self.project.preprocessor.stop_processing = False
        #     return

        # LoadingScreen(title = 'Solution in progress', 
        #               message = 'Preparing the model to solve', 
        #               target = self.preparing_mathematical_model_to_solve)

        # self.pre_non_linear_convergence_plot()

        # LoadingScreen(title = 'Solution in progress', 
        #               message = 'Solving the analysis',  
        #               target = self.process_analysis, 
        #               project = self.project)

        # self.post_non_linear_convergence_plot()  

        # if self.project.preprocessor.stop_processing:
        #     self.reset_all_results()
        #     self.project.preprocessor.stop_processing = False
        # else:

        #     LoadingScreen(title = 'Solution in progress', 
        #                   message = 'Post-processing the obtained results', 
        #                   target = self.post_process_results)
            
        #     # self.timer.start(200)
        #     # self.exec()
        #     self.check_warnings()
    
    def run_analysis(self):
        logging.info("Processing the cross-sections [1/4]")
        self.process_cross_sections()
        if self.project.preprocessor.stop_processing:
            self.project.preprocessor.stop_processing = False
            return

<<<<<<< HEAD
        self.preparing_mathematical_model_to_solve()
        # LoadingScreen(title = 'Solution in progress', 
        #               message = 'Preparing the model to solve', 
        #               target = self.preparing_mathematical_model_to_solve)

        self.pre_non_linear_convergence_plot()

        self.process_analysis()

        # LoadingScreen(title = 'Solution in progress', 
        #               message = 'Solving the analysis',  
        #               target = self.process_analysis, 
        #               project = self.project)

=======
        logging.info("Preparing the model to solve [2/4]")
        self.preparing_mathematical_model_to_solve()
        self.pre_non_linear_convergence_plot()

        logging.info("Solving the analysis [3/4]")
        self.process_analysis()
>>>>>>> 13306492
        self.post_non_linear_convergence_plot()  

        if self.project.preprocessor.stop_processing:
            self.reset_all_results()
            self.project.preprocessor.stop_processing = False
<<<<<<< HEAD

        else:
            self.post_process_results()
            # LoadingScreen(title = 'Solution in progress', 
            #               message = 'Post-processing the obtained results', 
            #               target = self.post_process_results)
            
            # self.timer.start(200)
            # self.exec()
=======
        else:
            logging.info("Post-processing the obtained results [4/4]")
            self.post_process_results()
>>>>>>> 13306492
            self.check_warnings()

    def _config_window(self):
        self.setWindowFlags(Qt.WindowStaysOnTopHint)
        self.setWindowModality(Qt.WindowModal)
        self.setWindowIcon(app().main_window.pulse_icon)
        self.setWindowTitle("OpenPulse")

    def _initialize(self):
        self.solution_acoustic = None
        self.solution_structural = None
        self.convergence_data_log = None
        self.natural_frequencies_acoustic = []
        self.natural_frequencies_structural = []
        self.complete = False
        self.solve = None

    def _define_qt_variables(self):

        # QFrame
        self.frame_message : QFrame
        self.frame_progress_bar : QFrame

        # QLabel
        self.label_title : QLabel
        self.label_message : QLabel

        # QProgressBar
        self.progress_bar_timer : QProgressBar

        # QTimer
        self.timer = QTimer()

    def _create_connections(self):
        self.timer.timeout.connect(self.update_progress_bar)
        pass

    def _config_widgets(self):
        self.label_message.setWordWrap(True)
        self.label_message.setMargin(16)
        # self.label_title.setStyleSheet("color: black; font: 75 12pt 'MS Shell Dlg 2'")
        # self.label_message.setStyleSheet("color: blue; font: 75 12pt 'MS Shell Dlg 2'")

    def update_progress_bar(self):
        self.timer.stop()
        t0 = time()
        dt = 0
        duration = 2
        while dt <= duration:
            sleep(0.1)
            dt = time() - t0
            value = int(100*(dt/duration))
            self.progress_bar_timer.setValue(value)
        self.close()

    def _load_analysis_info(self):
        self.analysis_id = self.project.analysis_id
        self.analysis_type_label = self.project.analysis_type_label
        self.frequencies = self.model.frequencies
        self.modes = self.project.modes

    def pre_non_linear_convergence_plot(self):
        import matplotlib.pyplot as plt
        from matplotlib.animation import FuncAnimation

        if isinstance(self.solve, AcousticSolver):
            if self.analysis_id in [3,5,6]:
                if self.solve.non_linear:
                    fig = plt.figure(figsize=[8,6])
                    ax  = fig.add_subplot(1,1,1)
                    self.anime = FuncAnimation(fig, self.solve.graph_callback, fargs=(fig,ax), interval=2000)
                    self.anime._start()
                    plt.ion()
                    plt.show()

    def post_non_linear_convergence_plot(self):
        if isinstance(self.solve, AcousticSolver):
            if self.analysis_id in [3, 5, 6]:
                if self.solve.non_linear:
                    self.anime._stop()

    def process_cross_sections(self):
        t0 = time()
        self.complete = False
        app().project.model.preprocessor.process_cross_sections_mapping()
        app().project.enhance_pipe_sections_appearance()
        self.project.time_to_process_cross_sections = time() - t0

    def preparing_mathematical_model_to_solve(self):

        t0 = time()
        if self.analysis_id in [0, 1, 3, 5, 6]:
            if self.frequencies is None:
                return
            if len(self.frequencies) == 0:
                return

        if self.project.preprocessor._process_beam_nodes_and_indexes():
            if self.analysis_id not in [0, 1, 2]:
                title = "INCORRECT ANALYSIS TYPE"
                message = "There are only BEAM_1 elements in the model, therefore, "
                message += "only structural analysis are allowable."
                info_text = [window_title_2, title, message]
                PrintMessageInput(info_text)
                return

        if self.analysis_id == 2:
            self.project.preprocessor.enable_fluid_mass_adding_effect(reset=True)
            self.solve = self.project.get_structural_solve()

        elif self.analysis_id in [3, 4]:
            self.solve = self.project.get_acoustic_solve()

        elif self.analysis_id in [5, 6]:
            self.project.preprocessor.enable_fluid_mass_adding_effect()
            self.solve = self.project.get_acoustic_solve()

        else:
            self.project.preprocessor.enable_fluid_mass_adding_effect(reset=True)
            self.solve = self.project.get_structural_solve()

        self.project.time_to_preprocess_model = time() - t0

    def process_analysis(self):
        
        t0 = time()

        if self.analysis_id == 0:
            self.solution_structural = self.solve.direct_method() # Structural Harmonic Analysis - Direct Method

        elif self.analysis_id == 1: # Structural Harmonic Analysis - Mode Superposition Method
            self.solution_structural = self.solve.mode_superposition(self.modes)

        elif self.analysis_id == 3: # Acoustic Harmonic Analysis - Direct Method
            self.solution_acoustic, self.convergence_data_log = self.solve.direct_method()

        elif self.analysis_id == 5: # Coupled Harmonic Analysis - Direct Method
            
            t0_acoustic = time()
            self.solution_acoustic, self.convergence_data_log = self.solve.direct_method() #Acoustic Harmonic Analysis - Direct Method
            self.project.time_to_solve_acoustic_model = time() - t0_acoustic
            
            self.project.set_acoustic_solution(self.solution_acoustic)
            self.solve = self.project.get_structural_solve()
            
            t0_structural = time()
            self.solution_structural = self.solve.direct_method() #Coupled Harmonic Analysis - Direct Method
            self.project.time_to_solve_structural_model = time() - t0_structural
            
        elif self.analysis_id == 6: # Coupled Harmonic Analysis - Mode Superposition Method
            
            t0_acoustic = time()
            self.solution_acoustic, self.convergence_data_log = self.solve.direct_method() #Acoustic Harmonic Analysis - Direct Method
            self.project.time_to_solve_acoustic_model = time() - t0_acoustic
            
            self.project.set_acoustic_solution(self.solution_acoustic)
            self.solve = self.project.get_structural_solve()
            
            t0_structural = time()
            self.solution_structural = self.solve.mode_superposition(self.modes)
            self.project.time_to_solve_structural_model = time() - t0_structural
            
        elif self.analysis_id == 2: # Structural Modal Analysis
            self.natural_frequencies_structural, self.solution_structural = self.solve.modal_analysis(modes = self.modes, sigma=self.project.sigma)

        elif self.analysis_id == 4: # Acoustic Modal Analysis
            self.natural_frequencies_acoustic, self.solution_acoustic = self.solve.modal_analysis(modes = self.modes, sigma=self.project.sigma)

        elif self.analysis_id == 7: # Static Analysis
            self.solution_structural = self.solve.static_analysis()
        else:
            raise NotImplementedError("Not implemented analysis")

        self.project.time_to_solve_model = time() - t0

        if isinstance(self.solve, AcousticSolver):
            if self.analysis_id in [3, 5, 6]:
                if self.solve.non_linear:
                    sleep(2)

    def post_process_results(self): 

        t0 = time()
        self.project.set_perforated_plate_convergence_data_log(self.convergence_data_log)
        if self.analysis_id == 2:
            
            if self.solution_structural is None:
                return

            self.project.set_structural_solution(self.solution_structural)
            self.project.set_structural_natural_frequencies(self.natural_frequencies_structural.tolist())

        elif self.analysis_id == 4:
                    
            if self.solution_acoustic is None:
                return

            self.project.set_acoustic_solution(self.solution_acoustic)
            self.project.set_acoustic_natural_frequencies(self.natural_frequencies_acoustic.tolist())
        
        elif self.analysis_id == 3:

            if self.solution_acoustic is None:
                return

            self.project.set_acoustic_solution(self.solution_acoustic)
        
        elif self.analysis_id in [0, 1, 5, 6, 7]:
            
            if self.solution_structural is None:
                return

            self.project.set_structural_solve(self.solve)
            self.project.set_structural_solution(self.solution_structural)
            self.reactions_at_constrained_dofs = self.solve.get_reactions_at_fixed_nodes()
            self.reactions_at_springs, self.reactions_at_dampers = self.solve.get_reactions_at_springs_and_dampers()
            self.project.set_structural_reactions([ self.reactions_at_constrained_dofs,
                                                    self.reactions_at_springs,
                                                    self.reactions_at_dampers ])

        self.project.time_to_postprocess = time() - t0
        _times =  [self.project.time_to_process_cross_sections, self.project.time_to_preprocess_model, self.project.time_to_solve_model, self.project.time_to_postprocess]
        self.project.total_time = sum(_times)
        # self.print_final_log()
        self.complete = True

    def reset_all_results(self):

        self.solution_structural = None
        self.solution_acoustic = None

        if self.analysis_id == 2:
            self.project.set_structural_solution(None)
            self.project.set_structural_natural_frequencies(None)
        elif self.analysis_id == 4: 
            self.project.set_acoustic_solution(None)
            self.project.set_acoustic_natural_frequencies(None)
        elif self.analysis_id == 3:
            self.project.set_acoustic_solution(None)
        elif self.analysis_id in [0, 1, 5, 6, 7]:
            self.project.set_acoustic_solution(None)
            self.project.set_structural_solution(None)
            self.project.set_structural_reactions([ {}, {}, {} ])

    def print_final_log(self):

        text = ""#"Solution finished!\n\n"
        # text += "Time to check all entries: {} [s]\n".format(round(self.project.time_to_checking_entries, 6))
        text += "Time to load/create the project: {} [s]\n".format(round(self.project.time_to_load_or_create_project, 4))
        text += "Time to process cross-sections: {} [s]\n".format(round(self.project.time_to_process_cross_sections, 4))
        text += "Time elapsed in pre-processing: {} [s]\n".format(round(self.project.time_to_preprocess_model, 4))
        if self.analysis_id in [5,6]:
            text += "Time to solve the acoustic model: {} [s]\n".format(round(self.project.time_to_solve_acoustic_model, 4))
            text += "Time to solve the structural model: {} [s]\n".format(round(self.project.time_to_solve_structural_model, 4))
        else:
            text += "Time to solve the model: {} [s]\n".format(round(self.project.time_to_solve_model, 4))
        text += "Time elapsed in post-processing: {} [s]\n\n".format(round(self.project.time_to_postprocess, 4))
        text += "Total time elapsed: {} [s]".format(round(self.project.total_time, 4))

        # text += "Press ESC to continue..."
        self.label_message.setText(text)
        self.adjustSize()

    def check_warnings(self):
        # WARNINGS REACHED DURING SOLUTION
        title = self.analysis_type_label
        message = ""
        if self.analysis_type_label == "Harmonic Analysis - Structural":
            if self.solve.flag_ModeSup_prescribed_NonNull_DOFs:
                message = self.solve.warning_ModeSup_prescribedDOFs
            if self.solve.flag_Clump and self.analysis_id==1:
                message = self.solve.warning_Clump[0]
        if self.analysis_type_label == "Modal Analysis - Structural":
            if self.solve.flag_Modal_prescribed_NonNull_DOFs:
                message = self.solve.warning_Modal_prescribedDOFs[0] 
        if message != "":
            PrintMessageInput([window_title_2, title, message])

    def keyPressEvent(self, event):
        if event.key() == Qt.Key_Escape:
            self.timer.stop()
            self.close()<|MERGE_RESOLUTION|>--- conflicted
+++ resolved
@@ -8,12 +8,9 @@
 from pulse.processing.acoustic_solver import AcousticSolver
 from pulse.interface.user_input.project.print_message import PrintMessageInput
 from pulse.interface.user_input.project.loading_screen import LoadingScreen
-<<<<<<< HEAD
-=======
 from pulse.interface.user_input.project.loading_window import LoadingWindow
 from pulse.postprocessing.save_data import SaveData
 from pulse.postprocessing.read_data import ReadData
->>>>>>> 13306492
 
 from time import time, sleep
 import logging
@@ -39,11 +36,7 @@
         # self._create_connections()
         # self._config_widgets()
 
-<<<<<<< HEAD
-        self.process_cross_sections()
-=======
         LoadingWindow(self.run_analysis).run()
->>>>>>> 13306492
 
         # LoadingScreen(title = 'Solution in progress', 
         #               message = 'Processing the cross-sections',  
@@ -87,49 +80,20 @@
             self.project.preprocessor.stop_processing = False
             return
 
-<<<<<<< HEAD
-        self.preparing_mathematical_model_to_solve()
-        # LoadingScreen(title = 'Solution in progress', 
-        #               message = 'Preparing the model to solve', 
-        #               target = self.preparing_mathematical_model_to_solve)
-
-        self.pre_non_linear_convergence_plot()
-
-        self.process_analysis()
-
-        # LoadingScreen(title = 'Solution in progress', 
-        #               message = 'Solving the analysis',  
-        #               target = self.process_analysis, 
-        #               project = self.project)
-
-=======
         logging.info("Preparing the model to solve [2/4]")
         self.preparing_mathematical_model_to_solve()
         self.pre_non_linear_convergence_plot()
 
         logging.info("Solving the analysis [3/4]")
         self.process_analysis()
->>>>>>> 13306492
         self.post_non_linear_convergence_plot()  
 
         if self.project.preprocessor.stop_processing:
             self.reset_all_results()
             self.project.preprocessor.stop_processing = False
-<<<<<<< HEAD
-
-        else:
-            self.post_process_results()
-            # LoadingScreen(title = 'Solution in progress', 
-            #               message = 'Post-processing the obtained results', 
-            #               target = self.post_process_results)
-            
-            # self.timer.start(200)
-            # self.exec()
-=======
         else:
             logging.info("Post-processing the obtained results [4/4]")
             self.post_process_results()
->>>>>>> 13306492
             self.check_warnings()
 
     def _config_window(self):

from PyQt5.QtWidgets import QComboBox, QDialog, QFrame, QFileDialog, QLabel, QLineEdit, QPushButton
from PyQt5.QtGui import QIcon
from PyQt5.QtCore import Qt
from PyQt5 import uic
from pathlib import Path

from pulse.interface.formatters.icons import *
from pulse.interface.user_input.project.print_message import PrintMessageInput
<<<<<<< HEAD
from pulse import app, UI_DIR, __version__
=======
from pulse.tools.utils import get_new_path
from pulse import app, UI_DIR, version
>>>>>>> 43441e49

import os
from time import time

window_title = "Error"

class NewProjectInput(QDialog):
    def __init__(self, *args, **kwargs):
        super().__init__(*args, **kwargs)

        ui_path = UI_DIR / "project/new_project_input2.ui"
        uic.loadUi(ui_path, self)

        app().main_window.set_input_widget(self)
        self.project = app().main_window.project
        self.preprocessor = app().project.preprocessor

        self._config_window()
        self._initialize()
        self._define_qt_variables()
        self._create_connections()
        self.exec()

    def _initialize(self):
        self.stop = False
        self.complete = False

    def _config_window(self):
        self.setWindowFlags(Qt.WindowStaysOnTopHint)
        self.setWindowModality(Qt.WindowModal)
        self.setWindowIcon(app().main_window.pulse_icon)
<<<<<<< HEAD
        self.setWindowTitle("New project")
=======
        self.setWindowTitle(f"OpenPulse v{version()}")
>>>>>>> 43441e49

    def _define_qt_variables(self):

        # QComboBox
        self.comboBox_length_unit : QComboBox
        self.comboBox_start_project : QComboBox

        # QFrame
        self.frame_geometry_file : QFrame
        self.frame_element_size : QFrame
        self.frame_geometry_tolerance : QFrame

        # QLabel
        self.label_element_size : QLabel
        self.label_geometry_tolerance : QLabel

        # QLineEdit
        self.lineEdit_geometry_path : QLineEdit
        self.lineEdit_element_size : QLineEdit
        self.lineEdit_geometry_tolerance : QLineEdit

        # QPushButton
        self.pushButton_import_geometry : QPushButton
        self.pushButton_cancel : QPushButton
        self.pushButton_start_project : QPushButton

    def _create_connections(self):
        #
        self.comboBox_start_project.currentIndexChanged.connect(self.update_available_inputs)
        self.comboBox_length_unit.currentIndexChanged.connect(self.update_unit_length_event)
        #
        self.pushButton_start_project.clicked.connect(self.start_project)
        self.pushButton_cancel.clicked.connect(self.close)
        self.pushButton_import_geometry.clicked.connect(self.import_geometry)
        self.update_available_inputs()

    def update_unit_length_event(self):

        unit = self.comboBox_length_unit.currentText().replace(" ", "")

        if unit == "millimeter":
            label = "mm"
        elif unit == "inch":
            label = "in"
        else:
            label = "m"

        self.label_element_size.setText(f"Element size: [{label}]")
        self.label_geometry_tolerance.setText(f"Geometry tolerance: [{label}]")

    def update_available_inputs(self):
        index = self.comboBox_start_project.currentIndex()
        if index == 0:
            self.pushButton_import_geometry.setDisabled(False)
        elif index == 1:
            self.pushButton_import_geometry.setDisabled(True)

    def import_geometry(self):

        last_geometry_file = app().main_window.config.get_last_folder_for("geometry folder")

        if last_geometry_file is None:
            suggested_path = str(Path().home())
        else:
            suggested_path = last_geometry_file

        geometry_path, check = QFileDialog.getOpenFileName(
                                                            None, 
                                                            'Open file', 
                                                            suggested_path, 
                                                            'Files (*.iges *.igs *.step *.stp)'
                                                            )

        if check:
            self.lineEdit_geometry_path.setText(geometry_path)
            app().main_window.config.write_last_folder_path_in_file("geometry folder", geometry_path)

    def check_project_inputs(self):
        
        if self.comboBox_start_project.currentIndex() == 0:
            if self.lineEdit_geometry_path.text() == "":
                title = 'Empty geometry at selection'
                message = "Please, select a valid *.iges or *.step format geometry to continue."
                PrintMessageInput([window_title, title, message], auto_close=True)
                return True
        
        if self.lineEdit_element_size.text() == "":
            title = 'Empty element size'
            message = "Please, inform a valid input to the element size."
            PrintMessageInput([window_title, title, message], auto_close=True)
            return True
        else:
            try:
                self.element_size = float(self.lineEdit_element_size.text())
            except Exception:
                title = 'Invalid element size'
                message = "Please, inform a valid input to the element size."
                PrintMessageInput([window_title, title, message], auto_close=True)
                return True

        if self.lineEdit_geometry_tolerance.text() == "":
            title = 'Empty geometry tolerance'
            message = "Please, inform a valid input to the geometry tolerance."
            PrintMessageInput([window_title, title, message], auto_close=True)
            return True
        else:
            try:
                self.geometry_tolerance = float(self.lineEdit_geometry_tolerance.text())
            except Exception:
                title = 'Invalid geometry tolerance'
                message = "Please, inform a valid input to the geometry tolerance."
                PrintMessageInput([window_title, title, message], auto_close=True)
                return True

    def create_project(self):

        try:

            import_type = self.comboBox_start_project.currentIndex()
            self.create_project_file(import_type)

            self.project.reset(reset_all=True)
            self.preprocessor.mesh.set_mesher_setup(mesh_setup=self.setup_data)

            if import_type == 1:
                self.preprocessor._create_gmsh_geometry()
            else:
                self.project.process_geometry_and_mesh()

        except Exception as error_log:

            window_title = "Error"
            title = "Error while creating new project"
            message = str(error_log)
            PrintMessageInput([window_title, title, message])
            
            return True

    def create_project_file(self, import_type : int):

        self.length_unit = self.comboBox_length_unit.currentText().replace(" ", "")

        self.setup_data = { 
                            "length unit" : self.length_unit,
                            "element size" : self.element_size,
                            "geometry tolerance" : self.geometry_tolerance,
                            "import type" : import_type,
                           }

        geometry_path = ""
        self.geometry_filename = ""

        if import_type == 0:
            geometry_path = self.lineEdit_geometry_path.text()
            self.geometry_filename = os.path.basename(geometry_path)
            self.setup_data["geometry filename"] = self.geometry_filename

        app().pulse_file.write_project_setup_in_file(
                                                                    self.setup_data,
                                                                    geometry_path = geometry_path
                                                                )
        
        # self.project.set_project_setup(self.setup_data)
        
        if import_type == 0:
            self.setup_data["geometry path"] = app().pulse_file.read_geometry_from_file()

    def start_project(self):
        t0 = time()

        if self.check_project_inputs():
            return

        if self.stop:
            self.project.time_to_load_or_create_project = 0
            return
   
        if self.create_project():
            return
        
        app().main_window._update_recent_projects()
        app().main_window.set_window_title("New project (*)")
        
        if self.comboBox_start_project.currentIndex() == 1:
            app().main_window.action_plot_geometry_editor_callback()
        
        else:
            app().main_window.use_structural_setup_workspace()
        
        app().main_window.update_plots()

        self.project.time_to_load_or_create_project = time() - t0
        self.complete = True
        
        self.close()

    def keyPressEvent(self, event):
        if event.key() == Qt.Key_Enter or event.key() == Qt.Key_Return:
            self.start_project()
        elif event.key() == Qt.Key_Escape:
            self.close()<|MERGE_RESOLUTION|>--- conflicted
+++ resolved
@@ -6,12 +6,7 @@
 
 from pulse.interface.formatters.icons import *
 from pulse.interface.user_input.project.print_message import PrintMessageInput
-<<<<<<< HEAD
-from pulse import app, UI_DIR, __version__
-=======
-from pulse.tools.utils import get_new_path
-from pulse import app, UI_DIR, version
->>>>>>> 43441e49
+from pulse import app, UI_DIR
 
 import os
 from time import time
@@ -43,11 +38,7 @@
         self.setWindowFlags(Qt.WindowStaysOnTopHint)
         self.setWindowModality(Qt.WindowModal)
         self.setWindowIcon(app().main_window.pulse_icon)
-<<<<<<< HEAD
         self.setWindowTitle("New project")
-=======
-        self.setWindowTitle(f"OpenPulse v{version()}")
->>>>>>> 43441e49
 
     def _define_qt_variables(self):
 

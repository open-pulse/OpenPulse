from PyQt5.QtWidgets import QDialog, QPushButton, QSlider, QSpinBox
from PyQt5.QtCore import Qt, pyqtSignal
from PyQt5.QtGui import QFont
from PyQt5 import uic

from pulse import app, UI_DIR


class SectionPlaneWidget(QDialog):
    value_changed_2 = pyqtSignal()

    value_changed = pyqtSignal(float, float, float, float, float, float)
    slider_released = pyqtSignal(float, float, float, float, float, float)
    slider_pressed = pyqtSignal(float, float, float, float, float, float)
    closed = pyqtSignal()

    def __init__(self):
        super().__init__()

        ui_path = UI_DIR / "render/section_plane_inputs.ui"
        uic.loadUi(ui_path, self)
<<<<<<< HEAD

        self.editing = False
        self.cutting = False
        self.invert_value = False
        self.keep_section_plane = False
=======
>>>>>>> 5e8ae606

        self._initialize()
        self._config_window()
        self._define_qt_variables()
        self._create_connections()
    
    def _initialize(self):
        self.invert_value = True
        self.keep_section_plane = False

    def _config_window(self):

        self.setWindowFlags(
            Qt.Window
            | Qt.CustomizeWindowHint
            | Qt.WindowTitleHint
            | Qt.WindowStaysOnTopHint
            | Qt.WindowCloseButtonHint
            | Qt.FramelessWindowHint
            | Qt.WindowShadeButtonHint
        )

        self.setGeometry(200, 200, 400, 350)
        self.setWindowModality(Qt.WindowModal)
        self.setWindowIcon(app().main_window.pulse_icon)
        self.setWindowTitle("Section Plane")

    def _define_qt_variables(self):
        # QPushButton
        self.pushButton_apply: QPushButton
        self.pushButton_cancel: QPushButton
        self.pushButton_invert: QPushButton
        self.pushButton_reset: QPushButton

        # QSlider
        self.relative_plane_position_x_slider: QSlider
        self.relative_plane_position_y_slider: QSlider
        self.relative_plane_position_z_slider: QSlider

        self.plane_rotation_x_slider: QSlider
        self.plane_rotation_y_slider: QSlider
        self.plane_rotation_z_slider: QSlider

        # QSpinBox
        self.relative_plane_position_x_spinbox: QSpinBox
        self.relative_plane_position_y_spinbox: QSpinBox
        self.relative_plane_position_z_spinbox: QSpinBox

        self.plane_rotation_x_spinbox: QSpinBox
        self.plane_rotation_y_spinbox: QSpinBox
        self.plane_rotation_z_spinbox: QSpinBox

    def _create_connections(self):
        for slider in self._sliders():
            slider.valueChanged.connect(self.value_change_callback)
            slider.sliderReleased.connect(self.slider_release_callback)
            slider.sliderPressed.connect(self.slider_pressed_callback)

        self.pushButton_apply.clicked.connect(self.apply_callback)
        self.pushButton_cancel.clicked.connect(self.close)
        self.pushButton_reset.clicked.connect(self.reset_button_callback)
        self.pushButton_invert.clicked.connect(self.invert_button_callback)

    def show(self):
        super().show()
        self.cutting = True
        self.keep_section_plane = False
        self.value_changed_2.emit()

    def closeEvent(self, event):
        if not self.keep_section_plane:
            app().main_window.action_section_plane.blockSignals(True)
            app().main_window.action_section_plane.setChecked(False)
            app().main_window.action_section_plane.blockSignals(False)
            self.cutting = False
        else:
            self.cutting = True
        self.value_changed_2.emit()
        # self.closed.emit()

    def get_position(self):
        Px = self.relative_plane_position_x_slider.value()
        Py = self.relative_plane_position_y_slider.value()
        Pz = self.relative_plane_position_z_slider.value()
        return Px, Py, Pz

    def get_rotation(self):
        Rx = self.plane_rotation_x_slider.value()
        Ry = self.plane_rotation_y_slider.value()
        Rz = self.plane_rotation_z_slider.value()
        return Rx, Ry, Rz

    def get_inverted(self):
        return self.invert_value

    def value_change_callback(self):
<<<<<<< HEAD
        self.value_changed_2.emit()

    def slider_pressed_callback(self):
        self.editing = True
        self.cutting = True
        self.value_changed_2.emit()

    def slider_release_callback(self):
        self.editing = False
        self.cutting = True
        self.value_changed_2.emit()

    def reset_button_callback(self):
        self.relative_plane_position_x_slider.setValue(50),
        self.relative_plane_position_y_slider.setValue(50),
        self.relative_plane_position_z_slider.setValue(50),
        self.plane_rotation_x_slider.setValue(0),
        self.plane_rotation_y_slider.setValue(0),
        self.plane_rotation_z_slider.setValue(0),

=======
        self.setUpdatesEnabled(False)

        Px, Py, Pz = self.get_position("sliders")
        self.relative_plane_position_x_spinbox.setValue(Px)
        self.relative_plane_position_y_spinbox.setValue(Py)
        self.relative_plane_position_z_spinbox.setValue(Pz)

        Rx, Ry, Rz = self.get_rotation("sliders")
        self.plane_rotation_x_spinbox.setValue(Rx)
        self.plane_rotation_y_spinbox.setValue(Ry)
        self.plane_rotation_z_spinbox.setValue(Rz)

        self.setUpdatesEnabled(True)
        self.value_changed.emit(*self.get_position(), *self.get_rotation())
    
    def spinbox_value_change_callback(self):
        self.setUpdatesEnabled(False)

        Px, Py, Pz = self.get_position()
        self.relative_plane_position_x_slider.setValue(Px)
        self.relative_plane_position_y_slider.setValue(Py)
        self.relative_plane_position_z_slider.setValue(Pz)

        Rx, Ry, Rz = self.get_rotation()
        self.plane_rotation_x_slider.setValue(Rx)
        self.plane_rotation_y_slider.setValue(Ry)
        self.plane_rotation_z_slider.setValue(Rz)

        self.setUpdatesEnabled(True)
        self.value_changed.emit(*self.get_position(), *self.get_rotation())

    def reset_button_callback(self):
        self.relative_plane_position_x_slider.setValue(50)
        self.relative_plane_position_y_slider.setValue(50)
        self.relative_plane_position_z_slider.setValue(50)
        self.plane_rotation_x_slider.setValue(0)
        self.plane_rotation_y_slider.setValue(90)
        self.plane_rotation_z_slider.setValue(0)
>>>>>>> 5e8ae606
        self.invert_value = False
        self.value_changed_2.emit()

    def invert_button_callback(self):
        self.invert_value = not self.invert_value
        self.value_changed_2.emit()

    def apply_callback(self):
        self.keep_section_plane = True
        self.close()

    def _sliders(self):
        return (
            self.relative_plane_position_x_slider,
            self.relative_plane_position_y_slider,
            self.relative_plane_position_z_slider,
            self.plane_rotation_x_slider,
            self.plane_rotation_y_slider,
            self.plane_rotation_z_slider,
        )

    def _spinboxes(self):
        return (
            self.relative_plane_position_x_spinbox,
            self.relative_plane_position_y_spinbox,
            self.relative_plane_position_z_spinbox,
            self.plane_rotation_x_spinbox,
            self.plane_rotation_y_spinbox,
            self.plane_rotation_z_spinbox,
        )<|MERGE_RESOLUTION|>--- conflicted
+++ resolved
@@ -19,23 +19,15 @@
 
         ui_path = UI_DIR / "render/section_plane_inputs.ui"
         uic.loadUi(ui_path, self)
-<<<<<<< HEAD
 
         self.editing = False
         self.cutting = False
         self.invert_value = False
         self.keep_section_plane = False
-=======
->>>>>>> 5e8ae606
 
-        self._initialize()
         self._config_window()
         self._define_qt_variables()
         self._create_connections()
-    
-    def _initialize(self):
-        self.invert_value = True
-        self.keep_section_plane = False
 
     def _config_window(self):
 
@@ -123,7 +115,6 @@
         return self.invert_value
 
     def value_change_callback(self):
-<<<<<<< HEAD
         self.value_changed_2.emit()
 
     def slider_pressed_callback(self):
@@ -141,49 +132,9 @@
         self.relative_plane_position_y_slider.setValue(50),
         self.relative_plane_position_z_slider.setValue(50),
         self.plane_rotation_x_slider.setValue(0),
-        self.plane_rotation_y_slider.setValue(0),
+        self.plane_rotation_y_slider.setValue(90),
         self.plane_rotation_z_slider.setValue(0),
 
-=======
-        self.setUpdatesEnabled(False)
-
-        Px, Py, Pz = self.get_position("sliders")
-        self.relative_plane_position_x_spinbox.setValue(Px)
-        self.relative_plane_position_y_spinbox.setValue(Py)
-        self.relative_plane_position_z_spinbox.setValue(Pz)
-
-        Rx, Ry, Rz = self.get_rotation("sliders")
-        self.plane_rotation_x_spinbox.setValue(Rx)
-        self.plane_rotation_y_spinbox.setValue(Ry)
-        self.plane_rotation_z_spinbox.setValue(Rz)
-
-        self.setUpdatesEnabled(True)
-        self.value_changed.emit(*self.get_position(), *self.get_rotation())
-    
-    def spinbox_value_change_callback(self):
-        self.setUpdatesEnabled(False)
-
-        Px, Py, Pz = self.get_position()
-        self.relative_plane_position_x_slider.setValue(Px)
-        self.relative_plane_position_y_slider.setValue(Py)
-        self.relative_plane_position_z_slider.setValue(Pz)
-
-        Rx, Ry, Rz = self.get_rotation()
-        self.plane_rotation_x_slider.setValue(Rx)
-        self.plane_rotation_y_slider.setValue(Ry)
-        self.plane_rotation_z_slider.setValue(Rz)
-
-        self.setUpdatesEnabled(True)
-        self.value_changed.emit(*self.get_position(), *self.get_rotation())
-
-    def reset_button_callback(self):
-        self.relative_plane_position_x_slider.setValue(50)
-        self.relative_plane_position_y_slider.setValue(50)
-        self.relative_plane_position_z_slider.setValue(50)
-        self.plane_rotation_x_slider.setValue(0)
-        self.plane_rotation_y_slider.setValue(90)
-        self.plane_rotation_z_slider.setValue(0)
->>>>>>> 5e8ae606
         self.invert_value = False
         self.value_changed_2.emit()
 

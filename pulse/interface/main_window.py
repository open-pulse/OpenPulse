# fmt: off

from PyQt5.QtWidgets import QAbstractButton, QAction, QComboBox, QDialog, QFileDialog, QMainWindow, QMenu, QMessageBox, QSplitter, QStackedWidget, QToolBar, QWidget
from PyQt5.QtCore import Qt, pyqtSignal, QEvent, QPoint
from PyQt5.QtGui import QColor, QCloseEvent, QCursor
from PyQt5 import uic

# from opps.interface.viewer_3d.render_widgets.editor_render_widget import EditorRenderWidget
from opps.io.pcf.pcf_exporter import PCFExporter
from opps.io.pcf.pcf_handler import PCFHandler

from molde.render_widgets import CommonRenderWidget

from pulse import USER_PATH, TEMP_PROJECT_DIR, TEMP_PROJECT_FILE
from pulse import app, UI_DIR, QSS_DIR
from pulse.interface.formatters import icons
from pulse.interface.auxiliar.file_dialog import FileDialog
from pulse.interface.toolbars.mesh_toolbar import MeshToolbar
from pulse.interface.others.status_bar import StatusBar
from pulse.interface.viewer_3d.render_widgets import GeometryRenderWidget, MeshRenderWidget, ResultsRenderWidget
from pulse.interface.user_input.input_ui import InputUi
from pulse.interface.user_input.model.geometry.geometry_designer_widget import GeometryDesignerWidget
from pulse.interface.menu.model_and_analysis_setup_widget import ModelAndAnalysisSetupWidget
from pulse.interface.menu.results_viewer_widget import ResultsViewerWidget
from pulse.interface.handler.geometry_handler import GeometryHandler
from pulse.interface.user_input.render.section_plane_widget import SectionPlaneWidget
from pulse.interface.utils import Workspace, VisualizationFilter, SelectionFilter, ColorMode
from pulse.interface.user_input.project.get_started import GetStartedInput
from pulse.interface.user_input.project.new_project import NewProjectInput
from pulse.interface.user_input.project.reset_project import ResetProjectInput
from pulse.interface.user_input.project.import_geometry import ImportGeometry
from pulse.interface.user_input.project.about_open_pulse import AboutOpenPulseInput
from pulse.interface.user_input.project.save_project_data_selector import SaveProjectDataSelector
from pulse.interface.user_input.project.loading_window import LoadingWindow

import logging
import qdarktheme
import os

from time import time
from sys import exit
from functools import partial
from pathlib import Path
from shutil import copy, rmtree
from time import time


class MainWindow(QMainWindow):
    theme_changed = pyqtSignal(str)
    visualization_changed = pyqtSignal()
    selection_changed = pyqtSignal()

    def __init__(self):
        super(MainWindow, self).__init__()

        ui_path = UI_DIR / 'main_window.ui'
        uic.loadUi(ui_path, self)

        self.selected_nodes = set()
        self.selected_lines = set()
        self.selected_elements = set()

        self.visualization_filter = VisualizationFilter.all_true()
        self.selection_filter = SelectionFilter.all_false()

        self.ui_dir = UI_DIR
        self.config = app().config
        self.project = app().project

        self._initialize()

    def _initialize(self):

        self.dialog = None
        self.pulse_file = None
        self.input_ui = None

        self.model_and_analysis_setup_widget = None
        self.results_viewer_wigdet = None

        self.interface_theme = None
        self.last_index = None
        self.last_render_index = None

        self.project_data_modified = False

        self.cache_indexes = list()

    def _load_stylesheets(self):
        stylesheets = list()
        common_dir = QSS_DIR / "common_theme"
        
        if self.interface_theme == "light":
            theme_dir = QSS_DIR / "light_theme"
        elif self.interface_theme == "dark":
            theme_dir = QSS_DIR / "dark_theme"
        else:
            return

        for path in common_dir.rglob("*.qss"):
            stylesheets.append(path.read_text())

        for path in theme_dir.rglob("*.qss"):
            stylesheets.append(path.read_text())

        combined_stylesheet = "\n\n".join(stylesheets)
        self.setStyleSheet(combined_stylesheet)

    def _config_window(self):
        self.showMinimized()
        self.installEventFilter(self)
        self.pulse_icon = icons.get_openpulse_icon()
        self.setWindowIcon(self.pulse_icon)
        # self.setStyleSheet("""QToolTip{color: rgb(100, 100, 100); background-color: rgb(240, 240, 240)}""")

    def _define_qt_variables(self):
        '''
        This function is doing nothing. Every variable was
        already defined in the UI file.

        Despite that, it is nice to list the variables to
        help future maintainers and the code editor with
        type inference.
        '''
        
        # QAction
        self.action_open_project: QAction
        self.action_geometry_workspace : QAction
        self.action_structural_setup_workspace : QAction
        self.action_acoustic_setup_workspace : QAction
        self.action_analysis_setup_workspace : QAction
        self.action_results_workspace : QAction
        self.action_export_geometry : QAction
        self.action_import_geometry : QAction
        self.action_export_pcf : QAction
        self.action_import_pcf : QAction
        self.action_set_dark_theme : QAction
        self.action_set_light_theme : QAction
        self.action_save_project : QAction
        self.action_save_project_as : QAction
        self.action_show_mesh_nodes : QAction
        self.action_show_geometry_points : QAction
        self.action_show_lines : QAction
        self.action_show_tubes : QAction
        self.action_show_symbols : QAction
        self.action_show_transparent : QAction
        self.action_select_elements : QAction
        self.action_plot_geometry_editor : QAction
        self.action_plot_lines : QAction
        self.action_plot_lines_with_cross_section : QAction
        self.action_plot_mesh : QAction
        self.action_export_piping : QAction
        self.action_user_preferences : QAction
        self.action_geometry_editor_help : QAction
        self.action_pulsation_suppression_device_editor : QAction
        self.action_section_plane : QAction

        # QMenu
        self.menu_recent : QMenu
        self.menu_project : QMenu
        self.menu_plots : QMenu
        self.menu_settings : QMenu
        self.menu_model_info : QMenu
        self.menu_help : QMenu

        # QSplitter
        self.splitter : QSplitter

        # QStackedWidget
        self.setup_widgets_stack : QStackedWidget
        self.render_widgets_stack : QStackedWidget

        # QToolBar
        self.tool_bar : QToolBar

    def _connect_actions(self):
        '''
        Instead of connecting every action manually, one by one,
        this function loops through every action and connects it
        to a function ending with "_callback".

        For example an action named "action_new" will be connected to 
        the function named "action_new_callback" if it exists.
        '''
        for action in self.findChildren(QAction):
            function_name = action.objectName() + "_callback"
            function_exists = hasattr(self, function_name)
            if not function_exists:
                continue

            function = getattr(self, function_name)
            if callable(function):
                action.triggered.connect(function)

        self.selection_changed.connect(self.selection_changed_callback)

    def _create_workspaces_toolbar(self):
        actions = {
            Workspace.GEOMETRY: self.action_geometry_workspace,
            Workspace.STRUCTURAL_SETUP: self.action_structural_setup_workspace,
            Workspace.ACOUSTIC_SETUP: self.action_acoustic_setup_workspace,
            Workspace.RESULTS: self.action_results_workspace,
        }

        self.combo_box_workspaces = QComboBox()
        self.combo_box_workspaces.setMinimumSize(170, 26)

        # iterating sorted items make the icons appear in the same 
        # order as defined in the Workspace enumerator
        for _, action in sorted(actions.items()):
            self.combo_box_workspaces.addItem(f" {action.text()}")

        self.combo_box_workspaces.currentIndexChanged.connect(self.update_combobox_indexes)
        self.combo_box_workspaces.currentIndexChanged.connect(lambda x: actions[x].trigger())
        self.tool_bar.addWidget(self.combo_box_workspaces)

    def update_combobox_indexes(self, index):
        self.cache_indexes.append(index)

    def disable_workspace_selector_and_geometry_editor(self, _bool):
        #TODO: improve as soon as possible
        self.combo_box_workspaces.setDisabled(_bool)
        self.action_plot_geometry_editor.setDisabled(_bool)
        self.action_export_geometry.setDisabled(_bool)
        self.action_export_pcf.setDisabled(_bool)
        self.action_import_geometry.setDisabled(_bool)
        self.action_import_pcf.setDisabled(_bool)

    def _create_layout(self):

        self.model_and_analysis_setup_widget = ModelAndAnalysisSetupWidget()
        self.results_viewer_wigdet = ResultsViewerWidget()
        self.input_ui = InputUi(self)
        self.mesh_widget = MeshRenderWidget()
        self.results_widget = ResultsRenderWidget()
        self.geometry_widget = GeometryRenderWidget()

        self.render_widgets_stack.addWidget(self.mesh_widget)
        self.render_widgets_stack.addWidget(self.results_widget)
        self.render_widgets_stack.addWidget(self.geometry_widget)
        self.render_widgets_stack.currentChanged.connect(self.render_changed_callback)

        self.geometry_input_wigdet = GeometryDesignerWidget(self.geometry_widget, self)
        self.setup_widgets_stack.addWidget(self.geometry_input_wigdet)
        self.setup_widgets_stack.addWidget(self.model_and_analysis_setup_widget)
        self.setup_widgets_stack.addWidget(self.results_viewer_wigdet)

        self.splitter.setSizes([100, 400])
        self.splitter.widget(0).setMinimumWidth(380)
        self._update_visualization()

        self.model_and_analysis_items = self.model_and_analysis_setup_widget.model_and_analysis_setup_items

    def create_file_dialog(self):
        self.file_dialog = FileDialog()

    def configure_window(self):
        t0 = time()
        # self._load_stylesheets()
        self._config_window()
        self._define_qt_variables()
        self._connect_actions()
        app().splash.update_progress(30)
        self._load_section_plane()
        dt = time() - t0
        print(f"Time to process A: {dt} [s]")

        t1 = time()
        self._create_layout()
        self._create_workspaces_toolbar()
        self._create_status_bar()
        self._update_recent_projects()
        self._add_mesh_toolbar()
        app().splash.update_progress(70)
        dt = time() - t1
        print(f"Time to process B: {dt} [s]")

        t2 = time()
        self.plot_lines_with_cross_sections()
        self.use_structural_setup_workspace()
        self.load_user_preferences()
        self.create_temporary_folder()
        app().splash.update_progress(98)
        dt = time() - t2
        print(f"Time to process C: {dt} [s]")

        app().splash.close()
        self.showMaximized()

        app().processEvents()
        self.create_file_dialog()
        dt = time() - t0
        print(f"Time to process D: {dt} [s]")

        if not self.is_temporary_folder_empty():
            self.recovery_dialog()
        else:
            self.load_recent_project()
 
    def create_temporary_folder(self):
        create_new_folder(USER_PATH, "temp_pulse")

    def reset_temporary_folder(self):
        if TEMP_PROJECT_DIR.exists():
            for filename in os.listdir(TEMP_PROJECT_DIR).copy():
                file_path = TEMP_PROJECT_DIR / filename
                if os.path.exists(file_path):
                    if "." in filename:
                        os.remove(file_path)
                    else:
                        rmtree(file_path)

    def is_temporary_folder_empty(self):
        if TEMP_PROJECT_DIR.exists():
            if os.listdir(TEMP_PROJECT_DIR):
                return False
        return True
    
    def recovery_dialog(self):

        caption = "The recovery project data has been detected in the application backup files. "
        caption += "Would you like to try to recover the last project files?"

        obj = QMessageBox.question(   
                                    self, 
                                    "Project recovery", 
                                    caption, 
                                    QMessageBox.Yes | QMessageBox.No
                                  )

        if obj == QMessageBox.Yes:
            self.open_project()
        else:
            self.reset_temporary_folder()
            self.load_recent_project()

    def open_pcf(self):
        '''
        This function is absolutelly disgusting. I will refactor this next week, 
        but for now it will be like this just in order to make the bosses happy =)
        '''
        from opps.model import Pipe, Bend, Flange

        last_path = app().config.get_last_folder_for("pcf folder")
        if last_path is None:
            last_path = str(Path().home())

        file_path, check = self.file_dialog.get_open_file_name(
                                                                "Open PCF File", 
                                                                last_path, 
                                                                filter = "PCF File (*.pcf)"
                                                               )

        if not check:
            return

        pipeline = app().project.pipeline
        pcf_handler = PCFHandler()
        pcf_handler.load(file_path, pipeline)

        for structure in pipeline.structures:
            if isinstance(structure, Pipe | Bend):
                if structure.start_diameter == structure.end_diameter:
                    section_label = 'Pipe'
                    start_thickness = structure.start_diameter * 0.05
                    section_parameters = [structure.start_diameter, start_thickness, 0, 0, 0, 0]
                else:
                    section_label = 'Reducer'  
                    start_thickness = structure.start_diameter * 0.05
                    end_thickness = structure.end_diameter * 0.05
                    section_parameters = [structure.start_diameter, start_thickness, 0, 0, 
                                          structure.end_diameter, end_thickness, 0, 0, 0, 0]

            elif isinstance(structure, Flange):
                section_label = 'Pipe'
                thickness = structure.diameter * 0.05
                section_parameters = [structure.diameter, thickness, 0, 0, 0, 0]

            cross_section_info = {
                'section_type_label': section_label, 
                'section_parameters': section_parameters
            }

            # There are no beams in pcf files, therefore it is pipe_1
            structure.extra_info["structural_element_type"] = "pipe_1"
            structure.extra_info["cross_section_info"] = cross_section_info

        self.geometry_input_wigdet.process_geometry_callback()

    def export_pcf(self):

        last_path = app().config.get_last_folder_for("exported pcf folder")
        if last_path is None:
            last_path = str(Path().home())

        path, check = self.file_dialog.get_save_file_name( 
                                                            'Export PCF file', 
                                                            last_path, 
                                                            'PCF File (*.pcf)'
                                                         )

        if not check:
            return

        pipeline = app().project.pipeline
        pcf_exporter = PCFExporter()
        pcf_exporter.save(path, pipeline)
        self.update_plots()

    def export_geometry(self):

        last_path = app().config.get_last_folder_for("exported geometry folder")
        if last_path is None:
            last_path = str(Path().home())

        path, check = self.file_dialog.get_save_file_name(
                                                            'Export geometry file', 
                                                            last_path, 
                                                            'Geometry File (*.step)'
                                                          )

        if not check:
            return

        geometry_handler = GeometryHandler()
        geometry_handler.export_cad_file(path)

    # public
    def update_plots(self):
        self.geometry_widget.update_plot(reset_camera=True)
        self.mesh_widget.update_plot(reset_camera=True)
        self.results_widget.update_plot(reset_camera=True)

    def selection_changed_callback(self):
        # TODO: implement something useful
        pass

    def set_selection(self, *, nodes=None, elements=None, lines=None, join=False, remove=False):

        if nodes is None:
            nodes = set()

        if elements is None:
            elements = set()

        if lines is None:
            lines = set()

        if join and remove:
            self.selected_nodes ^= set(nodes)
            self.selected_lines ^= set(lines)
            self.selected_elements ^= set(elements)

        elif join:
            self.selected_nodes |= set(nodes)
            self.selected_lines |= set(lines)
            self.selected_elements |= set(elements)

        elif remove:
            self.selected_nodes -= set(nodes)
            self.selected_lines -= set(lines)
            self.selected_elements -= set(elements)

        else:
            self.selected_nodes = set(nodes)
            self.selected_lines = set(lines)
            self.selected_elements = set(elements)

        self.selection_changed.emit()
    
    def list_selected_nodes(self) -> list[int]:
        return list(self.selected_nodes)

    def list_selected_lines(self) -> list[int]:
        return list(self.selected_lines)

    def list_selected_elements(self) -> list[int]:
        return list(self.selected_elements)

    def get_current_workspace(self):
        return self.combo_box_workspaces.currentIndex()

    def use_geometry_workspace(self):
        self.combo_box_workspaces.setCurrentIndex(Workspace.GEOMETRY)

    def use_structural_setup_workspace(self):
        self.combo_box_workspaces.setCurrentIndex(Workspace.STRUCTURAL_SETUP)

    def use_acoustic_setup_workspace(self):
        self.combo_box_workspaces.setCurrentIndex(Workspace.ACOUSTIC_SETUP)

    def use_results_workspace(self):
        self.combo_box_workspaces.setCurrentIndex(Workspace.RESULTS)

    def plot_lines(self):
        self._configure_visualization(points=True, lines=True)

    def plot_lines_with_cross_sections(self):
        self._configure_visualization(
            points=True, lines=True, tubes=True,
            acoustic_symbols=True, structural_symbols=True,
        )

    def plot_mesh(self):
        self._configure_visualization(
            nodes=True, lines=True, tubes=True,
            acoustic_symbols=True, structural_symbols=True,
        )
    
    def plot_geometry_editor(self):
        self.use_geometry_workspace()

    def set_window_title(self, msg=""):
        title = "OpenPulse"
        if (msg != ""):
            title += " - " + msg
        self.setWindowTitle(title) 

    def get_started(self):
        self.close_dialogs()
        self.model_and_analysis_items.modify_model_setup_items_access(True)
        obj = GetStartedInput()
        return obj.complete

    def initial_project_action(self, finalized):
        # t0 = time()
        self.update_export_geometry_file_access()
        self.model_and_analysis_items.modify_model_setup_items_access(True)
        if finalized:
            self.disable_workspace_selector_and_geometry_editor(False)
            if app().pulse_file.check_pipeline_data():
                self.project.none_project_action = False
                self.model_and_analysis_items.modify_model_setup_items_access(False)
                # dt = time() - t0
                # print(f"initial_project_action: {dt} s")
                return True
            else:
                self.model_and_analysis_items.modify_geometry_item_access(False)
                return True
        else:
            self.project.none_project_action = True
            return False

    def reset_geometry_render(self):
        self.project.pipeline.reset()

    def reset_project(self):
        if not self.project.none_project_action:
            ResetProjectInput()

    def load_recent_project(self):
        # t0 = time()
        self.mesh_toolbar.pushButton_generate_mesh.setDisabled(True)

        if self.config.open_last_project and self.config.haveRecentProjects():
            self.open_project(self.config.getMostRecentProjectDir())

        elif self.get_started():
            self.action_front_view_callback()
            # self._update_recent_projects()

        else:
            self.disable_workspace_selector_and_geometry_editor(True)
        # dt = time() - t0
        # print(f"Elapsed time to load_recent_project: {dt}s")

    # internal
    def _update_recent_projects(self):
        actions = self.menu_recent.actions()
        for action in actions:
            self.menu_recent.removeAction(action)

        self.menu_actions = list()
        for name, path in reversed(self.config.recent_projects.items()):
            path = Path(path)
            if not os.path.exists():
                continue
            import_action = QAction(str(name) + "\t" + str(path))
            import_action.setStatusTip(str(path))
            import_action.triggered.connect(partial(self.open_project, path))
            self.menu_recent.addAction(import_action)
            self.menu_actions.append(import_action)

    def _update_permissions(self):
        pass

    def _configure_visualization(self, *args, **kwargs):
        kwargs.setdefault("color_mode", self.visualization_filter.color_mode)

        self.visualization_filter = VisualizationFilter(*args, **kwargs)
        self.action_show_geometry_points.setChecked(self.visualization_filter.points)
        self.action_show_mesh_nodes.setChecked(self.visualization_filter.nodes)
        self.action_show_lines.setChecked(self.visualization_filter.lines)
        self.action_show_tubes.setChecked(self.visualization_filter.tubes)
        symbols = self.visualization_filter.acoustic_symbols | self.visualization_filter.structural_symbols
        self.action_show_symbols.setChecked(symbols)
        self.visualization_changed.emit()
        self._update_visualization()

    def _update_visualization(self):
        symbols = self.action_show_symbols.isChecked()
        self.visualization_filter.nodes = self.action_show_mesh_nodes.isChecked()
        self.visualization_filter.points = self.action_show_geometry_points.isChecked()
        self.visualization_filter.tubes = self.action_show_tubes.isChecked()
        self.visualization_filter.lines = self.action_show_lines.isChecked()
        self.visualization_filter.transparent = self.action_show_transparent.isChecked()
        self.visualization_filter.acoustic_symbols = symbols
        self.visualization_filter.structural_symbols = symbols
        self.selection_filter.nodes = self.visualization_filter.nodes | self.visualization_filter.points
        self.selection_filter.elements = self.visualization_filter.nodes
        self.selection_filter.lines = not self.selection_filter.elements
        self.visualization_changed.emit()

    def _load_section_plane(self):
        self.section_plane = SectionPlaneWidget()

    # callbacks
    def action_new_project_callback(self):
        self.new_project()

    def action_open_project_callback(self):
        self.open_project_dialog()

    def action_save_project_as_callback(self):
        self.save_project_as_dialog()

    def action_save_project_callback(self):
        self.save_project_dialog()

    def action_import_pcf_callback(self):
        self.open_pcf()

    def action_export_pcf_callback(self):
        self.export_pcf()

    def action_export_geometry_callback(self):
        self.export_geometry()

    def action_geometry_workspace_callback(self):
        self._configure_visualization(
            points=True, tubes=True,
            acoustic_symbols=self.visualization_filter.acoustic_symbols,
            structural_symbols=self.visualization_filter.structural_symbols,
        )
        self.close_dialogs()
        self.mesh_toolbar.setDisabled(True)

        self.setup_widgets_stack.setCurrentWidget(self.geometry_input_wigdet)
        self.render_widgets_stack.setCurrentWidget(self.geometry_widget)

    def action_structural_setup_workspace_callback(self):
        self.mesh_toolbar.setDisabled(False)
        self.model_and_analysis_setup_widget.update_visibility_for_structural_analysis()

        self.setup_widgets_stack.setCurrentWidget(self.model_and_analysis_setup_widget)
        self.render_widgets_stack.setCurrentWidget(self.mesh_widget)

    def action_acoustic_setup_workspace_callback(self):
        self.mesh_widget.update_selection()
        self.mesh_toolbar.setDisabled(False)
        self.model_and_analysis_setup_widget.update_visibility_for_acoustic_analysis()

        self.setup_widgets_stack.setCurrentWidget(self.model_and_analysis_setup_widget)
        self.render_widgets_stack.setCurrentWidget(self.mesh_widget)

    def action_coupled_setup_workspace_callback(self):
        self.model_and_analysis_setup_widget.update_visibility_for_coupled_analysis()
        self.setup_widgets_stack.setCurrentWidget(self.model_and_analysis_setup_widget)
        self.render_widgets_stack.setCurrentWidget(self.results_widget)

    def action_results_workspace_callback(self):
        self.results_widget.update_selection()
        self.results_viewer_wigdet.animation_widget.setVisible(False)
        self.results_viewer_wigdet.update_visibility_items()

        if self.project.is_the_solution_finished():
            self.results_viewer_wigdet.animation_widget.setVisible(False)
            self.setup_widgets_stack.setCurrentWidget(self.results_viewer_wigdet)
            self.render_widgets_stack.setCurrentWidget(self.results_widget)
            self.results_viewer_wigdet.update_visibility_items()
            self._configure_visualization(tubes=True)
        else:
            if self.cache_indexes:
                self.combo_box_workspaces.setCurrentIndex(self.cache_indexes[-2])

    def render_changed_callback(self, new_index):
        if self.last_render_index is None:
            self.last_render_index = new_index
            return

        new_widget = self.render_widgets_stack.widget(new_index)
        if isinstance(new_widget, CommonRenderWidget):
            last_widget = self.render_widgets_stack.widget(self.last_render_index)
            new_widget.copy_camera_from(last_widget)
            # if last_widget is not a valid render the operation will be ignored

        self.last_render_index = new_index

    def action_save_as_png_callback(self):
        self.savePNG_call()
    
    def action_reset_callback(self):
        #TODO: reimplement the project resetting
        return
        self.input_ui.reset_project()

    def action_plot_geometry_editor_callback(self):
        self.action_show_mesh_nodes.setChecked(True)
        self.action_show_lines.setChecked(True)
        self.action_show_tubes.setChecked(True)
        self.action_show_symbols.setChecked(True)
        self.use_geometry_workspace()
    
    def action_user_preferences_callback(self):
        self.input_ui.mesh_setup_visibility()

    def action_geometry_editor_help_callback(self):
        self.input_ui.geometry_editor_help()

    def action_pulsation_suppression_device_editor_callback(self):
        self.input_ui.pulsation_suppression_device_editor()

    def action_plot_lines_callback(self):
        if self.get_current_workspace() not in [Workspace.STRUCTURAL_SETUP, Workspace.ACOUSTIC_SETUP]:
            self.use_structural_setup_workspace()
        self.plot_lines()

    def action_plot_lines_with_cross_section_callback(self):
        if self.get_current_workspace() not in [Workspace.STRUCTURAL_SETUP, Workspace.ACOUSTIC_SETUP]:
            self.use_structural_setup_workspace()
        self.plot_lines_with_cross_sections()

    def action_plot_mesh_callback(self):
        if self.get_current_workspace() not in [Workspace.STRUCTURAL_SETUP, Workspace.ACOUSTIC_SETUP]:
            self.use_structural_setup_workspace()
        self.plot_mesh()

    def action_plot_cross_section_callback(self):
        self.input_ui.plot_cross_section()

    def action_isometric_view_callback(self):
        render_widget = self.render_widgets_stack.currentWidget()
        render_widget.set_isometric_view()

    def action_top_view_callback(self):
        render_widget = self.render_widgets_stack.currentWidget()
        render_widget.set_top_view()

    def action_bottom_view_callback(self):
        render_widget = self.render_widgets_stack.currentWidget()
        render_widget.set_bottom_view()

    def action_left_view_callback(self):
        render_widget = self.render_widgets_stack.currentWidget()
        render_widget.set_left_view()

    def action_right_view_callback(self):
        render_widget = self.render_widgets_stack.currentWidget()
        render_widget.set_right_view()

    def action_front_view_callback(self):
        render_widget = self.render_widgets_stack.currentWidget()
        render_widget.set_front_view()

    def action_back_view_callback(self):
        render_widget = self.render_widgets_stack.currentWidget()
        render_widget.set_back_view()
    
    def action_section_plane_callback(self, condition):
        if condition:
            self.section_plane.show()
        else:
            self.section_plane.keep_section_plane = False
            self.section_plane.close()

    def action_zoom_callback(self):
        self.geometry_widget.renderer.ResetCamera()
        self.mesh_widget.renderer.ResetCamera()
        self.results_widget.renderer.ResetCamera()
        self.geometry_widget.update()
        self.mesh_widget.update()
        self.results_widget.update()

    def action_set_structural_element_type_callback(self):
        self.input_ui.set_structural_element_type()

    def action_add_connecting_flanges_callback(self):
        self.input_ui.add_flanges()

    def action_set_prescribed_dofs_callback(self):
        self.input_ui.set_prescribed_dofs()

    def action_set_nodal_loads_callback(self):
        self.input_ui.set_nodal_loads()

    def action_add_mass_spring_damper_callback(self):
        self.input_ui.add_mass_spring_damper()

    def action_set_capped_end_callback(self):
        self.input_ui.set_capped_end()

    def action_set_stress_stiffening_callback(self):
        self.input_ui.set_stress_stress_stiffening()

    def action_add_elastic_nodal_links_callback(self):
        self.input_ui.add_elastic_nodal_links()

    def action_structural_model_info_callback(self):
        self.input_ui.structural_model_info()

    def action_set_acoustic_element_type_callback(self):
        self.input_ui.set_acoustic_element_type()

    def action_set_acoustic_pressure_callback(self):
        self.input_ui.set_acoustic_pressure()

    def action_set_volume_velocity_callback(self):
        self.input_ui.set_volume_velocity()

    def action_set_specific_impedance_callback(self):
        self.input_ui.set_specific_impedance()

    def action_add_perforated_plate_callback(self):
        self.input_ui.add_perforated_plate()

    def action_set_acoustic_element_length_correction_callback(self):
        self.input_ui.set_acoustic_element_length_correction()

    def action_add_compressor_excitation_callback(self):
        self.input_ui.add_compressor_excitation()

    def action_acoustic_model_info_callback(self):
        self.input_ui.acoustic_model_info()
    
    def action_check_beam_criteria_callback(self):
        self.input_ui.check_beam_criteria()

    def action_select_analysis_type_callback(self):
        self.input_ui.analysis_type_input()

    def action_analysis_setup_callback(self):
        self.input_ui.analysis_setup()
    
    def action_run_analysis_callback(self):
        self.input_ui.run_analysis()

    def action_about_openpulse_callback(self):
        AboutOpenPulseInput()

    def action_show_mesh_nodes_callback(self, cond):
        self.action_show_geometry_points.blockSignals(True)
        status = self.action_show_geometry_points.isChecked()
        self.action_show_geometry_points.setChecked(status and not cond)
        self.action_show_geometry_points.blockSignals(False)
        self._update_visualization()
    
    def action_show_geometry_points_callback(self, cond):
        self.action_show_mesh_nodes.blockSignals(True)
        status = self.action_show_mesh_nodes.isChecked()
        self.action_show_mesh_nodes.setChecked(status and not cond)
        self.action_show_mesh_nodes.blockSignals(False)
        self._update_visualization()

    def action_show_lines_callback(self, cond):
        self._update_visualization()

    def action_show_tubes_callback(self, cond):
        self._update_visualization()

    def action_show_symbols_callback(self, cond):
        self._update_visualization()
    
    def action_show_transparent_callback(self, cond):
        self._update_visualization()
    
    def action_select_elements_callback(self, cond):
        self._update_visualization()

    def action_plot_default_color_callback(self):
        self.set_color_mode(ColorMode.EMPTY)

    def action_plot_material_callback(self):
        self.set_color_mode(ColorMode.MATERIAL)

    def action_plot_fluid_callback(self):
        self.set_color_mode(ColorMode.FLUID)

    def get_color_mode(self):
        return self.visualization_filter.color_mode
    
    def set_color_mode(self, color_mode):
        self.visualization_filter.color_mode = color_mode
        self.visualization_changed.emit()

    def update_export_geometry_file_access(self):
        import_type = app().project.model.mesh.import_type
        if import_type == 0:
            self.action_export_geometry.setDisabled(True)
        elif import_type == 1:
            self.action_export_geometry.setDisabled(False)

    def action_import_geometry_callback(self):
        obj = ImportGeometry()
        self.initial_project_action(obj.complete)

    def _add_mesh_toolbar(self):
        self.mesh_toolbar = MeshToolbar()
        self.addToolBar(self.mesh_toolbar)
        self.insertToolBarBreak(self.mesh_toolbar)

    def _enable_menus_at_start(self):
        pass

    def load_user_preferences(self):
        self.update_theme = False
        self.user_preferences = self.config.get_user_preferences()
        if "interface theme" in self.user_preferences:
            if self.user_preferences["interface theme"] == "dark":
                self.action_set_dark_theme_callback()
            else:
                self.action_set_light_theme_callback()
        else:
            self.action_set_light_theme_callback()
        self.update_theme = True

    def action_set_dark_theme_callback(self):
        self.set_theme("dark")

    def action_set_light_theme_callback(self):
        self.set_theme("light")
    
    def set_theme(self, theme):
        if theme not in ["light", "dark"]:
            return
    
        self.update_themes_in_file(theme)
        if self.interface_theme == theme:
            return
        
        self.custom_colors = {}
        if theme == "dark":
            self.custom_colors["[dark]"] = {"toolbar.background": "#202124"}
            icon_color = QColor("#5f9af4")

        elif theme == "light":
            icon_color = QColor("#1a73e8")
    
        self.interface_theme = theme
        qdarktheme.setup_theme(theme, custom_colors=self.custom_colors)
        self.theme_changed.emit(theme)
        
        self.action_set_light_theme.setDisabled(theme == "light")
        self.action_set_dark_theme.setDisabled(theme == "dark")
        self._load_stylesheets()

        # paint the icons of every children widget
        widgets = self.findChildren((QAbstractButton, QAction))
        icons.change_icon_color_for_widgets(widgets, icon_color)

        # TODO: Connect this via signaling
        self.geometry_widget.set_theme(theme)

    def update_themes_in_file(self, theme):
        if self.update_theme:
            self.user_preferences = self.config.get_user_preferences()
            self.user_preferences["interface theme"] = theme
            self.user_preferences["background color"] = theme
            if theme == "dark":
                self.user_preferences["bottom font color"] = (255, 255, 255)
            else:
                self.user_preferences["bottom font color"] = (0, 0, 0)
            self.config.write_user_preferences_in_file(self.user_preferences)
            # self.opv_widget.set_user_interface_preferences(self.user_preferences)

    def savePNG_call(self):

        last_path = app().config.get_last_folder_for("exported image folder")
        if last_path is None:
            last_path = str(Path().home())

        path, check = self.file_dialog.get_save_file_name(
                                                            'Save Captured Image', 
                                                            last_path, 
                                                            'PNG File (*.png)'
                                                          )

        if not check:
            return

        # TODO: reimplement this
        # self.opv_widget().savePNG(path)

    def positioning_cursor_on_widget(self, widget):
        width, height = widget.width(), widget.height()
        final_pos = widget.mapToGlobal(QPoint(int(width/2), int(height/2)))
        QCursor.setPos(final_pos)
    
    def new_project(self):
        self.reset_geometry_render()
        obj = NewProjectInput()
        self.initial_project_action(obj.complete)
        return obj.complete


    def open_project(self, project_path: str | Path | None = None):
        def tmp():
            self.reset_geometry_render()

            if project_path is not None:
                app().config.add_recent_file(project_path)
                app().config.write_last_folder_path_in_file("project folder", project_path)
                copy(project_path, TEMP_PROJECT_FILE)
                self.update_window_title(project_path)

            self.project.load_project()
            self.mesh_toolbar.update_mesh_attributes()

            if project_path is not None:
                path = Path(project_path)
                self.project.name = path.stem
                self.project.save_path = path

            self.initial_project_action(True)
            self._update_recent_projects()
            self.update_plots()
            self.action_front_view_callback()
        
        LoadingWindow(tmp).run()

    # def open_project(self, path=None):
    #     # TODO: remove repeated
    #     def tmp():
    #         logging.info("Loading project [1/3]")
    #         if not self.input_ui.load_project(path):
    #             return False

    #         logging.info("Update recent projects [2/3]")
    #         self._update_recent_projects()

    #         logging.info("Configuring visualization [3/3]")
    #         self.set_window_title(self.file._project_name)
    #         self.update_plots()
    #         self.action_front_view_callback()
    #         return True

    #     LoadingWindow(tmp).run()

    def open_project_dialog(self):

        last_path = app().config.get_last_folder_for("project folder")
        if last_path is None:
            last_path = str(Path().home())

        project_path, check = self.file_dialog.get_open_file_name(
                                                                    "Open Project", 
                                                                    last_path, 
                                                                    filter = "Pulse File (*.pulse)"
                                                                  )

        if not check:
            return True

        self.open_project(project_path)

    def save_project_dialog(self):
        if self.project.save_path is None:
            return self.save_project_as_dialog()
        else:
            self.save_project_as(self.project.save_path)
            return True

    def save_project_as_dialog(self):

        obj = SaveProjectDataSelector()
        if obj.complete:

            last_path = app().config.get_last_folder_for("project folder")
            if last_path is None:
                last_path = str(Path.home())

            file_path, check = self.file_dialog.get_save_file_name(
                                                                    "Save As",
                                                                    last_path,
                                                                    filter = "Pulse File (*.pulse)",
                                                                  )

            if not check:
                return

            if obj.ignore_results_data:
                pass
                # self.ulse_file.remove_results_data_from_project_file()
            
            if obj.ignore_mesh_data:
                pass
                # self.pulse_file.remove_mesh_data_from_project_file()

            self.save_project_as(file_path)

        return obj.complete

    def save_project_as(self, path):
        path = Path(path)
        self.project.name = path.stem
        self.project.save_path = path
        app().pulse_file.write_thumbnail()
        app().config.add_recent_file(path)
        app().config.write_last_folder_path_in_file("project folder", path)
        # self.project_menu.update_recents_menu()
        copy(TEMP_PROJECT_FILE, path)
        self.update_window_title(path)
        self.project_data_modified = False

    def update_window_title(self, project_path : str | Path):
        if isinstance(project_path, str):
            project_path = Path(project_path)
        project_name = project_path.stem
        self.setWindowTitle(f"{project_name}")

    def set_input_widget(self, dialog):
        self.dialog = dialog

    def close_dialogs(self):
        if isinstance(self.dialog, (QDialog, QWidget)):
            self.dialog.close()
            self.set_input_widget(None)

    def eventFilter(self, obj, event):
        if event.type() == QEvent.ShortcutOverride:
            if event.key() == Qt.Key_E:
                self.combo_box_workspaces.setCurrentIndex(0)
            elif event.key() == Qt.Key_S:
                self.combo_box_workspaces.setCurrentIndex(1)
            elif event.key() == Qt.Key_A:
                self.combo_box_workspaces.setCurrentIndex(2)
            elif event.key() == Qt.Key_R:
                self.combo_box_workspaces.setCurrentIndex(3)
            elif event.key() == Qt.Key_F5:
                self.update_plots()
        return super(MainWindow, self).eventFilter(obj, event)

    def closeEvent(self, event: QCloseEvent | None) -> None:
        self.close_app()
        event.ignore()

    def close_app(self):
        self.close_dialogs()

        condition_1 = self.project.save_path is None
        condition_2 = os.path.exists(TEMP_PROJECT_FILE)
        condition_3 = self.project_data_modified
        condition = (condition_1 and condition_2) or condition_3

        if condition:
            close = QMessageBox.question(   
                                            self, 
                                            "QUIT", 
                                            "Would you like to save the project data before exit?", 
                                            QMessageBox.Cancel | QMessageBox.Discard | QMessageBox.Save
                                        )

            if close == QMessageBox.Cancel:
                return

            elif close == QMessageBox.Save:
                if not self.save_project_dialog():
                    return

        else:
            close = QMessageBox.question(
                                            self, 
                                            "QUIT", 
                                            "Would you like to close the application?", 
                                            QMessageBox.Yes | QMessageBox.No
                                        )

            if close == QMessageBox.No:
                return

        # self.user_config.save()
        self.reset_temporary_folder()
        self.mesh_widget.render_interactor.Finalize()
        self.results_widget.render_interactor.Finalize()
        exit()

    def _create_status_bar(self):
        self.status_bar = StatusBar(self)
        self.setStatusBar(self.status_bar)

    def update_status_bar_info(self):
        self.status_bar.update_mesh_information()
        self.status_bar.update_geometry_information()

def create_new_folder(path : Path, folder_name : str) -> Path:
    folder_path = path / folder_name
<<<<<<< HEAD
    if not os.path.exists(folder_path):
        os.mkdir(folder_path)
=======
    folder_path.mkdir(exist_ok=True)
>>>>>>> 859c5dad
    return folder_path

# fmt: on<|MERGE_RESOLUTION|>--- conflicted
+++ resolved
@@ -1193,12 +1193,7 @@
 
 def create_new_folder(path : Path, folder_name : str) -> Path:
     folder_path = path / folder_name
-<<<<<<< HEAD
-    if not os.path.exists(folder_path):
-        os.mkdir(folder_path)
-=======
     folder_path.mkdir(exist_ok=True)
->>>>>>> 859c5dad
     return folder_path
 
 # fmt: on
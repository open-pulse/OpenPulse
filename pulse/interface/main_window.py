# fmt: off

from PyQt5.QtWidgets import QAbstractButton, QAction, QDialog, QMainWindow, QMenu, QMessageBox, QSplitter, QStackedWidget, QToolBar, QWidget
from PyQt5.QtCore import Qt, pyqtSignal, QEvent, QPoint
from PyQt5.QtGui import QColor, QCloseEvent, QCursor
from PyQt5 import uic

from molde.render_widgets import CommonRenderWidget
from molde import stylesheets
from molde.colors import color_names

from pulse import *
from pulse.interface.formatters import icons
from pulse.interface.auxiliar.file_dialog import FileDialog
from pulse.interface.toolbars.mesh_toolbar import MeshToolbar
from pulse.interface.toolbars.analysis_toolbar import AnalysisToolbar
from pulse.interface.toolbars.animation_toolbar import AnimationToolbar
from pulse.interface.others.status_bar import StatusBar
from pulse.interface.viewer_3d.render_widgets import GeometryRenderWidget, MeshRenderWidget, ResultsRenderWidget
from pulse.interface.user_input.input_ui import InputUi
from pulse.interface.user_input.model.geometry.geometry_designer_widget import GeometryDesignerWidget
from pulse.interface.menu.model_setup_widget import ModelSetupWidget
from pulse.interface.menu.results_viewer_widget import ResultsViewerWidget
from pulse.interface.handler.geometry_handler import GeometryHandler
from pulse.interface.handler.pcf_file_io import PCFFileIO
from pulse.interface.user_input.render.section_plane_widget import SectionPlaneWidget
from pulse.interface.utils import Workspace, VisualizationFilter, SelectionFilter, ColorMode
from pulse.interface.user_input.project.get_started import GetStartedInput
from pulse.interface.user_input.project.new_project import NewProjectInput
from pulse.interface.user_input.project.reset_project import ResetProjectInput
from pulse.interface.user_input.project.import_geometry import ImportGeometry
from pulse.interface.user_input.project.about_open_pulse import AboutOpenPulseInput
from pulse.interface.user_input.project.save_project_data_selector import SaveProjectDataSelector
from pulse.interface.user_input.project.loading_window import LoadingWindow

import logging
# import qdarktheme
import os

from functools import partial
from pathlib import Path
from shutil import copy, rmtree
from sys import exit
from time import time


class MainWindow(QMainWindow):
    theme_changed = pyqtSignal(str)
    visualization_changed = pyqtSignal()
    selection_changed = pyqtSignal()

    def __init__(self):
        super(MainWindow, self).__init__()

        ui_path = UI_DIR / 'main_window.ui'
        uic.loadUi(ui_path, self)

        self.selected_nodes = set()
        self.selected_lines = set()
        self.selected_elements = set()

        self.visualization_filter = VisualizationFilter.all_true()
        self.selection_filter = SelectionFilter.all_false()

        self.ui_dir = UI_DIR
        self.config = app().config
        self.project = app().project

        self._initialize()

    def _initialize(self):

        self.dialog = None
        self.input_ui = None

        self.model_setup_widget = None
        self.results_viewer_wigdet = None

        self.interface_theme = None
        self.last_index = None
        self.last_render_index = None

        self.project_data_modified = False

    def _load_stylesheets(self):
        return
        stylesheets = list()
        common_dir = QSS_DIR / "common_theme"
        
        if self.interface_theme == "light":
            theme_dir = QSS_DIR / "light_theme"
        elif self.interface_theme == "dark":
            theme_dir = QSS_DIR / "dark_theme"
        else:
            return

        for path in common_dir.rglob("*.qss"):
            stylesheets.append(path.read_text())

        for path in theme_dir.rglob("*.qss"):
            stylesheets.append(path.read_text())

        self.combined_stylesheet = "\n\n".join(stylesheets)
        self.setStyleSheet(self.combined_stylesheet)

    def _config_window(self):
        self.showMinimized()
        self.installEventFilter(self)
        self.pulse_icon = icons.get_openpulse_icon()
        self.setWindowIcon(self.pulse_icon)

    def _define_qt_variables(self):
        '''
        This function is doing nothing. Every variable was
        already defined in the UI file.

        Despite that, it is nice to list the variables to
        help future maintainers and the code editor with
        type inference.
        '''
        
        # QAction
        self.action_open_project: QAction
        self.action_geometry_editor_workspace: QAction
        self.action_model_setup_workspace: QAction
        self.action_analysis_setup_workspace: QAction
        self.action_results_workspace: QAction
        self.action_export_geometry: QAction
        self.action_import_geometry: QAction
        self.action_export_pcf: QAction
        self.action_import_pcf: QAction
        self.action_set_dark_theme: QAction
        self.action_set_light_theme: QAction
        self.action_save_project: QAction
        self.action_save_project_as: QAction
        self.action_show_mesh_data: QAction
        self.action_show_geometry_data: QAction
        self.action_show_lines: QAction
        self.action_show_tubes: QAction
        self.action_show_symbols: QAction
        self.action_show_transparent: QAction
        self.action_select_elements: QAction
        self.action_plot_geometry_editor: QAction
        self.action_plot_lines: QAction
        self.action_plot_lines_with_cross_section: QAction
        self.action_plot_mesh: QAction
        self.action_export_piping: QAction
        self.action_user_preferences: QAction
        self.action_pulsation_suppression_device_editor: QAction
        self.action_section_plane: QAction
        self.action_exit: QAction
        #TODO: implement a new user preferences
        self.action_user_preferences.setVisible(False)

        # QMenu
        self.menu_recent: QMenu
        self.menu_project: QMenu
        self.menu_plots: QMenu
        self.menu_settings: QMenu
        self.menu_model_info: QMenu
        self.menu_help: QMenu

        # QSplitter
        self.splitter: QSplitter

        # QStackedWidget
        self.setup_widgets_stack: QStackedWidget
        self.render_widgets_stack: QStackedWidget

        # QToolBar
        self.tool_bar: QToolBar

    def _connect_actions(self):
        '''
        Instead of connecting every action manually, one by one,
        this function loops through every action and connects it
        to a function ending with "_callback".

        For example an action named "action_new" will be connected to 
        the function named "action_new_callback" if it exists.
        '''
        for action in self.findChildren(QAction):
            function_name = action.objectName() + "_callback"
            function_exists = hasattr(self, function_name)
            if not function_exists:
                continue

            function = getattr(self, function_name)
            if callable(function):
                action.triggered.connect(function)

        self.selection_changed.connect(self.selection_changed_callback)

    def disable_workspace_selector_and_geometry_editor(self, _bool):
        #TODO: improve as soon as possible
        self.action_results_workspace.setDisabled(_bool)
        self.action_plot_geometry_editor.setDisabled(_bool)
        self.action_export_geometry.setDisabled(_bool)
        self.action_export_pcf.setDisabled(_bool)
        self.action_import_geometry.setDisabled(_bool)
        self.action_import_pcf.setDisabled(_bool)

    def _create_layout(self):

        self.model_setup_widget = ModelSetupWidget()
        self.results_viewer_wigdet = ResultsViewerWidget()
        self.input_ui = InputUi(self)
        self.mesh_widget = MeshRenderWidget()
        self.results_widget = ResultsRenderWidget()
        self.geometry_widget = GeometryRenderWidget()

        self.render_widgets_stack.addWidget(self.mesh_widget)
        self.render_widgets_stack.addWidget(self.results_widget)
        self.render_widgets_stack.addWidget(self.geometry_widget)
        self.render_widgets_stack.currentChanged.connect(self.render_changed_callback)

        self.geometry_input_wigdet = GeometryDesignerWidget(self.geometry_widget, self)
        self.setup_widgets_stack.addWidget(self.geometry_input_wigdet)
        self.setup_widgets_stack.addWidget(self.model_setup_widget)
        self.setup_widgets_stack.addWidget(self.results_viewer_wigdet)

        self.splitter.setSizes([100, 400])
        self.splitter.widget(0).setMinimumWidth(420)
        self._update_visualization()

        self.model_and_analysis_items = self.model_setup_widget.model_setup_items

    def create_file_dialog(self):
        self.file_dialog = FileDialog()

    def configure_window(self):
        t0 = time()
        # self._load_stylesheets()
        self._config_window()
        self._define_qt_variables()
        self._connect_actions()
        app().splash.update_progress(30)
        self._load_section_plane()
        dt = time() - t0
        print(f"Time to process A: {round(dt, 6)} [s]")

        t1 = time()
        self._create_layout()
        self._create_status_bar()
        self._update_recent_projects()
        self._add_toolbars()
        app().splash.update_progress(70)
        dt = time() - t1
        print(f"Time to process B: {round(dt, 6)} [s]")

        t2 = time()
        self.plot_lines_with_cross_sections()
        self.use_model_setup_workspace()
        self.load_user_preferences()
        self.create_temporary_folder()
        app().splash.update_progress(98)
        dt = time() - t2
        print(f"Time to process C: {round(dt, 6)} [s]")

        app().splash.close()
        self.showMaximized()

        app().processEvents()
        self.create_file_dialog()
        dt = time() - t0
        print(f"Time to process D: {round(dt, 6)} [s]")

        if not self.is_temporary_folder_empty():
            self.recovery_dialog()
        else:
            self.load_recent_project()
 
    def create_temporary_folder(self):
        create_new_folder(USER_PATH, "temp_pulse")

    def reset_temporary_folder(self):
        if TEMP_PROJECT_DIR.exists():
            for filename in os.listdir(TEMP_PROJECT_DIR).copy():
                file_path = TEMP_PROJECT_DIR / filename
                if os.path.exists(file_path):
                    if "." in filename:
                        os.remove(file_path)
                    else:
                        rmtree(file_path)

    def is_temporary_folder_empty(self):
        if TEMP_PROJECT_DIR.exists():
            if os.listdir(TEMP_PROJECT_DIR):
                return False
        return True
    
    def recovery_dialog(self):

        caption = "The recovery project data has been detected in the application backup files. "
        caption += "Would you like to try to recover the last project files?"

        obj = QMessageBox.question(   
                                    self, 
                                    "Project recovery", 
                                    caption, 
                                    QMessageBox.Yes | QMessageBox.No
                                  )

        if obj == QMessageBox.Yes:
            self.open_project()
        else:
            self.reset_temporary_folder()
            self.load_recent_project()

    def open_pcf(self):
        pcf_file = PCFFileIO()
        pcf_file.open_pcf()

    def export_pcf(self):
        pcf_file = PCFFileIO()
        pcf_file.export_pcf()

    def export_geometry(self):

        last_path = app().config.get_last_folder_for("exported geometry folder")
        if last_path is None:
            last_path = str(Path().home())

        path, check = self.file_dialog.get_save_file_name(
                                                            'Export geometry file', 
                                                            last_path, 
                                                            'Geometry File (*.step)'
                                                          )

        if not check:
            return

        geometry_handler = GeometryHandler()
        geometry_handler.export_cad_file(path)

    # public
    def update_plots(self, reset_camera=True):
        self.project.enhance_pipe_sections_appearance()
        self.geometry_widget.update_plot(reset_camera)
        self.mesh_widget.update_plot(reset_camera)
        self.results_widget.update_plot(reset_camera)

    def selection_changed_callback(self):
        # TODO: implement something useful
        pass

    def set_selection(self, *, nodes=None, elements=None, lines=None, join=False, remove=False):

        if nodes is None:
            nodes = set()

        if elements is None:
            elements = set()

        if lines is None:
            lines = set()

        if join and remove:
            self.selected_nodes ^= set(nodes)
            self.selected_lines ^= set(lines)
            self.selected_elements ^= set(elements)

        elif join:
            self.selected_nodes |= set(nodes)
            self.selected_lines |= set(lines)
            self.selected_elements |= set(elements)

        elif remove:
            self.selected_nodes -= set(nodes)
            self.selected_lines -= set(lines)
            self.selected_elements -= set(elements)

        else:
            self.selected_nodes = set(nodes)
            self.selected_lines = set(lines)
            self.selected_elements = set(elements)

        self.selection_changed.emit()
    
    def clear_selection(self):
        self.set_selection()
    
    def list_selected_nodes(self) -> list[int]:
        return list(self.selected_nodes)

    def list_selected_lines(self) -> list[int]:
        return list(self.selected_lines)

    def list_selected_elements(self) -> list[int]:
        return list(self.selected_elements)

    def use_geometry_workspace(self):
        if self.action_geometry_editor_workspace.isChecked():
            return
        self.action_geometry_editor_workspace.trigger()

    def use_model_setup_workspace(self):
        if self.action_model_setup_workspace.isChecked():
            return
        self.action_model_setup_workspace.trigger()

    def use_results_workspace(self):
        if self.action_results_workspace.isChecked():
            return
        self.action_results_workspace.trigger()

    def plot_lines(self):
        self._configure_visualization(points=True, lines=True)

    def plot_lines_with_cross_sections(self):
        self._configure_visualization(
            points=True, lines=True, tubes=True,
            acoustic_symbols=True, structural_symbols=True,
        )

    def plot_mesh(self):
        self._configure_visualization(
            nodes=True, lines=True, tubes=True,
            acoustic_symbols=True, structural_symbols=True,
        )
    
    def plot_geometry_points(self):
        self._configure_visualization(
            points=True, lines=True, tubes=True,
            acoustic_symbols=True, structural_symbols=True,
        )    

    def plot_results(self):
        self._configure_visualization(tubes=True)  

    def plot_geometry_editor(self):
        self.use_geometry_workspace()

    def set_window_title(self, msg=""):
        title = "OpenPulse"
        if (msg != ""):
            title += " - " + msg
        self.setWindowTitle(title) 

    def get_started(self):
        self.close_dialogs()
        self.model_and_analysis_items.modify_model_setup_items_access(True)
        obj = GetStartedInput()
        return obj.complete

    def initial_project_action(self, finalized):

        # t0 = time()
        self.analysis_toolbar.setEnabled(False)
        self.project.none_project_action = False
        self.update_export_geometry_file_access()
        self.model_and_analysis_items.modify_model_setup_items_access(True)

        if finalized:
            self.disable_workspace_selector_and_geometry_editor(False)
            if app().pulse_file.check_pipeline_data():
                self.analysis_toolbar.setEnabled(True)
                self.analysis_toolbar.load_analysis_settings()
                self.model_and_analysis_items.modify_model_setup_items_access(False)
                # dt = time() - t0
                # print(f"initial_project_action: {round(dt, 6)} s")
                return True
            else:
                self.model_and_analysis_items.modify_geometry_item_access(False)
                return True

        self.project.none_project_action = True
        return False

    def reset_geometry_render(self):
        self.project.pipeline.reset()

    def reset_project(self):
        if not self.project.none_project_action:
            ResetProjectInput()

    def load_recent_project(self):
        # t0 = time()
        self.mesh_toolbar.pushButton_generate_mesh.setDisabled(True)

        if self.config.open_last_project and self.config.have_recent_projects():
            self.open_project(self.config.getMostRecentProjectDir())

        elif self.get_started():
            self.action_front_view_callback()
            # self._update_recent_projects()

        else:
            self.disable_workspace_selector_and_geometry_editor(True)
        # dt = time() - t0
        # print(f"Elapsed time to load_recent_project: {round(dt, 6)}s")

    # internal
    def _update_recent_projects(self):
        actions = self.menu_recent.actions()
        for action in actions:
            self.menu_recent.removeAction(action)

        self.menu_actions = list()
        for name, path in reversed(self.config.recent_projects.items()):
            path = Path(path)
            if not os.path.exists():
                continue
            import_action = QAction(str(name) + "\t" + str(path))
            import_action.setStatusTip(str(path))
            import_action.triggered.connect(partial(self.open_project, path))
            self.menu_recent.addAction(import_action)
            self.menu_actions.append(import_action)

    def _update_permissions(self):
        pass

    def _configure_visualization(self, *args, **kwargs):
        kwargs.setdefault("color_mode", self.visualization_filter.color_mode)

        self.visualization_filter = VisualizationFilter(*args, **kwargs)
        self.action_show_geometry_data.setChecked(self.visualization_filter.points)
        self.action_show_mesh_data.setChecked(self.visualization_filter.nodes)
        self.action_show_lines.setChecked(self.visualization_filter.lines)
        self.action_show_tubes.setChecked(self.visualization_filter.tubes)
        symbols = self.visualization_filter.acoustic_symbols | self.visualization_filter.structural_symbols
        self.action_show_symbols.setChecked(symbols)
        self.visualization_changed.emit()
        self._update_visualization()

    def _update_visualization(self):
        symbols = self.action_show_symbols.isChecked()
        self.visualization_filter.nodes = self.action_show_mesh_data.isChecked()
        self.visualization_filter.points = self.action_show_geometry_data.isChecked()
        self.visualization_filter.tubes = self.action_show_tubes.isChecked()
        self.visualization_filter.lines = self.action_show_lines.isChecked()
        self.visualization_filter.transparent = self.action_show_transparent.isChecked()
        self.visualization_filter.acoustic_symbols = symbols
        self.visualization_filter.structural_symbols = symbols
        self.selection_filter.nodes = self.visualization_filter.nodes | self.visualization_filter.points
        self.selection_filter.elements = self.visualization_filter.nodes
        self.selection_filter.lines = not self.selection_filter.elements
        self.visualization_changed.emit()

    def _load_section_plane(self):
        self.section_plane = SectionPlaneWidget()

    # callbacks
    def action_new_project_callback(self):
        self.new_project()

    def action_open_project_callback(self):
        self.open_project_dialog()

    def action_save_project_as_callback(self):
        self.save_project_as_dialog()

    def action_save_project_callback(self):
        self.save_project_dialog()

    def action_import_pcf_callback(self):
        self.open_pcf()

    def action_export_pcf_callback(self):
        self.export_pcf()

    def action_export_geometry_callback(self):
        self.export_geometry()

    def action_geometry_editor_workspace_callback(self):

        self.clear_selection()
        self._configure_visualization(
            points=True, lines=True, tubes=True,
            acoustic_symbols=self.visualization_filter.acoustic_symbols,
            structural_symbols=self.visualization_filter.structural_symbols,
        )
        self.close_dialogs()
        self.mesh_toolbar.setDisabled(True)
        self.animation_toolbar.setEnabled(False)

        self.action_geometry_editor_workspace.setEnabled(False)
        if not self.action_model_setup_workspace.isEnabled():
            self.action_model_setup_workspace.setEnabled(True)
        elif not self.action_results_workspace.isEnabled():
            self.action_results_workspace.setEnabled(True)

        self.setup_widgets_stack.setCurrentWidget(self.geometry_input_wigdet)
        self.render_widgets_stack.setCurrentWidget(self.geometry_widget)

    def action_model_setup_workspace_callback(self):

        self.mesh_toolbar.setDisabled(False)
        self.animation_toolbar.setEnabled(False)
        
        self.action_model_setup_workspace.setEnabled(False)
        if not self.action_geometry_editor_workspace.isEnabled():
            self.action_geometry_editor_workspace.setEnabled(True)
        elif not self.action_results_workspace.isEnabled():
            self.action_results_workspace.setEnabled(True)

        self.setup_widgets_stack.setCurrentWidget(self.model_setup_widget)
        self.render_widgets_stack.setCurrentWidget(self.mesh_widget)

    def action_results_workspace_callback(self):

        if self.project.is_the_solution_finished():

            self.results_widget.update_selection()
            self.results_viewer_wigdet.update_visibility_items()
            self.animation_toolbar.setEnabled(False)    

            self.action_results_workspace.setEnabled(False)
            if not self.action_geometry_editor_workspace.isEnabled():
                self.action_geometry_editor_workspace.setEnabled(True)
            elif not self.action_model_setup_workspace.isEnabled():
                self.action_model_setup_workspace.setEnabled(True)

            self.setup_widgets_stack.setCurrentWidget(self.results_viewer_wigdet)
            self.render_widgets_stack.setCurrentWidget(self.results_widget)
            self.results_viewer_wigdet.update_visibility_items()
            self._configure_visualization(tubes=True)

    def render_changed_callback(self, new_index):
        if self.last_render_index is None:
            self.last_render_index = new_index
            return

        new_widget = self.render_widgets_stack.widget(new_index)
        if isinstance(new_widget, CommonRenderWidget):
            last_widget = self.render_widgets_stack.widget(self.last_render_index)
            new_widget.copy_camera_from(last_widget)
            # if last_widget is not a valid render the operation will be ignored

        self.last_render_index = new_index

    def action_save_as_png_callback(self):
        self.savePNG_call()
    
    def action_reset_callback(self):
        #TODO: reimplement the project resetting
        return
        self.input_ui.reset_project()

    def action_plot_geometry_editor_callback(self):
        self.action_show_mesh_data.setChecked(True)
        self.action_show_lines.setChecked(True)
        self.action_show_tubes.setChecked(True)
        self.action_show_symbols.setChecked(True)
        self.use_geometry_workspace()
    
    def action_user_preferences_callback(self):
        return
        self.input_ui.mesh_setup_visibility()

    def action_exit_callback(self):
        self.close_app()

    def action_pulsation_suppression_device_editor_callback(self):
        self.input_ui.pulsation_suppression_device_editor()

    def action_plot_lines_callback(self):
        if not self.action_model_setup_workspace.isChecked():
            self.action_model_setup_workspace_callback()
        self.plot_lines()

    def action_plot_lines_with_cross_section_callback(self):
        if not self.action_model_setup_workspace.isChecked():
            self.action_model_setup_workspace_callback()
        self.plot_lines_with_cross_sections()

    def action_plot_mesh_callback(self):
        if not self.action_model_setup_workspace.isChecked():
            self.action_model_setup_workspace_callback()
        self.plot_mesh()

    def action_plot_cross_section_callback(self):
        self.input_ui.plot_cross_section()

    def action_isometric_view_callback(self):
        render_widget = self.render_widgets_stack.currentWidget()
        render_widget.set_isometric_view()

    def action_top_view_callback(self):
        render_widget = self.render_widgets_stack.currentWidget()
        render_widget.set_top_view()

    def action_bottom_view_callback(self):
        render_widget = self.render_widgets_stack.currentWidget()
        render_widget.set_bottom_view()

    def action_left_view_callback(self):
        render_widget = self.render_widgets_stack.currentWidget()
        render_widget.set_left_view()

    def action_right_view_callback(self):
        render_widget = self.render_widgets_stack.currentWidget()
        render_widget.set_right_view()

    def action_front_view_callback(self):
        render_widget = self.render_widgets_stack.currentWidget()
        render_widget.set_front_view()

    def action_back_view_callback(self):
        render_widget = self.render_widgets_stack.currentWidget()
        render_widget.set_back_view()
    
    def action_section_plane_callback(self, condition):
        if condition:
            self.section_plane.show()
        else:
            self.section_plane.keep_section_plane = False
            self.section_plane.close()

    def action_zoom_callback(self):
        self.geometry_widget.renderer.ResetCamera()
        self.mesh_widget.renderer.ResetCamera()
        self.results_widget.renderer.ResetCamera()
        self.geometry_widget.update()
        self.mesh_widget.update()
        self.results_widget.update()

    def action_acoustic_model_info_callback(self):
        self.input_ui.acoustic_model_info()
    
    def action_structural_model_info_callback(self):
        self.input_ui.structural_model_info()

    def action_check_beam_criteria_callback(self):
        self.input_ui.check_beam_criteria()

    def action_about_openpulse_callback(self):
        AboutOpenPulseInput()

    def action_show_mesh_data_callback(self, cond):
        self.action_show_geometry_data.blockSignals(True)
        status = self.action_show_geometry_data.isChecked()
        self.action_show_geometry_data.setChecked(status and not cond)
        self.action_show_geometry_data.blockSignals(False)
        self._update_visualization()
    
    def action_show_geometry_data_callback(self, cond):
        self.action_show_mesh_data.blockSignals(True)
        status = self.action_show_mesh_data.isChecked()
        self.action_show_mesh_data.setChecked(status and not cond)
        self.action_show_mesh_data.blockSignals(False)
        self._update_visualization()

    def action_show_lines_callback(self, cond):
        self._update_visualization()

    def action_show_tubes_callback(self, cond):
        self._update_visualization()

    def action_show_symbols_callback(self, cond):
        self._update_visualization()
    
    def action_show_transparent_callback(self, cond):
        self._update_visualization()
    
    def action_select_elements_callback(self, cond):
        self._update_visualization()

    def action_plot_default_color_callback(self):
        self.set_color_mode(ColorMode.EMPTY)

    def action_plot_material_callback(self):
        self.set_color_mode(ColorMode.MATERIAL)

    def action_plot_fluid_callback(self):
        self.set_color_mode(ColorMode.FLUID)

    def get_color_mode(self):
        return self.visualization_filter.color_mode
    
    def set_color_mode(self, color_mode):
        self.visualization_filter.color_mode = color_mode
        self.visualization_changed.emit()

    def update_export_geometry_file_access(self):
        import_type = app().project.model.mesh.import_type
        if import_type == 0:
            self.action_export_geometry.setDisabled(True)
        elif import_type == 1:
            self.action_export_geometry.setDisabled(False)

    def action_import_geometry_callback(self):
        obj = ImportGeometry()
        self.initial_project_action(obj.complete)

    def _add_mesh_toolbar(self):
        self.mesh_toolbar = MeshToolbar()
        self.addToolBar(self.mesh_toolbar)
        self.insertToolBarBreak(self.mesh_toolbar)

    def _add_analysis_toolbar(self):
        self.analysis_toolbar = AnalysisToolbar()
        self.addToolBar(self.analysis_toolbar)
        self.analysis_toolbar.setDisabled(True)

    def _add_animation_toolbar(self):
        self.animation_toolbar = AnimationToolbar()
        self.addToolBar(self.animation_toolbar)
        self.insertToolBarBreak(self.animation_toolbar)

    def _add_toolbars(self):
        self._add_mesh_toolbar()
        self._add_analysis_toolbar()
        self._add_animation_toolbar()

    def _create_status_bar(self):
        self.status_bar = StatusBar(self)
        self.setStatusBar(self.status_bar)

    def update_status_bar_info(self):
        self.status_bar.update_mesh_information()
        self.status_bar.update_geometry_information()

    def _enable_menus_at_start(self):
        pass

    def load_user_preferences(self):
        self.update_theme = False
        self.user_preferences = self.config.get_user_preferences()
        if "interface theme" in self.user_preferences:
            if self.user_preferences["interface theme"] == "dark":
                self.action_set_dark_theme_callback()
            else:
                self.action_set_light_theme_callback()
        else:
            self.action_set_dark_theme_callback()
        self.update_theme = True

    def action_set_dark_theme_callback(self):
        self.set_theme("dark")

    def action_set_light_theme_callback(self):
        self.set_theme("light")
    
    def set_theme(self, theme):
        if theme not in ["light", "dark"]:
            return
    
        self.update_themes_in_file(theme)
        if self.interface_theme == theme:
            return

        self.custom_colors = {}
        if theme == "dark":
            self.custom_colors["[dark]"] = {"toolbar.background": "#202124"}
<<<<<<< HEAD
            icon_color = QColor(color_names.BLUE_6.to_hex())

        elif theme == "light":
            icon_color = QColor(color_names.BLUE_4.to_hex())
=======
            self.icon_color = QColor("#5f9af4")

        elif theme == "light":
            self.icon_color = QColor("#1a73e8")
>>>>>>> 6f429f0e
    
        self.interface_theme = theme
        stylesheets.set_theme(theme)
        # qdarktheme.setup_theme(theme, custom_colors=self.custom_colors)
        self.theme_changed.emit(theme)
        
        self.action_set_light_theme.setDisabled(theme == "light")
        self.action_set_dark_theme.setDisabled(theme == "dark")

        # paint the icons of every children widget
        widgets = self.findChildren((QAbstractButton, QAction))
        icons.change_icon_color_for_widgets(widgets, self.icon_color)

    def update_themes_in_file(self, theme):
        if self.update_theme:
            self.user_preferences = self.config.get_user_preferences()
            self.user_preferences["interface theme"] = theme
            self.user_preferences["background color"] = theme
            if theme == "dark":
                self.user_preferences["bottom font color"] = (255, 255, 255)
            else:
                self.user_preferences["bottom font color"] = (0, 0, 0)
            self.config.write_user_preferences_in_file(self.user_preferences)
            # self.blah.set_user_interface_preferences(self.user_preferences)

    def savePNG_call(self):

        last_path = app().config.get_last_folder_for("exported image folder")
        if last_path is None:
            last_path = str(Path().home())

        path, check = self.file_dialog.get_save_file_name(
                                                          'Save Captured Image', 
                                                          last_path, 
                                                          'PNG File (*.png)'
                                                          )

        if not check:
            return

        # TODO: reimplement this
        # self.blah.savePNG(path)

    def positioning_cursor_on_widget(self, widget):
        width, height = widget.width(), widget.height()
        final_pos = widget.mapToGlobal(QPoint(int(width/2), int(height/2)))
        QCursor.setPos(final_pos)

    def save_project_data(self):

        self.close_dialogs()

        close = QMessageBox.question(   
                                        self, 
                                        "Quit", 
                                        "Would you like to save the project data before exit?", 
                                        QMessageBox.Cancel | QMessageBox.Discard | QMessageBox.Save
                                    )

        if close == QMessageBox.Cancel:
            return True

        elif close == QMessageBox.Save:
            if not self.save_project_dialog():
                return True

        return False

    def new_project(self):

        condition_1 = self.project.save_path is None
        condition_2 = os.path.exists(TEMP_PROJECT_FILE)
        condition_3 = self.project_data_modified
        condition = (condition_1 and condition_2) or condition_3

        if condition:
            if self.save_project_data():
                return

            self.reset_temporary_folder()
            self.project.reset(reset_all = True)
            self.project.model.properties._reset_variables()

        self.reset_geometry_render()
        obj = NewProjectInput()
        self.initial_project_action(obj.complete)

        return obj.complete

    def open_project(self, project_path: str | Path | None = None):

        def tmp():

            self.reset_geometry_render()

            if project_path is not None:

                app().config.add_recent_file(project_path)
                app().config.write_last_folder_path_in_file("project folder", project_path)
                copy(project_path, TEMP_PROJECT_FILE)

                if app().loader.check_file_version():
                    self.reset_temporary_folder()
                    self.load_recent_project()
                    return

                self.update_window_title(project_path)

            # logging.info("Loading project [30%]")
            self.project.load_project()
            self.mesh_toolbar.update_mesh_attributes()

            if project_path is not None:
                path = Path(project_path)
                self.project.name = path.stem
                self.project.save_path = path

            self.initial_project_action(True)

            logging.info("Update recent projects [80%]")
            self._update_recent_projects()

            logging.info("Configuring visualization [95%]")
            self.action_front_view_callback()
            self.update_plots()

        LoadingWindow(tmp).run()

    def open_project_dialog(self):

        last_path = app().config.get_last_folder_for("project folder")
        if last_path is None:
            last_path = str(Path().home())

        project_path, check = self.file_dialog.get_open_file_name(
                                                                  "Open Project", 
                                                                  last_path, 
                                                                  filter = "Pulse File (*.pulse)"
                                                                  )

        if not check:
            return True

        self.open_project(project_path)

    def save_project_dialog(self):
        if self.project.save_path is None:
            return self.save_project_as_dialog()
        else:
            self.save_project_as(self.project.save_path)
            return True

    def save_project_as_dialog(self):

        obj = SaveProjectDataSelector()
        if obj.complete:

            last_path = app().config.get_last_folder_for("project folder")
            if last_path is None:
                last_path = str(Path.home())

            file_path, check = self.file_dialog.get_save_file_name(
                                                                   "Save As",
                                                                   last_path,
                                                                   filter = "Pulse File (*.pulse)",
                                                                   )

            if not check:
                return

            if obj.ignore_results_data:
                app().pulse_file.remove_results_data_from_project_file()

            if obj.ignore_mesh_data:
                app().pulse_file.remove_mesh_data_from_project_file()

            self.save_project_as(file_path)

        return obj.complete

    def save_project_as(self, path):
        path = Path(path)
        self.project.name = path.stem
        self.project.save_path = path
        app().pulse_file.write_thumbnail()
        app().config.add_recent_file(path)
        app().config.write_last_folder_path_in_file("project folder", path)
        # self.project_menu.update_recents_menu()
        copy(TEMP_PROJECT_FILE, path)
        self.update_window_title(path)
        self.project_data_modified = False

        from datetime import datetime
        print(f"The project data has been saved @ {datetime.now()}")

    def update_window_title(self, project_path : str | Path):
        if isinstance(project_path, str):
            project_path = Path(project_path)
        project_name = project_path.stem
        self.setWindowTitle(f"{project_name}")

    def set_input_widget(self, dialog):
        self.dialog = dialog
        if isinstance(self.dialog, QDialog):
            self.dialog.setStyleSheet(self.combined_stylesheet)

    def close_dialogs(self):
        if isinstance(self.dialog, (QDialog, QWidget)):
            self.dialog.close()
            self.set_input_widget(None)

    def close_app(self):

        self.close_dialogs()

        condition_1 = self.project.save_path is None
        condition_2 = os.path.exists(TEMP_PROJECT_FILE)
        condition_3 = self.project_data_modified
        condition = (condition_1 and condition_2) or condition_3

        if condition:
            if self.save_project_data():
                return

        else:
            close = QMessageBox.question(
                                            self, 
                                            "Quit", 
                                            "Would you like to close the application?", 
                                            QMessageBox.Yes | QMessageBox.No
                                        )

            if close == QMessageBox.No:
                return

        # self.user_config.save()
        self.reset_temporary_folder()
        self.mesh_widget.render_interactor.Finalize()
        self.results_widget.render_interactor.Finalize()
        app().quit()

    def eventFilter(self, obj, event):
        modifiers = QApplication.keyboardModifiers()
        alt_pressed = modifiers & Qt.AltModifier

        if event.type() == QEvent.ShortcutOverride:
            if alt_pressed and (event.key() == Qt.Key_E):
                self.set_selection()
                self.use_geometry_workspace()
            elif alt_pressed and (event.key() == Qt.Key_S):
                self.use_model_setup_workspace()
            elif alt_pressed and (event.key() == Qt.Key_A):
                self.use_model_setup_workspace()
            elif alt_pressed and (event.key() == Qt.Key_R):
                self.use_results_workspace()
            elif event.key() == Qt.Key_F5:
                self.update_plots()
        return super(MainWindow, self).eventFilter(obj, event)

    def closeEvent(self, event: QCloseEvent | None) -> None:
        self.close_app()
        event.ignore()

def create_new_folder(path : Path, folder_name : str) -> Path:
    folder_path = path / folder_name
    folder_path.mkdir(exist_ok=True)
    return folder_path

# fmt: on<|MERGE_RESOLUTION|>--- conflicted
+++ resolved
@@ -843,17 +843,10 @@
         self.custom_colors = {}
         if theme == "dark":
             self.custom_colors["[dark]"] = {"toolbar.background": "#202124"}
-<<<<<<< HEAD
             icon_color = QColor(color_names.BLUE_6.to_hex())
 
         elif theme == "light":
             icon_color = QColor(color_names.BLUE_4.to_hex())
-=======
-            self.icon_color = QColor("#5f9af4")
-
-        elif theme == "light":
-            self.icon_color = QColor("#1a73e8")
->>>>>>> 6f429f0e
     
         self.interface_theme = theme
         stylesheets.set_theme(theme)
@@ -865,7 +858,7 @@
 
         # paint the icons of every children widget
         widgets = self.findChildren((QAbstractButton, QAction))
-        icons.change_icon_color_for_widgets(widgets, self.icon_color)
+        icons.change_icon_color_for_widgets(widgets, icon_color)
 
     def update_themes_in_file(self, theme):
         if self.update_theme:
@@ -1056,6 +1049,7 @@
         self.setWindowTitle(f"{project_name}")
 
     def set_input_widget(self, dialog):
+        return
         self.dialog = dialog
         if isinstance(self.dialog, QDialog):
             self.dialog.setStyleSheet(self.combined_stylesheet)

from time import time
import os
import sys
import qdarktheme
from functools import partial
from pathlib import Path
import logging

from PyQt5.QtWidgets import QAbstractButton, QAction, QComboBox, QDialog, QFileDialog, QMainWindow, QMenu, QMessageBox, QSplitter, QStackedWidget, QToolBar, QWidget
from PyQt5.QtCore import Qt, pyqtSignal, QEvent, QPoint
from PyQt5.QtGui import QColor, QCloseEvent, QCursor
from PyQt5 import uic

<<<<<<< HEAD
from pulse import *
=======
from opps.interface.viewer_3d.render_widgets.editor_render_widget import EditorRenderWidget
from opps.io.pcf.pcf_exporter import PCFExporter
from opps.io.pcf.pcf_handler import PCFHandler

from molde.render_widgets import CommonRenderWidget

from pulse import app, UI_DIR, QSS_DIR
>>>>>>> 13306492
from pulse.interface.formatters import icons
from pulse.interface.auxiliar.file_dialog import FileDialog
from pulse.interface.toolbars.mesh_toolbar import MeshToolbar
from pulse.interface.others.status_bar import StatusBar
from pulse.interface.viewer_3d.render_widgets import GeometryRenderWidget, MeshRenderWidget, ResultsRenderWidget
from pulse.interface.user_input.input_ui import InputUi
from pulse.interface.user_input.model.geometry.geometry_designer_widget import GeometryDesignerWidget
from pulse.interface.menu.model_and_analysis_setup_widget import ModelAndAnalysisSetupWidget
from pulse.interface.menu.results_viewer_widget import ResultsViewerWidget
from pulse.interface.handler.geometry_handler import GeometryHandler
from pulse.interface.user_input.render.section_plane_widget import SectionPlaneWidget
<<<<<<< HEAD
from pulse.interface.utils import Workspace, VisualizationFilter, SelectionFilter, ColorMode

from pulse.interface.user_input.project.get_started import GetStartedInput
from pulse.interface.user_input.project.new_project import NewProjectInput
from pulse.interface.user_input.project.reset_project import ResetProjectInput
from pulse.interface.user_input.project.import_geometry import ImportGeometry
from pulse.interface.user_input.project.about_open_pulse import AboutOpenPulseInput
from pulse.interface.user_input.project.save_project_data_selector import SaveProjectDataSelector

from molde.render_widgets import CommonRenderWidget

from opps.io.pcf.pcf_exporter import PCFExporter
from opps.io.pcf.pcf_handler import PCFHandler

import os
import sys
import qdarktheme
from functools import partial
from pathlib import Path
from shutil import copy, rmtree
from time import time
=======
from pulse.interface.user_input.project.loading_screen import LoadingScreen
from pulse.interface.user_input.project.loading_window import LoadingWindow
from pulse.interface.utils import Workspace, VisualizationFilter, SelectionFilter, ColorMode

>>>>>>> 13306492

class MainWindow(QMainWindow):
    theme_changed = pyqtSignal(str)
    visualization_changed = pyqtSignal()
    selection_changed = pyqtSignal()

    def __init__(self):
        super(MainWindow, self).__init__()

        ui_path = UI_DIR / 'main_window.ui'
        uic.loadUi(ui_path, self)

        self.selected_nodes = set()
        self.selected_lines = set()
        self.selected_elements = set()
        
        self.visualization_filter = VisualizationFilter.all_true()
        self.selection_filter = SelectionFilter.all_false()

        self.ui_dir = UI_DIR
        self.config = app().config
        self.project = app().project
        self.file = app().project.file

        self._initialize()

    def _initialize(self):

        self.dialog = None
        self.pulse_file = None
        self.input_ui = None

        self.model_and_analysis_setup_widget = None
        self.results_viewer_wigdet = None

        self.interface_theme = None
        self.last_index = None
        self.last_render_index = None

        self.project_data_modified = False

        self.cache_indexes = list()

    def _load_stylesheets(self):
        stylesheets = []
        common_dir = QSS_DIR / "common_theme"
        
        if self.interface_theme == "light":
            theme_dir = QSS_DIR / "light_theme"
        elif self.interface_theme == "dark":
            theme_dir = QSS_DIR / "dark_theme"
        else:
            return

        for path in common_dir.rglob("*.qss"):
            stylesheets.append(path.read_text())

        for path in theme_dir.rglob("*.qss"):
            stylesheets.append(path.read_text())

        combined_stylesheet = "\n\n".join(stylesheets)
        self.setStyleSheet(combined_stylesheet)

    def _config_window(self):
        self.showMinimized()
        self.installEventFilter(self)
        self.pulse_icon = icons.get_openpulse_icon()
        self.setWindowIcon(self.pulse_icon)
        # self.setStyleSheet("""QToolTip{color: rgb(100, 100, 100); background-color: rgb(240, 240, 240)}""")

    def _define_qt_variables(self):
        '''
        This function is doing nothing. Every variable was
        already defined in the UI file.

        Despite that, it is nice to list the variables to
        help future maintainers and the code editor with
        type inference.
        '''
        
        # QAction
        self.action_open_project: QAction
        self.action_geometry_workspace : QAction
        self.action_structural_setup_workspace : QAction
        self.action_acoustic_setup_workspace : QAction
        self.action_analysis_setup_workspace : QAction
        self.action_results_workspace : QAction
        self.action_export_geometry : QAction
        self.action_import_geometry : QAction
        self.action_export_pcf : QAction
        self.action_import_pcf : QAction
        self.action_set_dark_theme : QAction
        self.action_set_light_theme : QAction
        self.action_save_project_as : QAction
        self.action_show_mesh_nodes : QAction
        self.action_show_geometry_points : QAction
        self.action_show_lines : QAction
        self.action_show_tubes : QAction
        self.action_show_symbols : QAction
        self.action_show_transparent : QAction
        self.action_select_elements : QAction
        self.action_plot_geometry_editor : QAction
        self.action_plot_lines : QAction
        self.action_plot_lines_with_cross_section : QAction
        self.action_plot_mesh : QAction
        self.action_export_piping : QAction
        self.action_user_preferences : QAction
        self.action_geometry_editor_help : QAction
        self.action_pulsation_suppression_device_editor : QAction
        self.action_section_plane : QAction

        # QMenu
        self.menu_recent : QMenu
        self.menu_project : QMenu
        self.menu_plots : QMenu
        self.menu_settings : QMenu
        self.menu_model_info : QMenu
        self.menu_help : QMenu

        # QSplitter
        self.splitter : QSplitter

        # QStackedWidget
        self.setup_widgets_stack : QStackedWidget
        self.render_widgets_stack : QStackedWidget

        # QToolBar
        self.tool_bar : QToolBar

    def _connect_actions(self):
        '''
        Instead of connecting every action manually, one by one,
        this function loops through every action and connects it
        to a function ending with "_callback".

        For example an action named "action_new" will be connected to 
        the function named "action_new_callback" if it exists.
        '''
        for action in self.findChildren(QAction):
            function_name = action.objectName() + "_callback"
            function_exists = hasattr(self, function_name)
            if not function_exists:
                continue

            function = getattr(self, function_name)
            if callable(function):
                action.triggered.connect(function)

        self.selection_changed.connect(self.selection_changed_callback)

    def _create_workspaces_toolbar(self):
        actions = {
            Workspace.GEOMETRY: self.action_geometry_workspace,
            Workspace.STRUCTURAL_SETUP: self.action_structural_setup_workspace,
            Workspace.ACOUSTIC_SETUP: self.action_acoustic_setup_workspace,
            Workspace.RESULTS: self.action_results_workspace,
        }

        self.combo_box_workspaces = QComboBox()
        self.combo_box_workspaces.setMinimumSize(170, 26)

        # iterating sorted items make the icons appear in the same 
        # order as defined in the Workspace enumerator
        for _, action in sorted(actions.items()):
            self.combo_box_workspaces.addItem(f" {action.text()}")

        self.combo_box_workspaces.currentIndexChanged.connect(self.update_combobox_indexes)
        self.combo_box_workspaces.currentIndexChanged.connect(lambda x: actions[x].trigger())
        self.tool_bar.addWidget(self.combo_box_workspaces)

    def update_combobox_indexes(self, index):
        self.cache_indexes.append(index)

    def disable_workspace_selector_and_geometry_editor(self, _bool):
        #TODO: improve as soon as possible
        self.combo_box_workspaces.setDisabled(_bool)
        self.action_plot_geometry_editor.setDisabled(_bool)
        self.action_export_geometry.setDisabled(_bool)
        self.action_export_pcf.setDisabled(_bool)
        self.action_import_geometry.setDisabled(_bool)
        self.action_import_pcf.setDisabled(_bool)

    def _create_layout(self):

        self.model_and_analysis_setup_widget = ModelAndAnalysisSetupWidget()
        self.results_viewer_wigdet = ResultsViewerWidget()
        self.input_ui = InputUi(self)
        self.mesh_widget = MeshRenderWidget()
        self.results_widget = ResultsRenderWidget()
        self.geometry_widget = GeometryRenderWidget()

        self.render_widgets_stack.addWidget(self.mesh_widget)
        self.render_widgets_stack.addWidget(self.results_widget)
        self.render_widgets_stack.addWidget(self.geometry_widget)
        self.render_widgets_stack.currentChanged.connect(self.render_changed_callback)

        self.geometry_input_wigdet = GeometryDesignerWidget(self.geometry_widget, self)
        self.setup_widgets_stack.addWidget(self.geometry_input_wigdet)
        self.setup_widgets_stack.addWidget(self.model_and_analysis_setup_widget)
        self.setup_widgets_stack.addWidget(self.results_viewer_wigdet)

        self.splitter.setSizes([100, 400])
        self.splitter.widget(0).setMinimumWidth(380)
        self._update_visualization()

        self.model_and_analysis_items = self.model_and_analysis_setup_widget.model_and_analysis_setup_items

    def create_file_dialog(self):
        self.file_dialog = FileDialog()

    def configure_window(self):
        t0 = time()
        # self._load_stylesheets()
        self._config_window()
        self._define_qt_variables()
        self._connect_actions()
        app().splash.update_progress(30)
        self._load_section_plane()
        dt = time() - t0
        print(f"Time to process A: {dt} [s]")

        t1 = time()
        self._create_layout()
        self._create_workspaces_toolbar()
        self._create_status_bar()
        self._update_recent_projects()
        self._add_mesh_toolbar()
        app().splash.update_progress(70)
        dt = time() - t1
        print(f"Time to process B: {dt} [s]")

        t2 = time()
        self.plot_lines_with_cross_sections()
        self.use_structural_setup_workspace()
        self.load_user_preferences()
        self.create_temporary_folder()
        app().splash.update_progress(98)
        dt = time() - t2
        print(f"Time to process C: {dt} [s]")

        app().splash.close()
        self.showMaximized()

        app().processEvents()
        self.create_file_dialog()
        dt = time() - t0
        print(f"Time to process D: {dt} [s]")

        if not self.is_temporary_folder_empty():
            self.recovery_dialog()
        else:
            self.load_recent_project()
 
    def create_temporary_folder(self):
        create_new_folder(USER_PATH, "temp_pulse")

    def reset_temporary_folder(self):
        if TEMP_PROJECT_DIR.exists():
            for filename in os.listdir(TEMP_PROJECT_DIR).copy():
                file_path = TEMP_PROJECT_DIR / filename
                if os.path.exists(file_path):
                    if "." in filename:
                        os.remove(file_path)
                    else:
                        rmtree(file_path)

    def is_temporary_folder_empty(self):
        if TEMP_PROJECT_DIR.exists():
            if os.listdir(TEMP_PROJECT_DIR):
                return False
        return True
    
    def recovery_dialog(self):

        caption = "The recovery project data has been detected in the application backup files. "
        caption += "Would you like to try to recover the last project files?"

        obj = QMessageBox.question(   
                                    self, 
                                    "Project recovery", 
                                    caption, 
                                    QMessageBox.Yes | QMessageBox.No
                                  )

<<<<<<< HEAD
        if obj == QMessageBox.Yes:
            self.open_project()
        else:
            self.reset_temporary_folder()
            self.load_recent_project()
=======
    def open_project(self, path=None):
        def tmp():
            logging.info("Loading project [1/3]")
            if not self.input_ui.load_project(path):
                return False

            logging.info("Update recent projects [2/3]")
            self._update_recent_projects()

            logging.info("Configuring visualization [3/3]")
            self.set_window_title(self.file._project_name)
            self.update_plots()
            self.action_front_view_callback()
            return True

        LoadingWindow(tmp).run()
>>>>>>> 13306492

    def open_pcf(self):
        '''
        This function is absolutelly disgusting. I will refactor this next week, 
        but for now it will be like this just in order to make the bosses happy =)
        '''
        from opps.model import Pipe, Bend, Flange

        last_path = app().config.get_last_folder_for("pcf folder")
        if last_path is None:
            last_path = str(Path().home())

        file_path, check = self.file_dialog.get_open_file_name(
                                                                "Open PCF File", 
                                                                last_path, 
                                                                filter = "PCF File (*.pcf)"
                                                               )

        if not check:
            return

        pipeline = app().project.pipeline
        pcf_handler = PCFHandler()
        pcf_handler.load(file_path, pipeline)

        for structure in pipeline.structures:
            if isinstance(structure, Pipe | Bend):
                if structure.start_diameter == structure.end_diameter:
                    section_label = 'Pipe'
                    start_thickness = structure.start_diameter * 0.05
                    section_parameters = [structure.start_diameter, start_thickness, 0, 0, 0, 0]
                else:
                    section_label = 'Reducer'  
                    start_thickness = structure.start_diameter * 0.05
                    end_thickness = structure.end_diameter * 0.05
                    section_parameters = [structure.start_diameter, start_thickness, 0, 0, 
                                          structure.end_diameter, end_thickness, 0, 0, 0, 0]

            elif isinstance(structure, Flange):
                section_label = 'Pipe'
                thickness = structure.diameter * 0.05
                section_parameters = [structure.diameter, thickness, 0, 0, 0, 0]

            cross_section_info = {
                'section_type_label': section_label, 
                'section_parameters': section_parameters
            }

            # There are no beams in pcf files, therefore it is pipe_1
            structure.extra_info["structural_element_type"] = "pipe_1"
            structure.extra_info["cross_section_info"] = cross_section_info

        self.geometry_input_wigdet.process_geometry_callback()

    def export_pcf(self):

        last_path = app().config.get_last_folder_for("exported pcf folder")
        if last_path is None:
            last_path = str(Path().home())

        path, check = self.file_dialog.get_save_file_name( 
                                                            'Export PCF file', 
                                                            last_path, 
                                                            'PCF File (*.pcf)'
                                                         )

        if not check:
            return

        pipeline = app().project.pipeline
        pcf_exporter = PCFExporter()
        pcf_exporter.save(path, pipeline)
        self.update_plots()

    def export_geometry(self):

        last_path = app().config.get_last_folder_for("exported geometry folder")
        if last_path is None:
            last_path = str(Path().home())

        path, check = self.file_dialog.get_save_file_name(
                                                            'Export geometry file', 
                                                            last_path, 
                                                            'Geometry File (*.step)'
                                                          )

        if not check:
            return

        geometry_handler = GeometryHandler()
        geometry_handler.export_cad_file(path)

    # public
    def update_plots(self):
        self.geometry_widget.update_plot(reset_camera=True)
        self.mesh_widget.update_plot(reset_camera=True)
        self.results_widget.update_plot(reset_camera=True)

    def selection_changed_callback(self):
        # TODO: implement something useful
        pass

    def set_selection(self, *, nodes=None, elements=None, lines=None, join=False, remove=False):

        if nodes is None:
            nodes = set()

        if elements is None:
            elements = set()

        if lines is None:
            lines = set()

        if join and remove:
            self.selected_nodes ^= set(nodes)
            self.selected_lines ^= set(lines)
            self.selected_elements ^= set(elements)

        elif join:
            self.selected_nodes |= set(nodes)
            self.selected_lines |= set(lines)
            self.selected_elements |= set(elements)

        elif remove:
            self.selected_nodes -= set(nodes)
            self.selected_lines -= set(lines)
            self.selected_elements -= set(elements)

        else:
            self.selected_nodes = set(nodes)
            self.selected_lines = set(lines)
            self.selected_elements = set(elements)

        self.selection_changed.emit()
    
    def list_selected_nodes(self) -> list[int]:
        return list(self.selected_nodes)

    def list_selected_lines(self) -> list[int]:
        return list(self.selected_lines)

    def list_selected_elements(self) -> list[int]:
        return list(self.selected_elements)

    def get_current_workspace(self):
        return self.combo_box_workspaces.currentIndex()

    def use_geometry_workspace(self):
        self.combo_box_workspaces.setCurrentIndex(Workspace.GEOMETRY)

    def use_structural_setup_workspace(self):
        self.combo_box_workspaces.setCurrentIndex(Workspace.STRUCTURAL_SETUP)

    def use_acoustic_setup_workspace(self):
        self.combo_box_workspaces.setCurrentIndex(Workspace.ACOUSTIC_SETUP)

    def use_results_workspace(self):
        self.combo_box_workspaces.setCurrentIndex(Workspace.RESULTS)

    def plot_lines(self):
        self._configure_visualization(points=True, lines=True)

    def plot_lines_with_cross_sections(self):
        self._configure_visualization(
            points=True, lines=True, tubes=True,
            acoustic_symbols=True, structural_symbols=True,
        )

    def plot_mesh(self):
        self._configure_visualization(
            nodes=True, lines=True, tubes=True,
            acoustic_symbols=True, structural_symbols=True,
        )
    
    def plot_geometry_editor(self):
        self.use_geometry_workspace()

    def set_window_title(self, msg=""):
        title = "OpenPulse"
        if (msg != ""):
            title += " - " + msg
        self.setWindowTitle(title) 

    def get_started(self):
        self.close_dialogs()
        self.model_and_analysis_items.modify_model_setup_items_access(True)
        obj = GetStartedInput()
        return obj.complete

    def initial_project_action(self, finalized):
        # t0 = time()
        self.update_export_geometry_file_access()
        self.model_and_analysis_items.modify_model_setup_items_access(True)
        if finalized:
            self.disable_workspace_selector_and_geometry_editor(False)
            if app().pulse_file.check_pipeline_data():
                self.project.none_project_action = False
                self.model_and_analysis_items.modify_model_setup_items_access(False)
                # dt = time() - t0
                # print(f"initial_project_action: {dt} s")
                return True
            else:
                self.model_and_analysis_items.modify_geometry_item_access(False)
                return True
        else:
            self.project.none_project_action = True
            return False

    def reset_geometry_render(self):
        self.project.pipeline.reset()

    def reset_project(self):
        if not self.project.none_project_action:
            ResetProjectInput()

    def load_recent_project(self):
        # t0 = time()
        self.mesh_toolbar.pushButton_generate_mesh.setDisabled(True)

        if self.config.open_last_project and self.config.haveRecentProjects():
            self.open_project(self.config.getMostRecentProjectDir())
<<<<<<< HEAD

        elif self.get_started():
=======
        elif self.input_ui.get_started():
>>>>>>> 13306492
            self.action_front_view_callback()
            # self._update_recent_projects()
            # self.set_window_title(self.file.project_name)

        else:
            self.disable_workspace_selector_and_geometry_editor(True)
        # dt = time() - t0
        # print(f"Elapsed time to load_recent_project: {dt}s")

    # internal
    def _update_recent_projects(self):
        actions = self.menu_recent.actions()
        for action in actions:
            self.menu_recent.removeAction(action)

        self.menu_actions = []
        for name, path in reversed(self.config.recent_projects.items()):
            path = Path(path)
            if not path.exists():
                continue
            import_action = QAction(str(name) + "\t" + str(path))
            import_action.setStatusTip(str(path))
            import_action.triggered.connect(partial(self.open_project, path))
            self.menu_recent.addAction(import_action)
            self.menu_actions.append(import_action)

    def _update_permissions(self):
        pass

    def _configure_visualization(self, *args, **kwargs):
        kwargs.setdefault("color_mode", self.visualization_filter.color_mode)

        self.visualization_filter = VisualizationFilter(*args, **kwargs)
        self.action_show_geometry_points.setChecked(self.visualization_filter.points)
        self.action_show_mesh_nodes.setChecked(self.visualization_filter.nodes)
        self.action_show_lines.setChecked(self.visualization_filter.lines)
        self.action_show_tubes.setChecked(self.visualization_filter.tubes)
        symbols = self.visualization_filter.acoustic_symbols | self.visualization_filter.structural_symbols
        self.action_show_symbols.setChecked(symbols)
        self.visualization_changed.emit()
        self._update_visualization()

    def _update_visualization(self):
        symbols = self.action_show_symbols.isChecked()
        self.visualization_filter.nodes = self.action_show_mesh_nodes.isChecked()
        self.visualization_filter.points = self.action_show_geometry_points.isChecked()
        self.visualization_filter.tubes = self.action_show_tubes.isChecked()
        self.visualization_filter.lines = self.action_show_lines.isChecked()
        self.visualization_filter.transparent = self.action_show_transparent.isChecked()
        self.visualization_filter.acoustic_symbols = symbols
        self.visualization_filter.structural_symbols = symbols
        self.selection_filter.nodes = self.visualization_filter.nodes | self.visualization_filter.points
        self.selection_filter.elements = self.visualization_filter.nodes
        self.selection_filter.lines = not self.selection_filter.elements
        self.visualization_changed.emit()

    def _load_section_plane(self):
        self.section_plane = SectionPlaneWidget()

    # callbacks
    def action_new_project_callback(self):
        self.new_project()

    def action_open_project_callback(self):
        self.open_project_dialog()

    def action_save_project_as_callback(self):
        self.save_project_as_dialog()

    def action_import_pcf_callback(self):
        self.open_pcf()

    def action_export_pcf_callback(self):
        self.export_pcf()

    def action_export_geometry_callback(self):
        self.export_geometry()

    def action_geometry_workspace_callback(self):
        self._configure_visualization(
            points=True, tubes=True,
            acoustic_symbols=self.visualization_filter.acoustic_symbols,
            structural_symbols=self.visualization_filter.structural_symbols,
        )
        self.close_dialogs()
        self.mesh_toolbar.setDisabled(True)

        self.setup_widgets_stack.setCurrentWidget(self.geometry_input_wigdet)
        self.render_widgets_stack.setCurrentWidget(self.geometry_widget)

    def action_structural_setup_workspace_callback(self):
        self.mesh_toolbar.setDisabled(False)
        self.model_and_analysis_setup_widget.update_visibility_for_structural_analysis()

        self.setup_widgets_stack.setCurrentWidget(self.model_and_analysis_setup_widget)
        self.render_widgets_stack.setCurrentWidget(self.mesh_widget)

    def action_acoustic_setup_workspace_callback(self):
        self.mesh_widget.update_selection()
        self.mesh_toolbar.setDisabled(False)
        self.model_and_analysis_setup_widget.update_visibility_for_acoustic_analysis()

        self.setup_widgets_stack.setCurrentWidget(self.model_and_analysis_setup_widget)
        self.render_widgets_stack.setCurrentWidget(self.mesh_widget)

    def action_coupled_setup_workspace_callback(self):
        self.model_and_analysis_setup_widget.update_visibility_for_coupled_analysis()
        self.setup_widgets_stack.setCurrentWidget(self.model_and_analysis_setup_widget)
        self.render_widgets_stack.setCurrentWidget(self.results_widget)

    def action_results_workspace_callback(self):
        self.results_widget.update_selection()
        self.results_viewer_wigdet.animation_widget.setVisible(False)
        self.results_viewer_wigdet.update_visibility_items()

        if self.project.is_the_solution_finished():
            self.results_viewer_wigdet.animation_widget.setVisible(False)
            self.setup_widgets_stack.setCurrentWidget(self.results_viewer_wigdet)
            self.render_widgets_stack.setCurrentWidget(self.results_widget)
            self.results_viewer_wigdet.update_visibility_items()
            self._configure_visualization(tubes=True)
        else:
            if self.cache_indexes:
                self.combo_box_workspaces.setCurrentIndex(self.cache_indexes[-2])

    def render_changed_callback(self, new_index):
        if self.last_render_index is None:
            self.last_render_index = new_index
            return

        new_widget = self.render_widgets_stack.widget(new_index)
        if isinstance(new_widget, CommonRenderWidget):
            last_widget = self.render_widgets_stack.widget(self.last_render_index)
            new_widget.copy_camera_from(last_widget)
            # if last_widget is not a valid render the operation will be ignored

        self.last_render_index = new_index

    def action_save_as_png_callback(self):
        self.savePNG_call()
    
    def action_reset_callback(self):
        #TODO: reimplement the project resetting
        return
        self.input_ui.reset_project()

    def action_plot_geometry_editor_callback(self):
        self.action_show_mesh_nodes.setChecked(True)
        self.action_show_lines.setChecked(True)
        self.action_show_tubes.setChecked(True)
        self.action_show_symbols.setChecked(True)
        self.use_geometry_workspace()
    
    def action_user_preferences_callback(self):
        self.input_ui.mesh_setup_visibility()

    def action_geometry_editor_help_callback(self):
        self.input_ui.geometry_editor_help()

    def action_pulsation_suppression_device_editor_callback(self):
        self.input_ui.pulsation_suppression_device_editor()

    def action_plot_lines_callback(self):
        if self.get_current_workspace() not in [Workspace.STRUCTURAL_SETUP, Workspace.ACOUSTIC_SETUP]:
            self.use_structural_setup_workspace()
        self.plot_lines()

    def action_plot_lines_with_cross_section_callback(self):
        if self.get_current_workspace() not in [Workspace.STRUCTURAL_SETUP, Workspace.ACOUSTIC_SETUP]:
            self.use_structural_setup_workspace()
        self.plot_lines_with_cross_sections()

    def action_plot_mesh_callback(self):
        if self.get_current_workspace() not in [Workspace.STRUCTURAL_SETUP, Workspace.ACOUSTIC_SETUP]:
            self.use_structural_setup_workspace()
        self.plot_mesh()

    def action_plot_cross_section_callback(self):
        self.input_ui.plot_cross_section()

    def action_isometric_view_callback(self):
        render_widget = self.render_widgets_stack.currentWidget()
        render_widget.set_isometric_view()

    def action_top_view_callback(self):
        render_widget = self.render_widgets_stack.currentWidget()
        render_widget.set_top_view()

    def action_bottom_view_callback(self):
        render_widget = self.render_widgets_stack.currentWidget()
        render_widget.set_bottom_view()

    def action_left_view_callback(self):
        render_widget = self.render_widgets_stack.currentWidget()
        render_widget.set_left_view()

    def action_right_view_callback(self):
        render_widget = self.render_widgets_stack.currentWidget()
        render_widget.set_right_view()

    def action_front_view_callback(self):
        render_widget = self.render_widgets_stack.currentWidget()
        render_widget.set_front_view()

    def action_back_view_callback(self):
        render_widget = self.render_widgets_stack.currentWidget()
        render_widget.set_back_view()
    
    def action_section_plane_callback(self, condition):
        if condition:
            self.section_plane.show()
            self.section_plane.value_changed.connect(self.set_section_plane_configs)
            self.section_plane.slider_released.connect(self.apply_section_plane)
            self.section_plane.closed.connect(self.close_section_plane)
            self.set_section_plane_configs()
            self.apply_section_plane()
        else:
            self.section_plane.keep_section_plane = False
            self.section_plane.close()

    def action_zoom_callback(self):
        self.geometry_widget.renderer.ResetCamera()
        self.mesh_widget.renderer.ResetCamera()
        self.results_widget.renderer.ResetCamera()
        self.geometry_widget.update()
        self.mesh_widget.update()
        self.results_widget.update()

    def set_section_plane_configs(self):
        self.results_widget.configure_section_plane(*self.section_plane.get_position(), *self.section_plane.get_rotation()) 
        self.mesh_widget.configure_section_plane(*self.section_plane.get_position(), *self.section_plane.get_rotation())               

    def apply_section_plane(self):
        self.results_widget.apply_section_plane(reverse_cut=self.section_plane.invert_value)
        self.mesh_widget.apply_section_plane(reverse_cut=self.section_plane.invert_value)

    def close_section_plane(self):
        if self.section_plane.keep_section_plane:
            self.results_widget.hide_section_plane()
            self.mesh_widget.hide_section_plane()
            return
    
        self.action_section_plane.blockSignals(True)
        self.action_section_plane.setChecked(False)
        self.action_section_plane.blockSignals(False)

        self.results_widget.dismiss_section_plane()
        self.mesh_widget.dismiss_section_plane()

    def action_set_structural_element_type_callback(self):
        self.input_ui.set_structural_element_type()

    def action_add_connecting_flanges_callback(self):
        self.input_ui.add_flanges()

    def action_set_prescribed_dofs_callback(self):
        self.input_ui.set_prescribed_dofs()

    def action_set_nodal_loads_callback(self):
        self.input_ui.set_nodal_loads()

    def action_add_mass_spring_damper_callback(self):
        self.input_ui.add_mass_spring_damper()

    def action_set_capped_end_callback(self):
        self.input_ui.set_capped_end()

    def action_set_stress_stiffening_callback(self):
        self.input_ui.set_stress_stress_stiffening()

    def action_add_elastic_nodal_links_callback(self):
        self.input_ui.add_elastic_nodal_links()

    def action_structural_model_info_callback(self):
        self.input_ui.structural_model_info()

    def action_set_acoustic_element_type_callback(self):
        self.input_ui.set_acoustic_element_type()

    def action_set_acoustic_pressure_callback(self):
        self.input_ui.set_acoustic_pressure()

    def action_set_volume_velocity_callback(self):
        self.input_ui.set_volume_velocity()

    def action_set_specific_impedance_callback(self):
        self.input_ui.set_specific_impedance()

    def action_add_perforated_plate_callback(self):
        self.input_ui.add_perforated_plate()

    def action_set_acoustic_element_length_correction_callback(self):
        self.input_ui.set_acoustic_element_length_correction()

    def action_add_compressor_excitation_callback(self):
        self.input_ui.add_compressor_excitation()

    def action_acoustic_model_info_callback(self):
        self.input_ui.acoustic_model_info()
    
    def action_check_beam_criteria_callback(self):
        self.input_ui.check_beam_criteria()

    def action_select_analysis_type_callback(self):
        self.input_ui.analysis_type_input()

    def action_analysis_setup_callback(self):
        self.input_ui.analysis_setup()
    
    def action_run_analysis_callback(self):
        self.input_ui.run_analysis()

    def action_about_openpulse_callback(self):
        AboutOpenPulseInput()

    def action_show_mesh_nodes_callback(self, cond):
        self.action_show_geometry_points.blockSignals(True)
        status = self.action_show_geometry_points.isChecked()
        self.action_show_geometry_points.setChecked(status and not cond)
        self.action_show_geometry_points.blockSignals(False)
        self._update_visualization()
    
    def action_show_geometry_points_callback(self, cond):
        self.action_show_mesh_nodes.blockSignals(True)
        status = self.action_show_mesh_nodes.isChecked()
        self.action_show_mesh_nodes.setChecked(status and not cond)
        self.action_show_mesh_nodes.blockSignals(False)
        self._update_visualization()

    def action_show_lines_callback(self, cond):
        self._update_visualization()

    def action_show_tubes_callback(self, cond):
        self._update_visualization()

    def action_show_symbols_callback(self, cond):
        self._update_visualization()
    
    def action_show_transparent_callback(self, cond):
        self._update_visualization()
    
    def action_select_elements_callback(self, cond):
        self._update_visualization()

    def action_plot_default_color_callback(self):
        self.set_color_mode(ColorMode.EMPTY)

    def action_plot_material_callback(self):
        self.set_color_mode(ColorMode.MATERIAL)

    def action_plot_fluid_callback(self):
        self.set_color_mode(ColorMode.FLUID)

    def get_color_mode(self):
        return self.visualization_filter.color_mode
    
    def set_color_mode(self, color_mode):
        self.visualization_filter.color_mode = color_mode
        self.visualization_changed.emit()

    def update_export_geometry_file_access(self):
        import_type = app().project.model.mesh.import_type
        if import_type == 0:
            self.action_export_geometry.setDisabled(True)
        elif import_type == 1:
            self.action_export_geometry.setDisabled(False)

    def action_import_geometry_callback(self):
<<<<<<< HEAD
        obj = ImportGeometry()
        self.initial_project_action(obj.complete)
=======
        self.input_ui.import_geometry()
>>>>>>> 13306492

    def _add_mesh_toolbar(self):
        self.mesh_toolbar = MeshToolbar()
        self.addToolBar(self.mesh_toolbar)
        self.insertToolBarBreak(self.mesh_toolbar)

    def _enable_menus_at_start(self):
        pass

    def load_user_preferences(self):
        self.update_theme = False
        self.user_preferences = self.config.get_user_preferences()
        if "interface theme" in self.user_preferences:
            if self.user_preferences["interface theme"] == "dark":
                self.action_set_dark_theme_callback()
            else:
                self.action_set_light_theme_callback()
        else:
            self.action_set_light_theme_callback()
        self.update_theme = True

    def action_set_dark_theme_callback(self):
        self.set_theme("dark")

    def action_set_light_theme_callback(self):
        self.set_theme("light")
    
    def set_theme(self, theme):
        if theme not in ["light", "dark"]:
            return
    
        self.update_themes_in_file(theme)
        if self.interface_theme == theme:
            return
        
        self.custom_colors = {}
        if theme == "dark":
            self.custom_colors["[dark]"] = {"toolbar.background": "#202124"}
            icon_color = QColor("#5f9af4")

        elif theme == "light":
            icon_color = QColor("#1a73e8")
    
        self.interface_theme = theme
        qdarktheme.setup_theme(theme, custom_colors=self.custom_colors)
        self.theme_changed.emit(theme)
        
        self.action_set_light_theme.setDisabled(theme == "light")
        self.action_set_dark_theme.setDisabled(theme == "dark")
        self._load_stylesheets()

        # paint the icons of every children widget
        widgets = self.findChildren((QAbstractButton, QAction))
        icons.change_icon_color_for_widgets(widgets, icon_color)

        # TODO: Connect this via signaling
        self.geometry_widget.set_theme(theme)

    def update_themes_in_file(self, theme):
        if self.update_theme:
            self.user_preferences = self.config.get_user_preferences()
            self.user_preferences["interface theme"] = theme
            self.user_preferences["background color"] = theme
            if theme == "dark":
                self.user_preferences["bottom font color"] = (255, 255, 255)
            else:
                self.user_preferences["bottom font color"] = (0, 0, 0)
            self.config.write_user_preferences_in_file(self.user_preferences)
            # self.opv_widget.set_user_interface_preferences(self.user_preferences)

    def savePNG_call(self):

        last_path = app().config.get_last_folder_for("exported image folder")
        if last_path is None:
            last_path = str(Path().home())

        path, check = self.file_dialog.get_save_file_name(
                                                            'Save Captured Image', 
                                                            last_path, 
                                                            'PNG File (*.png)'
                                                          )

        if not check:
            return

        # TODO: reimplement this
        # self.opv_widget().savePNG(path)

    def positioning_cursor_on_widget(self, widget):
        width, height = widget.width(), widget.height()
        final_pos = widget.mapToGlobal(QPoint(int(width/2), int(height/2)))
        QCursor.setPos(final_pos)
    
    def new_project(self):
        # self.pulse_file = ProjectFileIO(TEMP_PROJECT_FILE)
        self.reset_geometry_render()
        obj = NewProjectInput()
        self.initial_project_action(obj.complete)
        return obj.complete

    def open_project(self, project_path: str | Path | None = None):

        # t0 = time()
        self.reset_geometry_render()

        if project_path is not None:
            app().config.add_recent_file(project_path)
            app().config.write_last_folder_path_in_file("project folder", project_path)
            # self.project_menu.update_recents_menu()
            copy(project_path, TEMP_PROJECT_FILE)
            self.update_window_title(project_path)

        # self.pulse_file = ProjectFileIO(TEMP_PROJECT_FILE)

        self.project.load_project()
        self.mesh_toolbar.update_mesh_attributes()

        if project_path is not None:
            path = Path(project_path)
            self.project.name = path.stem
            self.project.save_path = path

        # dt = time() - t0
        # print(f"load_project: {dt} [s]")

        self.initial_project_action(True)
        self._update_recent_projects()
        self.update_plots()
        self.action_front_view_callback()

    def open_project_dialog(self):

        last_path = app().config.get_last_folder_for("project folder")
        if last_path is None:
            last_path = str(Path().home())

        project_path, check = self.file_dialog.get_open_file_name(
                                                                    "Open Project", 
                                                                    last_path, 
                                                                    filter = "Pulse File (*.pulse)"
                                                                  )

        if not check:
            return True

        self.open_project(project_path)

    def save_project_dialog(self):
        if self.project.save_path is None:
            return self.save_project_as_dialog()
        else:
            self.save_project_as(self.project.save_path)
            return True

    def save_project_as_dialog(self):

        obj = SaveProjectDataSelector()
        if obj.complete:

            last_path = app().config.get_last_folder_for("project folder")
            if last_path is None:
                last_path = str(Path.home())

            file_path, check = self.file_dialog.get_save_file_name(
                                                                    "Save As",
                                                                    last_path,
                                                                    filter = "Pulse File (*.pulse)",
                                                                  )

            if not check:
                return

            if obj.ignore_results_data:
                pass
                # self.file.remove_results_data_from_project_file()
            
            if obj.ignore_mesh_data:
                pass
                # self.file.remove_mesh_data_from_project_file()

            self.save_project_as(file_path)

        return obj.complete

    def save_project_as(self, path):
        path = Path(path)
        self.project.name = path.stem
        self.project.save_path = path
        app().pulse_file.write_thumbnail()
        app().config.add_recent_file(path)
        app().config.write_last_folder_path_in_file("project folder", path)
        # self.project_menu.update_recents_menu()
        copy(TEMP_PROJECT_FILE, path)
        self.update_window_title(path)
        self.project_data_modified = False

    def update_window_title(self, project_path : str | Path):
        if isinstance(project_path, str):
            project_path = Path(project_path)
        project_name = project_path.stem
        self.setWindowTitle(f"{project_name}")

    def set_input_widget(self, dialog):
        self.dialog = dialog

    def close_dialogs(self):
        if isinstance(self.dialog, (QDialog, QWidget)):
            self.dialog.close()
            self.set_input_widget(None)

    def eventFilter(self, obj, event):
        if event.type() == QEvent.ShortcutOverride:
            if event.key() == Qt.Key_E:
                self.combo_box_workspaces.setCurrentIndex(0)
            elif event.key() == Qt.Key_S:
                self.combo_box_workspaces.setCurrentIndex(1)
            elif event.key() == Qt.Key_A:
                self.combo_box_workspaces.setCurrentIndex(2)
            elif event.key() == Qt.Key_R:
                self.combo_box_workspaces.setCurrentIndex(3)
            elif event.key() == Qt.Key_F5:
                self.update_plots()
        return super(MainWindow, self).eventFilter(obj, event)

    def closeEvent(self, event: QCloseEvent | None) -> None:
        self.close_app()
        event.ignore()

    def close_app(self):
        self.close_dialogs()

        condition_1 = self.project.save_path is None
        condition_2 = os.path.exists(TEMP_PROJECT_FILE)
        condition_3 = self.project_data_modified
        condition = (condition_1 and condition_2) or condition_3

        if condition:
            close = QMessageBox.question(   
                                            self, 
                                            "QUIT", 
                                            "Would you like to save the project data before exit?", 
                                            QMessageBox.Cancel | QMessageBox.Discard | QMessageBox.Save
                                        )

            if close == QMessageBox.Cancel:
                return

            elif close == QMessageBox.Save:
                if not self.save_project_dialog():
                    return

        else:
            close = QMessageBox.question(
                                            self, 
                                            "QUIT", 
                                            "Would you like to close the application?", 
                                            QMessageBox.Yes | QMessageBox.No
                                        )

            if close == QMessageBox.No:
                return

        # self.user_config.save()
        self.reset_temporary_folder()
        self.mesh_widget.render_interactor.Finalize()
        self.results_widget.render_interactor.Finalize()
        sys.exit()

    def _create_status_bar(self):
        self.status_bar = StatusBar(self)
        self.setStatusBar(self.status_bar)

    def update_status_bar_info(self):
        self.status_bar.update_mesh_information()
        self.status_bar.update_geometry_information()

def create_new_folder(path : Path, folder_name : str) -> Path:
    folder_path = path / folder_name
    if not os.path.exists(folder_path):
        os.mkdir(folder_path)
    return folder_path<|MERGE_RESOLUTION|>--- conflicted
+++ resolved
@@ -5,23 +5,22 @@
 from functools import partial
 from pathlib import Path
 import logging
+from shutil import copy, rmtree
+from time import time
 
 from PyQt5.QtWidgets import QAbstractButton, QAction, QComboBox, QDialog, QFileDialog, QMainWindow, QMenu, QMessageBox, QSplitter, QStackedWidget, QToolBar, QWidget
 from PyQt5.QtCore import Qt, pyqtSignal, QEvent, QPoint
 from PyQt5.QtGui import QColor, QCloseEvent, QCursor
 from PyQt5 import uic
 
-<<<<<<< HEAD
-from pulse import *
-=======
 from opps.interface.viewer_3d.render_widgets.editor_render_widget import EditorRenderWidget
 from opps.io.pcf.pcf_exporter import PCFExporter
 from opps.io.pcf.pcf_handler import PCFHandler
 
 from molde.render_widgets import CommonRenderWidget
 
+from pulse import USER_PATH, TEMP_PROJECT_DIR, TEMP_PROJECT_FILE
 from pulse import app, UI_DIR, QSS_DIR
->>>>>>> 13306492
 from pulse.interface.formatters import icons
 from pulse.interface.auxiliar.file_dialog import FileDialog
 from pulse.interface.toolbars.mesh_toolbar import MeshToolbar
@@ -33,34 +32,15 @@
 from pulse.interface.menu.results_viewer_widget import ResultsViewerWidget
 from pulse.interface.handler.geometry_handler import GeometryHandler
 from pulse.interface.user_input.render.section_plane_widget import SectionPlaneWidget
-<<<<<<< HEAD
 from pulse.interface.utils import Workspace, VisualizationFilter, SelectionFilter, ColorMode
-
 from pulse.interface.user_input.project.get_started import GetStartedInput
 from pulse.interface.user_input.project.new_project import NewProjectInput
 from pulse.interface.user_input.project.reset_project import ResetProjectInput
 from pulse.interface.user_input.project.import_geometry import ImportGeometry
 from pulse.interface.user_input.project.about_open_pulse import AboutOpenPulseInput
 from pulse.interface.user_input.project.save_project_data_selector import SaveProjectDataSelector
-
-from molde.render_widgets import CommonRenderWidget
-
-from opps.io.pcf.pcf_exporter import PCFExporter
-from opps.io.pcf.pcf_handler import PCFHandler
-
-import os
-import sys
-import qdarktheme
-from functools import partial
-from pathlib import Path
-from shutil import copy, rmtree
-from time import time
-=======
-from pulse.interface.user_input.project.loading_screen import LoadingScreen
 from pulse.interface.user_input.project.loading_window import LoadingWindow
-from pulse.interface.utils import Workspace, VisualizationFilter, SelectionFilter, ColorMode
-
->>>>>>> 13306492
+
 
 class MainWindow(QMainWindow):
     theme_changed = pyqtSignal(str)
@@ -345,30 +325,11 @@
                                     QMessageBox.Yes | QMessageBox.No
                                   )
 
-<<<<<<< HEAD
         if obj == QMessageBox.Yes:
             self.open_project()
         else:
             self.reset_temporary_folder()
             self.load_recent_project()
-=======
-    def open_project(self, path=None):
-        def tmp():
-            logging.info("Loading project [1/3]")
-            if not self.input_ui.load_project(path):
-                return False
-
-            logging.info("Update recent projects [2/3]")
-            self._update_recent_projects()
-
-            logging.info("Configuring visualization [3/3]")
-            self.set_window_title(self.file._project_name)
-            self.update_plots()
-            self.action_front_view_callback()
-            return True
-
-        LoadingWindow(tmp).run()
->>>>>>> 13306492
 
     def open_pcf(self):
         '''
@@ -590,12 +551,8 @@
 
         if self.config.open_last_project and self.config.haveRecentProjects():
             self.open_project(self.config.getMostRecentProjectDir())
-<<<<<<< HEAD
 
         elif self.get_started():
-=======
-        elif self.input_ui.get_started():
->>>>>>> 13306492
             self.action_front_view_callback()
             # self._update_recent_projects()
             # self.set_window_title(self.file.project_name)
@@ -964,12 +921,8 @@
             self.action_export_geometry.setDisabled(False)
 
     def action_import_geometry_callback(self):
-<<<<<<< HEAD
         obj = ImportGeometry()
         self.initial_project_action(obj.complete)
-=======
-        self.input_ui.import_geometry()
->>>>>>> 13306492
 
     def _add_mesh_toolbar(self):
         self.mesh_toolbar = MeshToolbar()
@@ -1070,35 +1023,58 @@
         self.initial_project_action(obj.complete)
         return obj.complete
 
+    # def new_project(self):
+    #     # TODO: remove repeated
+    #     if not self.input_ui.new_project():
+    #         return 
+    #     self._update_recent_projects()
+    #     self.set_window_title(self.file._project_name)
+    #     self.use_structural_setup_workspace()
+    #     self.update_plots()
+
+
     def open_project(self, project_path: str | Path | None = None):
-
-        # t0 = time()
-        self.reset_geometry_render()
-
-        if project_path is not None:
-            app().config.add_recent_file(project_path)
-            app().config.write_last_folder_path_in_file("project folder", project_path)
-            # self.project_menu.update_recents_menu()
-            copy(project_path, TEMP_PROJECT_FILE)
-            self.update_window_title(project_path)
-
-        # self.pulse_file = ProjectFileIO(TEMP_PROJECT_FILE)
-
-        self.project.load_project()
-        self.mesh_toolbar.update_mesh_attributes()
-
-        if project_path is not None:
-            path = Path(project_path)
-            self.project.name = path.stem
-            self.project.save_path = path
-
-        # dt = time() - t0
-        # print(f"load_project: {dt} [s]")
-
-        self.initial_project_action(True)
-        self._update_recent_projects()
-        self.update_plots()
-        self.action_front_view_callback()
+        def tmp():
+            self.reset_geometry_render()
+
+            if project_path is not None:
+                app().config.add_recent_file(project_path)
+                app().config.write_last_folder_path_in_file("project folder", project_path)
+                copy(project_path, TEMP_PROJECT_FILE)
+                self.update_window_title(project_path)
+
+            self.project.load_project()
+            self.mesh_toolbar.update_mesh_attributes()
+
+            if project_path is not None:
+                path = Path(project_path)
+                self.project.name = path.stem
+                self.project.save_path = path
+
+            self.initial_project_action(True)
+            self._update_recent_projects()
+            self.update_plots()
+            self.action_front_view_callback()
+        
+        LoadingWindow(tmp).run()
+
+    # def open_project(self, path=None):
+    #     # TODO: remove repeated
+    #     def tmp():
+    #         logging.info("Loading project [1/3]")
+    #         if not self.input_ui.load_project(path):
+    #             return False
+
+    #         logging.info("Update recent projects [2/3]")
+    #         self._update_recent_projects()
+
+    #         logging.info("Configuring visualization [3/3]")
+    #         self.set_window_title(self.file._project_name)
+    #         self.update_plots()
+    #         self.action_front_view_callback()
+    #         return True
+
+    #     LoadingWindow(tmp).run()
 
     def open_project_dialog(self):
 

<?xml version="1.0" encoding="UTF-8"?>
<ui version="4.0">
 <class>Dialog</class>
 <widget class="QDialog" name="Dialog">
  <property name="geometry">
   <rect>
    <x>0</x>
    <y>0</y>
    <width>1000</width>
    <height>612</height>
   </rect>
  </property>
  <property name="minimumSize">
   <size>
    <width>1000</width>
    <height>612</height>
   </size>
  </property>
  <property name="maximumSize">
   <size>
    <width>1000</width>
    <height>612</height>
   </size>
  </property>
  <property name="windowTitle">
   <string>Set fluid mixture composition</string>
  </property>
  <layout class="QGridLayout" name="gridLayout_11">
   <property name="leftMargin">
    <number>4</number>
   </property>
   <property name="topMargin">
    <number>4</number>
   </property>
   <property name="rightMargin">
    <number>4</number>
   </property>
   <property name="bottomMargin">
    <number>4</number>
   </property>
   <property name="spacing">
    <number>4</number>
   </property>
   <item row="0" column="0">
    <widget class="QFrame" name="frame_title">
     <property name="minimumSize">
      <size>
       <width>0</width>
       <height>48</height>
      </size>
     </property>
     <property name="maximumSize">
      <size>
       <width>16777215</width>
       <height>48</height>
      </size>
     </property>
     <property name="frameShape">
      <enum>QFrame::Box</enum>
     </property>
     <property name="frameShadow">
      <enum>QFrame::Sunken</enum>
     </property>
     <layout class="QGridLayout" name="gridLayout_10">
      <item row="0" column="0">
       <widget class="QLabel" name="label_title">
        <property name="font">
         <font>
          <pointsize>11</pointsize>
         </font>
        </property>
        <property name="text">
         <string>Set the fluid composition</string>
        </property>
        <property name="alignment">
         <set>Qt::AlignCenter</set>
        </property>
       </widget>
      </item>
     </layout>
    </widget>
   </item>
   <item row="1" column="0">
    <widget class="QFrame" name="frame">
     <property name="frameShape">
      <enum>QFrame::Box</enum>
     </property>
     <property name="frameShadow">
      <enum>QFrame::Sunken</enum>
     </property>
     <layout class="QGridLayout" name="gridLayout_9">
      <item row="1" column="0">
       <widget class="QFrame" name="frame_12">
        <property name="minimumSize">
         <size>
          <width>360</width>
          <height>240</height>
         </size>
        </property>
        <property name="frameShape">
         <enum>QFrame::NoFrame</enum>
        </property>
        <property name="frameShadow">
         <enum>QFrame::Raised</enum>
        </property>
        <layout class="QGridLayout" name="gridLayout_13">
         <item row="0" column="1">
          <widget class="QFrame" name="frame_middle_2">
           <property name="minimumSize">
            <size>
             <width>140</width>
             <height>0</height>
            </size>
           </property>
           <property name="maximumSize">
            <size>
             <width>160</width>
             <height>16777215</height>
            </size>
           </property>
           <property name="frameShape">
            <enum>QFrame::NoFrame</enum>
           </property>
           <property name="frameShadow">
            <enum>QFrame::Raised</enum>
           </property>
           <layout class="QGridLayout" name="gridLayout_18">
            <property name="leftMargin">
             <number>0</number>
            </property>
            <property name="topMargin">
             <number>0</number>
            </property>
            <property name="rightMargin">
             <number>0</number>
            </property>
            <property name="bottomMargin">
             <number>0</number>
            </property>
            <property name="spacing">
             <number>0</number>
            </property>
            <item row="1" column="0">
             <widget class="QFrame" name="frame_13">
              <property name="frameShape">
               <enum>QFrame::NoFrame</enum>
              </property>
              <property name="frameShadow">
               <enum>QFrame::Raised</enum>
              </property>
              <layout class="QGridLayout" name="gridLayout_19">
               <item row="0" column="0">
                <widget class="QLabel" name="label_title_remaining_fraction">
                 <property name="minimumSize">
                  <size>
                   <width>120</width>
                   <height>42</height>
                  </size>
                 </property>
                 <property name="maximumSize">
                  <size>
                   <width>120</width>
                   <height>42</height>
                  </size>
                 </property>
                 <property name="text">
                  <string>Remaining molar 
fraction [%]</string>
                 </property>
                 <property name="alignment">
                  <set>Qt::AlignCenter</set>
                 </property>
                 <property name="wordWrap">
                  <bool>true</bool>
                 </property>
                </widget>
               </item>
               <item row="1" column="0">
                <widget class="QLabel" name="label_remaining_composition">
                 <property name="minimumSize">
                  <size>
                   <width>120</width>
                   <height>28</height>
                  </size>
                 </property>
                 <property name="maximumSize">
                  <size>
                   <width>120</width>
                   <height>28</height>
                  </size>
                 </property>
                 <property name="font">
                  <font>
                   <pointsize>10</pointsize>
                   <italic>false</italic>
                  </font>
                 </property>
                 <property name="styleSheet">
                  <string notr="true">QLineEdit{color: rgb(0, 0, 0); background-color: rgb(250, 250, 250)}
QLineEdit:disabled{color: rgb(100, 100, 100); background-color: rgb(240, 240, 240)}</string>
                 </property>
                 <property name="frameShape">
                  <enum>QFrame::Box</enum>
                 </property>
                 <property name="text">
                  <string/>
                 </property>
                 <property name="alignment">
                  <set>Qt::AlignCenter</set>
                 </property>
                 <property name="wordWrap">
                  <bool>true</bool>
                 </property>
                </widget>
               </item>
              </layout>
             </widget>
            </item>
            <item row="3" column="0">
             <widget class="QFrame" name="frame_14">
              <property name="frameShape">
               <enum>QFrame::NoFrame</enum>
              </property>
              <property name="frameShadow">
               <enum>QFrame::Raised</enum>
              </property>
              <layout class="QGridLayout" name="gridLayout_20">
               <item row="0" column="0">
                <widget class="QLabel" name="label_7">
                 <property name="minimumSize">
                  <size>
                   <width>120</width>
                   <height>26</height>
                  </size>
                 </property>
                 <property name="maximumSize">
                  <size>
                   <width>120</width>
                   <height>26</height>
                  </size>
                 </property>
                 <property name="text">
                  <string>Molar fraction [%]</string>
                 </property>
                 <property name="alignment">
                  <set>Qt::AlignCenter</set>
                 </property>
                </widget>
               </item>
               <item row="1" column="0">
                <widget class="QLineEdit" name="lineEdit_molar_fraction">
                 <property name="sizePolicy">
                  <sizepolicy hsizetype="Preferred" vsizetype="Preferred">
                   <horstretch>0</horstretch>
                   <verstretch>0</verstretch>
                  </sizepolicy>
                 </property>
                 <property name="minimumSize">
                  <size>
                   <width>120</width>
                   <height>28</height>
                  </size>
                 </property>
                 <property name="maximumSize">
                  <size>
                   <width>120</width>
                   <height>28</height>
                  </size>
                 </property>
                 <property name="alignment">
                  <set>Qt::AlignCenter</set>
                 </property>
                </widget>
               </item>
              </layout>
             </widget>
            </item>
            <item row="5" column="0">
             <widget class="QFrame" name="frame_15">
              <property name="minimumSize">
               <size>
                <width>0</width>
                <height>140</height>
               </size>
              </property>
              <property name="frameShape">
               <enum>QFrame::NoFrame</enum>
              </property>
              <property name="frameShadow">
               <enum>QFrame::Raised</enum>
              </property>
              <layout class="QGridLayout" name="gridLayout_21">
               <property name="leftMargin">
                <number>4</number>
               </property>
               <property name="topMargin">
                <number>4</number>
               </property>
               <property name="rightMargin">
                <number>4</number>
               </property>
<<<<<<< HEAD
               <property name="dragDropMode">
                <enum>QAbstractItemView::DragOnly</enum>
               </property>
               <property name="indentation">
=======
               <property name="bottomMargin">
>>>>>>> ad3d18ea
                <number>0</number>
               </property>
               <property name="horizontalSpacing">
                <number>4</number>
               </property>
               <property name="verticalSpacing">
                <number>6</number>
               </property>
<<<<<<< HEAD
               <property name="dragDropMode">
                <enum>QAbstractItemView::DropOnly</enum>
               </property>
               <property name="alternatingRowColors">
                <bool>true</bool>
               </property>
               <property name="selectionBehavior">
                <enum>QAbstractItemView::SelectRows</enum>
               </property>
               <property name="indentation">
                <number>0</number>
               </property>
               <column>
                <property name="text">
                 <string>Fluid</string>
                </property>
                <property name="textAlignment">
                 <set>AlignCenter</set>
                </property>
               </column>
               <column>
                <property name="text">
                 <string>Molar fraction [%]</string>
                </property>
                <property name="textAlignment">
                 <set>AlignCenter</set>
                </property>
               </column>
              </widget>
             </item>
            </layout>
           </widget>
          </item>
         </layout>
        </widget>
        <widget class="QWidget" name="tab_pretest">
         <attribute name="title">
          <string>Pretest analysis</string>
         </attribute>
         <layout class="QGridLayout" name="gridLayout_19">
          <property name="leftMargin">
           <number>4</number>
          </property>
          <property name="topMargin">
           <number>4</number>
          </property>
          <property name="rightMargin">
           <number>4</number>
          </property>
          <property name="bottomMargin">
           <number>4</number>
          </property>
          <property name="spacing">
           <number>4</number>
          </property>
          <item row="0" column="1">
           <widget class="QFrame" name="frame_4">
            <property name="maximumSize">
             <size>
              <width>16777215</width>
              <height>16777215</height>
             </size>
=======
               <item row="0" column="0">
                <widget class="QPushButton" name="pushButton_add_gas">
                 <property name="minimumSize">
                  <size>
                   <width>120</width>
                   <height>30</height>
                  </size>
                 </property>
                 <property name="maximumSize">
                  <size>
                   <width>120</width>
                   <height>30</height>
                  </size>
                 </property>
                 <property name="font">
                  <font>
                   <pointsize>10</pointsize>
                  </font>
                 </property>
                 <property name="styleSheet">
                  <string notr="true"/>
                 </property>
                 <property name="text">
                  <string>Add gas</string>
                 </property>
                </widget>
               </item>
               <item row="1" column="0">
                <widget class="QPushButton" name="pushButton_remove_gas">
                 <property name="minimumSize">
                  <size>
                   <width>120</width>
                   <height>30</height>
                  </size>
                 </property>
                 <property name="maximumSize">
                  <size>
                   <width>120</width>
                   <height>30</height>
                  </size>
                 </property>
                 <property name="font">
                  <font>
                   <pointsize>10</pointsize>
                  </font>
                 </property>
                 <property name="styleSheet">
                  <string notr="true"/>
                 </property>
                 <property name="text">
                  <string>Remove gas</string>
                 </property>
                </widget>
               </item>
               <item row="2" column="0">
                <widget class="QPushButton" name="pushButton_load_composition">
                 <property name="minimumSize">
                  <size>
                   <width>120</width>
                   <height>30</height>
                  </size>
                 </property>
                 <property name="maximumSize">
                  <size>
                   <width>120</width>
                   <height>30</height>
                  </size>
                 </property>
                 <property name="font">
                  <font>
                   <pointsize>10</pointsize>
                  </font>
                 </property>
                 <property name="styleSheet">
                  <string notr="true"/>
                 </property>
                 <property name="text">
                  <string>Load composition</string>
                 </property>
                </widget>
               </item>
              </layout>
             </widget>
            </item>
            <item row="0" column="0">
             <spacer name="verticalSpacer_5">
              <property name="orientation">
               <enum>Qt::Vertical</enum>
              </property>
              <property name="sizeHint" stdset="0">
               <size>
                <width>20</width>
                <height>40</height>
               </size>
              </property>
             </spacer>
            </item>
            <item row="2" column="0">
             <spacer name="verticalSpacer_6">
              <property name="orientation">
               <enum>Qt::Vertical</enum>
              </property>
              <property name="sizeHint" stdset="0">
               <size>
                <width>20</width>
                <height>40</height>
               </size>
              </property>
             </spacer>
            </item>
            <item row="4" column="0">
             <spacer name="verticalSpacer_7">
              <property name="orientation">
               <enum>Qt::Vertical</enum>
              </property>
              <property name="sizeHint" stdset="0">
               <size>
                <width>20</width>
                <height>40</height>
               </size>
              </property>
             </spacer>
            </item>
            <item row="6" column="0">
             <spacer name="verticalSpacer_8">
              <property name="orientation">
               <enum>Qt::Vertical</enum>
              </property>
              <property name="sizeHint" stdset="0">
               <size>
                <width>20</width>
                <height>40</height>
               </size>
              </property>
             </spacer>
            </item>
           </layout>
          </widget>
         </item>
         <item row="0" column="0">
          <widget class="QTreeWidget" name="treeWidget_reference_gases">
           <property name="minimumSize">
            <size>
             <width>390</width>
             <height>312</height>
            </size>
           </property>
           <property name="maximumSize">
            <size>
             <width>390</width>
             <height>1000</height>
            </size>
           </property>
           <property name="font">
            <font>
             <family>MS Shell Dlg 2</family>
             <pointsize>8</pointsize>
            </font>
           </property>
           <property name="styleSheet">
            <string notr="true"/>
           </property>
           <property name="horizontalScrollBarPolicy">
            <enum>Qt::ScrollBarAsNeeded</enum>
           </property>
           <property name="sizeAdjustPolicy">
            <enum>QAbstractScrollArea::AdjustIgnored</enum>
           </property>
           <property name="indentation">
            <number>0</number>
           </property>
           <property name="wordWrap">
            <bool>true</bool>
           </property>
           <attribute name="headerCascadingSectionResizes">
            <bool>true</bool>
           </attribute>
           <attribute name="headerHighlightSections">
            <bool>true</bool>
           </attribute>
           <column>
            <property name="text">
             <string>Default fluid library</string>
>>>>>>> ad3d18ea
            </property>
            <property name="textAlignment">
             <set>AlignCenter</set>
            </property>
           </column>
          </widget>
         </item>
         <item row="0" column="2">
          <widget class="QTreeWidget" name="treeWidget_new_gas">
           <property name="minimumSize">
            <size>
             <width>390</width>
             <height>312</height>
            </size>
           </property>
           <property name="maximumSize">
            <size>
             <width>390</width>
             <height>1000</height>
            </size>
           </property>
           <property name="font">
            <font>
             <family>MS Shell Dlg 2</family>
             <pointsize>8</pointsize>
            </font>
           </property>
           <property name="sizeAdjustPolicy">
            <enum>QAbstractScrollArea::AdjustIgnored</enum>
           </property>
           <property name="editTriggers">
            <set>QAbstractItemView::DoubleClicked|QAbstractItemView::EditKeyPressed|QAbstractItemView::SelectedClicked</set>
           </property>
           <property name="alternatingRowColors">
            <bool>true</bool>
           </property>
           <property name="selectionBehavior">
            <enum>QAbstractItemView::SelectRows</enum>
           </property>
           <property name="indentation">
            <number>0</number>
           </property>
           <column>
            <property name="text">
             <string>Fluid</string>
            </property>
            <property name="textAlignment">
             <set>AlignCenter</set>
            </property>
           </column>
           <column>
            <property name="text">
             <string>Molar fraction [%]</string>
            </property>
            <property name="textAlignment">
             <set>AlignCenter</set>
            </property>
           </column>
          </widget>
         </item>
        </layout>
       </widget>
      </item>
      <item row="0" column="0">
       <widget class="QFrame" name="frame_states">
        <property name="minimumSize">
         <size>
          <width>0</width>
          <height>110</height>
         </size>
        </property>
        <property name="frameShape">
         <enum>QFrame::NoFrame</enum>
        </property>
        <property name="frameShadow">
         <enum>QFrame::Raised</enum>
        </property>
        <layout class="QGridLayout" name="gridLayout_3">
         <property name="leftMargin">
          <number>4</number>
         </property>
         <property name="topMargin">
          <number>4</number>
         </property>
         <property name="rightMargin">
          <number>4</number>
         </property>
         <property name="bottomMargin">
          <number>4</number>
         </property>
         <property name="horizontalSpacing">
          <number>8</number>
         </property>
         <property name="verticalSpacing">
          <number>4</number>
         </property>
         <item row="0" column="1">
          <spacer name="horizontalSpacer_11">
           <property name="orientation">
            <enum>Qt::Horizontal</enum>
           </property>
           <property name="sizeHint" stdset="0">
            <size>
             <width>40</width>
             <height>20</height>
            </size>
           </property>
          </spacer>
         </item>
         <item row="0" column="0">
          <widget class="QFrame" name="frame_16">
           <property name="minimumSize">
            <size>
             <width>0</width>
             <height>60</height>
            </size>
           </property>
           <property name="frameShape">
            <enum>QFrame::NoFrame</enum>
           </property>
           <property name="frameShadow">
            <enum>QFrame::Raised</enum>
           </property>
           <layout class="QGridLayout" name="gridLayout_22">
            <property name="leftMargin">
             <number>6</number>
            </property>
            <property name="topMargin">
             <number>6</number>
            </property>
            <property name="rightMargin">
             <number>6</number>
            </property>
            <property name="bottomMargin">
             <number>6</number>
            </property>
            <item row="1" column="1">
             <widget class="QLabel" name="label_8">
              <property name="minimumSize">
               <size>
                <width>0</width>
                <height>28</height>
               </size>
              </property>
              <property name="maximumSize">
               <size>
                <width>140</width>
                <height>28</height>
               </size>
              </property>
              <property name="font">
               <font>
                <kerning>false</kerning>
               </font>
              </property>
              <property name="text">
               <string>Fluid name:</string>
              </property>
              <property name="alignment">
               <set>Qt::AlignRight|Qt::AlignTrailing|Qt::AlignVCenter</set>
              </property>
             </widget>
            </item>
            <item row="1" column="2">
             <widget class="QLineEdit" name="lineEdit_fluid_name">
              <property name="minimumSize">
               <size>
                <width>240</width>
                <height>28</height>
               </size>
              </property>
              <property name="maximumSize">
               <size>
                <width>350</width>
                <height>28</height>
               </size>
              </property>
              <property name="whatsThis">
               <string>&lt;html&gt;&lt;head/&gt;&lt;body&gt;&lt;p&gt;Insert a fluid name&lt;/p&gt;&lt;/body&gt;&lt;/html&gt;</string>
              </property>
              <property name="styleSheet">
               <string notr="true"/>
              </property>
              <property name="text">
               <string/>
              </property>
              <property name="alignment">
               <set>Qt::AlignCenter</set>
              </property>
             </widget>
            </item>
            <item row="1" column="0">
             <spacer name="horizontalSpacer_12">
              <property name="orientation">
               <enum>Qt::Horizontal</enum>
              </property>
              <property name="sizeHint" stdset="0">
               <size>
                <width>40</width>
                <height>20</height>
               </size>
              </property>
             </spacer>
            </item>
            <item row="1" column="3">
             <spacer name="horizontalSpacer_13">
              <property name="orientation">
               <enum>Qt::Horizontal</enum>
              </property>
              <property name="sizeHint" stdset="0">
               <size>
                <width>40</width>
                <height>20</height>
               </size>
              </property>
             </spacer>
            </item>
            <item row="2" column="1">
             <widget class="QLabel" name="label_13">
              <property name="minimumSize">
               <size>
                <width>0</width>
                <height>28</height>
               </size>
              </property>
              <property name="maximumSize">
               <size>
                <width>140</width>
                <height>28</height>
               </size>
              </property>
              <property name="font">
               <font>
                <kerning>false</kerning>
               </font>
              </property>
              <property name="text">
               <string>Selected fluid:</string>
              </property>
              <property name="alignment">
               <set>Qt::AlignRight|Qt::AlignTrailing|Qt::AlignVCenter</set>
              </property>
             </widget>
            </item>
            <item row="0" column="2">
             <widget class="QLabel" name="label_spacing">
              <property name="minimumSize">
               <size>
                <width>100</width>
                <height>20</height>
               </size>
              </property>
              <property name="maximumSize">
               <size>
                <width>1000</width>
                <height>20</height>
               </size>
              </property>
              <property name="font">
               <font>
                <family>MS Shell Dlg 2</family>
                <pointsize>10</pointsize>
                <weight>50</weight>
                <italic>false</italic>
                <bold>false</bold>
               </font>
              </property>
              <property name="frameShape">
               <enum>QFrame::NoFrame</enum>
              </property>
              <property name="text">
               <string/>
              </property>
              <property name="alignment">
               <set>Qt::AlignCenter</set>
              </property>
             </widget>
            </item>
            <item row="2" column="2">
             <widget class="QLabel" name="label_selected_fluid">
              <property name="minimumSize">
               <size>
                <width>240</width>
                <height>28</height>
               </size>
              </property>
              <property name="maximumSize">
               <size>
                <width>350</width>
                <height>28</height>
               </size>
              </property>
              <property name="font">
               <font>
                <pointsize>8</pointsize>
               </font>
              </property>
              <property name="styleSheet">
               <string notr="true"/>
              </property>
              <property name="frameShape">
               <enum>QFrame::Box</enum>
              </property>
              <property name="text">
               <string/>
              </property>
              <property name="alignment">
               <set>Qt::AlignCenter</set>
              </property>
              <property name="wordWrap">
               <bool>true</bool>
              </property>
              <property name="margin">
               <number>2</number>
              </property>
              <property name="indent">
               <number>2</number>
              </property>
             </widget>
            </item>
           </layout>
          </widget>
         </item>
         <item row="0" column="2">
          <widget class="QFrame" name="frame_17">
           <property name="frameShape">
            <enum>QFrame::NoFrame</enum>
           </property>
           <property name="frameShadow">
            <enum>QFrame::Raised</enum>
           </property>
           <layout class="QGridLayout" name="gridLayout_23">
            <property name="leftMargin">
             <number>6</number>
            </property>
            <property name="topMargin">
             <number>6</number>
            </property>
            <property name="rightMargin">
             <number>6</number>
            </property>
            <property name="bottomMargin">
             <number>6</number>
            </property>
            <item row="1" column="5">
             <spacer name="horizontalSpacer_14">
              <property name="orientation">
               <enum>Qt::Horizontal</enum>
              </property>
              <property name="sizeHint" stdset="0">
               <size>
                <width>40</width>
                <height>20</height>
               </size>
              </property>
             </spacer>
            </item>
            <item row="2" column="4">
             <widget class="QComboBox" name="comboBox_pressure_units">
              <property name="minimumSize">
               <size>
                <width>80</width>
                <height>28</height>
               </size>
              </property>
              <property name="maximumSize">
               <size>
                <width>80</width>
                <height>28</height>
               </size>
              </property>
              <property name="font">
               <font>
                <family>MS Shell Dlg 2</family>
                <italic>false</italic>
               </font>
              </property>
              <item>
               <property name="text">
                <string> Pa</string>
               </property>
              </item>
              <item>
               <property name="text">
                <string> kPa</string>
               </property>
              </item>
              <item>
               <property name="text">
                <string> atm</string>
               </property>
              </item>
              <item>
               <property name="text">
                <string> bar</string>
               </property>
              </item>
              <item>
               <property name="text">
                <string> kgf/cm²</string>
               </property>
              </item>
              <item>
               <property name="text">
                <string> psi</string>
               </property>
              </item>
              <item>
               <property name="text">
                <string> ksi</string>
               </property>
              </item>
             </widget>
            </item>
            <item row="0" column="2">
             <widget class="QLabel" name="label_suction">
              <property name="minimumSize">
               <size>
                <width>100</width>
                <height>20</height>
               </size>
              </property>
              <property name="maximumSize">
               <size>
                <width>100</width>
                <height>20</height>
               </size>
              </property>
              <property name="font">
               <font>
                <family>MS Shell Dlg 2</family>
                <pointsize>10</pointsize>
                <weight>50</weight>
                <italic>false</italic>
                <bold>false</bold>
               </font>
              </property>
              <property name="text">
               <string>Suction</string>
              </property>
              <property name="alignment">
               <set>Qt::AlignCenter</set>
              </property>
             </widget>
            </item>
            <item row="1" column="1">
             <widget class="QLabel" name="label_14">
              <property name="minimumSize">
               <size>
                <width>90</width>
                <height>28</height>
               </size>
              </property>
              <property name="maximumSize">
               <size>
                <width>400</width>
                <height>28</height>
               </size>
              </property>
              <property name="font">
               <font>
                <family>MS Shell Dlg 2</family>
                <pointsize>10</pointsize>
                <weight>50</weight>
                <italic>false</italic>
                <bold>false</bold>
                <kerning>false</kerning>
               </font>
              </property>
              <property name="text">
               <string>Temperature:</string>
              </property>
              <property name="alignment">
               <set>Qt::AlignRight|Qt::AlignTrailing|Qt::AlignVCenter</set>
              </property>
             </widget>
            </item>
            <item row="0" column="3">
             <widget class="QLabel" name="label_discharge">
              <property name="minimumSize">
               <size>
                <width>100</width>
                <height>20</height>
               </size>
              </property>
              <property name="maximumSize">
               <size>
                <width>100</width>
                <height>20</height>
               </size>
              </property>
              <property name="font">
               <font>
                <family>MS Shell Dlg 2</family>
                <pointsize>10</pointsize>
                <weight>50</weight>
                <italic>false</italic>
                <bold>false</bold>
               </font>
              </property>
              <property name="text">
               <string>Discharge</string>
              </property>
              <property name="alignment">
               <set>Qt::AlignCenter</set>
              </property>
             </widget>
            </item>
            <item row="1" column="2">
             <widget class="QLineEdit" name="lineEdit_temperature">
              <property name="minimumSize">
               <size>
                <width>100</width>
                <height>28</height>
               </size>
              </property>
              <property name="maximumSize">
               <size>
                <width>100</width>
                <height>28</height>
               </size>
              </property>
              <property name="font">
               <font>
                <pointsize>10</pointsize>
                <weight>50</weight>
                <italic>false</italic>
                <bold>false</bold>
               </font>
              </property>
              <property name="styleSheet">
               <string notr="true"/>
              </property>
              <property name="text">
               <string/>
              </property>
              <property name="alignment">
               <set>Qt::AlignCenter</set>
              </property>
             </widget>
            </item>
            <item row="1" column="4">
             <widget class="QComboBox" name="comboBox_temperature_units">
              <property name="minimumSize">
               <size>
                <width>80</width>
                <height>28</height>
               </size>
              </property>
              <property name="maximumSize">
               <size>
                <width>80</width>
                <height>28</height>
               </size>
              </property>
              <property name="font">
               <font>
                <family>MS Shell Dlg 2</family>
                <italic>false</italic>
               </font>
              </property>
              <property name="currentIndex">
               <number>1</number>
              </property>
              <item>
               <property name="text">
                <string>  K</string>
               </property>
              </item>
              <item>
               <property name="text">
                <string>  ºC</string>
               </property>
              </item>
              <item>
               <property name="text">
                <string>  ºF</string>
               </property>
              </item>
             </widget>
            </item>
            <item row="1" column="3">
             <widget class="QLineEdit" name="lineEdit_temperature_disch">
              <property name="minimumSize">
               <size>
                <width>100</width>
                <height>28</height>
               </size>
              </property>
              <property name="maximumSize">
               <size>
                <width>100</width>
                <height>28</height>
               </size>
              </property>
              <property name="font">
               <font>
                <pointsize>10</pointsize>
                <weight>50</weight>
                <italic>false</italic>
                <bold>false</bold>
               </font>
              </property>
              <property name="styleSheet">
               <string notr="true"/>
              </property>
              <property name="text">
               <string/>
              </property>
              <property name="alignment">
               <set>Qt::AlignCenter</set>
              </property>
             </widget>
            </item>
            <item row="2" column="1">
             <widget class="QLabel" name="label_15">
              <property name="minimumSize">
               <size>
                <width>90</width>
                <height>28</height>
               </size>
              </property>
              <property name="maximumSize">
               <size>
                <width>400</width>
                <height>28</height>
               </size>
              </property>
              <property name="font">
               <font>
                <family>MS Shell Dlg 2</family>
                <pointsize>10</pointsize>
                <weight>50</weight>
                <italic>false</italic>
                <bold>false</bold>
                <kerning>false</kerning>
               </font>
              </property>
              <property name="text">
               <string>Pressure:</string>
              </property>
              <property name="alignment">
               <set>Qt::AlignRight|Qt::AlignTrailing|Qt::AlignVCenter</set>
              </property>
             </widget>
            </item>
            <item row="2" column="3">
             <widget class="QLineEdit" name="lineEdit_pressure_disch">
              <property name="enabled">
               <bool>true</bool>
              </property>
              <property name="minimumSize">
               <size>
                <width>100</width>
                <height>28</height>
               </size>
              </property>
              <property name="maximumSize">
               <size>
                <width>100</width>
                <height>28</height>
               </size>
              </property>
              <property name="font">
               <font>
                <pointsize>10</pointsize>
                <weight>50</weight>
                <italic>false</italic>
                <bold>false</bold>
               </font>
              </property>
              <property name="styleSheet">
               <string notr="true"/>
              </property>
              <property name="text">
               <string/>
              </property>
              <property name="alignment">
               <set>Qt::AlignCenter</set>
              </property>
             </widget>
            </item>
            <item row="2" column="2">
             <widget class="QLineEdit" name="lineEdit_pressure">
              <property name="enabled">
               <bool>true</bool>
              </property>
              <property name="minimumSize">
               <size>
                <width>100</width>
                <height>28</height>
               </size>
              </property>
              <property name="maximumSize">
               <size>
                <width>100</width>
                <height>28</height>
               </size>
              </property>
              <property name="font">
               <font>
                <pointsize>10</pointsize>
                <weight>50</weight>
                <italic>false</italic>
                <bold>false</bold>
               </font>
              </property>
              <property name="styleSheet">
               <string notr="true"/>
              </property>
              <property name="text">
               <string/>
              </property>
              <property name="alignment">
               <set>Qt::AlignCenter</set>
              </property>
             </widget>
            </item>
            <item row="1" column="0">
             <spacer name="horizontalSpacer_15">
              <property name="orientation">
               <enum>Qt::Horizontal</enum>
              </property>
              <property name="sizeHint" stdset="0">
               <size>
                <width>40</width>
                <height>20</height>
               </size>
              </property>
             </spacer>
            </item>
           </layout>
          </widget>
         </item>
        </layout>
       </widget>
      </item>
     </layout>
    </widget>
   </item>
   <item row="2" column="0">
    <widget class="QFrame" name="frame_3">
     <property name="minimumSize">
      <size>
       <width>0</width>
       <height>48</height>
      </size>
     </property>
     <property name="maximumSize">
      <size>
       <width>16777215</width>
       <height>48</height>
      </size>
     </property>
     <property name="frameShape">
      <enum>QFrame::NoFrame</enum>
     </property>
     <property name="frameShadow">
      <enum>QFrame::Raised</enum>
     </property>
     <layout class="QGridLayout" name="gridLayout_4">
      <property name="leftMargin">
       <number>0</number>
      </property>
      <property name="topMargin">
       <number>0</number>
      </property>
      <property name="rightMargin">
       <number>0</number>
      </property>
      <property name="bottomMargin">
       <number>0</number>
      </property>
      <property name="spacing">
       <number>0</number>
      </property>
      <item row="0" column="0">
       <widget class="QPushButton" name="pushButton_reset_fluid">
        <property name="minimumSize">
         <size>
          <width>160</width>
          <height>30</height>
         </size>
        </property>
        <property name="maximumSize">
         <size>
          <width>160</width>
          <height>30</height>
         </size>
        </property>
        <property name="font">
         <font>
          <pointsize>10</pointsize>
         </font>
        </property>
        <property name="styleSheet">
         <string notr="true"/>
        </property>
        <property name="text">
         <string>Reset fluid</string>
        </property>
       </widget>
      </item>
      <item row="0" column="1">
       <widget class="QPushButton" name="pushButton_confirm">
        <property name="minimumSize">
         <size>
          <width>160</width>
          <height>30</height>
         </size>
        </property>
        <property name="maximumSize">
         <size>
          <width>160</width>
          <height>30</height>
         </size>
        </property>
        <property name="font">
         <font>
          <pointsize>10</pointsize>
         </font>
        </property>
        <property name="styleSheet">
         <string notr="true"/>
        </property>
        <property name="text">
         <string>Get fluid properties</string>
        </property>
       </widget>
      </item>
     </layout>
    </widget>
   </item>
  </layout>
 </widget>
 <resources/>
 <connections/>
</ui><|MERGE_RESOLUTION|>--- conflicted
+++ resolved
@@ -299,14 +299,7 @@
                <property name="rightMargin">
                 <number>4</number>
                </property>
-<<<<<<< HEAD
-               <property name="dragDropMode">
-                <enum>QAbstractItemView::DragOnly</enum>
-               </property>
-               <property name="indentation">
-=======
                <property name="bottomMargin">
->>>>>>> ad3d18ea
                 <number>0</number>
                </property>
                <property name="horizontalSpacing">
@@ -315,70 +308,6 @@
                <property name="verticalSpacing">
                 <number>6</number>
                </property>
-<<<<<<< HEAD
-               <property name="dragDropMode">
-                <enum>QAbstractItemView::DropOnly</enum>
-               </property>
-               <property name="alternatingRowColors">
-                <bool>true</bool>
-               </property>
-               <property name="selectionBehavior">
-                <enum>QAbstractItemView::SelectRows</enum>
-               </property>
-               <property name="indentation">
-                <number>0</number>
-               </property>
-               <column>
-                <property name="text">
-                 <string>Fluid</string>
-                </property>
-                <property name="textAlignment">
-                 <set>AlignCenter</set>
-                </property>
-               </column>
-               <column>
-                <property name="text">
-                 <string>Molar fraction [%]</string>
-                </property>
-                <property name="textAlignment">
-                 <set>AlignCenter</set>
-                </property>
-               </column>
-              </widget>
-             </item>
-            </layout>
-           </widget>
-          </item>
-         </layout>
-        </widget>
-        <widget class="QWidget" name="tab_pretest">
-         <attribute name="title">
-          <string>Pretest analysis</string>
-         </attribute>
-         <layout class="QGridLayout" name="gridLayout_19">
-          <property name="leftMargin">
-           <number>4</number>
-          </property>
-          <property name="topMargin">
-           <number>4</number>
-          </property>
-          <property name="rightMargin">
-           <number>4</number>
-          </property>
-          <property name="bottomMargin">
-           <number>4</number>
-          </property>
-          <property name="spacing">
-           <number>4</number>
-          </property>
-          <item row="0" column="1">
-           <widget class="QFrame" name="frame_4">
-            <property name="maximumSize">
-             <size>
-              <width>16777215</width>
-              <height>16777215</height>
-             </size>
-=======
                <item row="0" column="0">
                 <widget class="QPushButton" name="pushButton_add_gas">
                  <property name="minimumSize">
@@ -562,7 +491,6 @@
            <column>
             <property name="text">
              <string>Default fluid library</string>
->>>>>>> ad3d18ea
             </property>
             <property name="textAlignment">
              <set>AlignCenter</set>

<?xml version="1.0" encoding="UTF-8"?>
<ui version="4.0">
 <class>Form</class>
 <widget class="QWidget" name="Form">
  <property name="geometry">
   <rect>
    <x>0</x>
    <y>0</y>
<<<<<<< HEAD
    <width>464</width>
    <height>778</height>
=======
    <width>424</width>
    <height>868</height>
>>>>>>> bc2346d8
   </rect>
  </property>
  <property name="minimumSize">
   <size>
    <width>0</width>
    <height>0</height>
   </size>
  </property>
  <property name="windowTitle">
   <string>Form</string>
  </property>
  <layout class="QVBoxLayout" name="verticalLayout_2">
   <property name="spacing">
    <number>2</number>
   </property>
   <property name="leftMargin">
    <number>2</number>
   </property>
   <property name="topMargin">
    <number>2</number>
   </property>
   <property name="rightMargin">
    <number>2</number>
   </property>
   <property name="bottomMargin">
    <number>2</number>
   </property>
   <item>
    <widget class="QScrollArea" name="scrollArea">
     <property name="minimumSize">
      <size>
       <width>420</width>
       <height>0</height>
      </size>
     </property>
     <property name="frameShape">
      <enum>QFrame::Box</enum>
     </property>
     <property name="frameShadow">
      <enum>QFrame::Plain</enum>
     </property>
     <property name="widgetResizable">
      <bool>true</bool>
     </property>
     <widget class="QWidget" name="scrollAreaWidgetContents">
      <property name="geometry">
       <rect>
        <x>0</x>
        <y>0</y>
<<<<<<< HEAD
        <width>441</width>
        <height>770</height>
=======
        <width>418</width>
        <height>818</height>
>>>>>>> bc2346d8
       </rect>
      </property>
      <layout class="QGridLayout" name="gridLayout_4">
       <property name="leftMargin">
        <number>4</number>
       </property>
       <property name="topMargin">
        <number>4</number>
       </property>
       <property name="rightMargin">
        <number>4</number>
       </property>
       <property name="bottomMargin">
        <number>4</number>
       </property>
<<<<<<< HEAD
=======
       <item row="3" column="0">
        <widget class="QFrame" name="frame_division_options_2">
         <property name="frameShape">
          <enum>QFrame::Box</enum>
         </property>
         <property name="frameShadow">
          <enum>QFrame::Plain</enum>
         </property>
         <layout class="QGridLayout" name="gridLayout_7">
          <property name="leftMargin">
           <number>2</number>
          </property>
          <property name="topMargin">
           <number>2</number>
          </property>
          <property name="rightMargin">
           <number>2</number>
          </property>
          <property name="bottomMargin">
           <number>2</number>
          </property>
          <item row="1" column="0">
           <widget class="QFrame" name="frame_5">
            <property name="frameShape">
             <enum>QFrame::NoFrame</enum>
            </property>
            <property name="frameShadow">
             <enum>QFrame::Raised</enum>
            </property>
            <layout class="QHBoxLayout" name="horizontalLayout_3">
             <property name="leftMargin">
              <number>9</number>
             </property>
             <property name="topMargin">
              <number>9</number>
             </property>
             <property name="rightMargin">
              <number>9</number>
             </property>
             <property name="bottomMargin">
              <number>9</number>
             </property>
             <item>
              <widget class="QPushButton" name="cancel_division_button">
               <property name="minimumSize">
                <size>
                 <width>72</width>
                 <height>0</height>
                </size>
               </property>
               <property name="maximumSize">
                <size>
                 <width>72</width>
                 <height>16777215</height>
                </size>
               </property>
               <property name="font">
                <font>
                 <pointsize>10</pointsize>
                </font>
               </property>
               <property name="text">
                <string>Cancel</string>
               </property>
              </widget>
             </item>
             <item>
              <spacer name="horizontalSpacer_11">
               <property name="orientation">
                <enum>Qt::Horizontal</enum>
               </property>
               <property name="sizeHint" stdset="0">
                <size>
                 <width>40</width>
                 <height>20</height>
                </size>
               </property>
              </spacer>
             </item>
             <item>
              <widget class="QPushButton" name="apply_division_button">
               <property name="minimumSize">
                <size>
                 <width>72</width>
                 <height>0</height>
                </size>
               </property>
               <property name="maximumSize">
                <size>
                 <width>72</width>
                 <height>16777215</height>
                </size>
               </property>
               <property name="font">
                <font>
                 <pointsize>10</pointsize>
                </font>
               </property>
               <property name="text">
                <string>Divide</string>
               </property>
              </widget>
             </item>
            </layout>
           </widget>
          </item>
          <item row="0" column="0">
           <widget class="QFrame" name="frame_division_options">
            <property name="frameShape">
             <enum>QFrame::NoFrame</enum>
            </property>
            <property name="frameShadow">
             <enum>QFrame::Raised</enum>
            </property>
            <layout class="QGridLayout" name="gridLayout_3">
             <item row="1" column="1">
              <widget class="QLabel" name="label">
               <property name="minimumSize">
                <size>
                 <width>120</width>
                 <height>26</height>
                </size>
               </property>
               <property name="maximumSize">
                <size>
                 <width>120</width>
                 <height>26</height>
                </size>
               </property>
               <property name="font">
                <font>
                 <pointsize>10</pointsize>
                </font>
               </property>
               <property name="text">
                <string>Division type:</string>
               </property>
               <property name="alignment">
                <set>Qt::AlignRight|Qt::AlignTrailing|Qt::AlignVCenter</set>
               </property>
              </widget>
             </item>
             <item row="2" column="2">
              <widget class="QSlider" name="division_slider">
               <property name="sizePolicy">
                <sizepolicy hsizetype="Preferred" vsizetype="Fixed">
                 <horstretch>180</horstretch>
                 <verstretch>0</verstretch>
                </sizepolicy>
               </property>
               <property name="minimumSize">
                <size>
                 <width>160</width>
                 <height>0</height>
                </size>
               </property>
               <property name="maximumSize">
                <size>
                 <width>160</width>
                 <height>26</height>
                </size>
               </property>
               <property name="minimum">
                <number>1</number>
               </property>
               <property name="maximum">
                <number>10</number>
               </property>
               <property name="orientation">
                <enum>Qt::Horizontal</enum>
               </property>
              </widget>
             </item>
             <item row="2" column="3">
              <widget class="QSpinBox" name="division_amount_spinbox">
               <property name="minimumSize">
                <size>
                 <width>50</width>
                 <height>26</height>
                </size>
               </property>
               <property name="maximumSize">
                <size>
                 <width>50</width>
                 <height>26</height>
                </size>
               </property>
               <property name="font">
                <font>
                 <pointsize>10</pointsize>
                </font>
               </property>
               <property name="alignment">
                <set>Qt::AlignCenter</set>
               </property>
               <property name="minimum">
                <number>1</number>
               </property>
              </widget>
             </item>
             <item row="2" column="1">
              <widget class="QLabel" name="division_slider_label">
               <property name="minimumSize">
                <size>
                 <width>120</width>
                 <height>26</height>
                </size>
               </property>
               <property name="maximumSize">
                <size>
                 <width>120</width>
                 <height>26</height>
                </size>
               </property>
               <property name="font">
                <font>
                 <pointsize>10</pointsize>
                </font>
               </property>
               <property name="text">
                <string>Position:</string>
               </property>
               <property name="alignment">
                <set>Qt::AlignRight|Qt::AlignTrailing|Qt::AlignVCenter</set>
               </property>
              </widget>
             </item>
             <item row="1" column="2">
              <widget class="QComboBox" name="division_combobox">
               <property name="minimumSize">
                <size>
                 <width>160</width>
                 <height>26</height>
                </size>
               </property>
               <property name="maximumSize">
                <size>
                 <width>160</width>
                 <height>26</height>
                </size>
               </property>
               <property name="font">
                <font>
                 <pointsize>10</pointsize>
                </font>
               </property>
               <item>
                <property name="text">
                 <string>Single Division</string>
                </property>
               </item>
               <item>
                <property name="text">
                 <string>Multiple Division</string>
                </property>
               </item>
              </widget>
             </item>
             <item row="0" column="2">
              <widget class="QLabel" name="general_options_label_2">
               <property name="font">
                <font>
                 <pointsize>10</pointsize>
                 <weight>50</weight>
                 <bold>false</bold>
                </font>
               </property>
               <property name="text">
                <string>Division Options</string>
               </property>
               <property name="alignment">
                <set>Qt::AlignCenter</set>
               </property>
              </widget>
             </item>
             <item row="2" column="4">
              <spacer name="horizontalSpacer_10">
               <property name="orientation">
                <enum>Qt::Horizontal</enum>
               </property>
               <property name="sizeHint" stdset="0">
                <size>
                 <width>40</width>
                 <height>20</height>
                </size>
               </property>
              </spacer>
             </item>
             <item row="2" column="0">
              <spacer name="horizontalSpacer_9">
               <property name="orientation">
                <enum>Qt::Horizontal</enum>
               </property>
               <property name="sizeHint" stdset="0">
                <size>
                 <width>40</width>
                 <height>20</height>
                </size>
               </property>
              </spacer>
             </item>
            </layout>
           </widget>
          </item>
         </layout>
        </widget>
       </item>
>>>>>>> bc2346d8
       <item row="2" column="0">
        <widget class="QFrame" name="create_structure_frame">
         <property name="frameShape">
          <enum>QFrame::Box</enum>
         </property>
         <property name="frameShadow">
          <enum>QFrame::Plain</enum>
         </property>
         <layout class="QGridLayout" name="gridLayout_6">
          <property name="leftMargin">
           <number>2</number>
          </property>
          <property name="topMargin">
           <number>2</number>
          </property>
          <property name="rightMargin">
           <number>2</number>
          </property>
          <property name="bottomMargin">
           <number>2</number>
          </property>
          <item row="2" column="0">
           <widget class="QFrame" name="remove_attach_add_frame">
            <property name="frameShape">
             <enum>QFrame::NoFrame</enum>
            </property>
            <property name="frameShadow">
             <enum>QFrame::Raised</enum>
            </property>
            <layout class="QHBoxLayout" name="horizontalLayout">
             <item>
              <widget class="QPushButton" name="delete_button">
               <property name="minimumSize">
                <size>
                 <width>72</width>
                 <height>0</height>
                </size>
               </property>
               <property name="maximumSize">
                <size>
                 <width>72</width>
                 <height>16777215</height>
                </size>
               </property>
               <property name="font">
                <font>
                 <pointsize>10</pointsize>
                </font>
               </property>
               <property name="text">
                <string>Delete</string>
               </property>
               <property name="shortcut">
                <string>Del</string>
               </property>
              </widget>
             </item>
             <item>
              <spacer name="horizontalSpacer">
               <property name="orientation">
                <enum>Qt::Horizontal</enum>
               </property>
               <property name="sizeHint" stdset="0">
                <size>
                 <width>40</width>
                 <height>20</height>
                </size>
               </property>
              </spacer>
             </item>
             <item>
              <widget class="QPushButton" name="attach_button">
               <property name="minimumSize">
                <size>
                 <width>72</width>
                 <height>0</height>
                </size>
               </property>
               <property name="maximumSize">
                <size>
                 <width>72</width>
                 <height>16777215</height>
                </size>
               </property>
               <property name="font">
                <font>
                 <pointsize>10</pointsize>
                </font>
               </property>
               <property name="text">
                <string>Attach</string>
               </property>
              </widget>
             </item>
             <item>
              <widget class="QPushButton" name="add_button">
               <property name="minimumSize">
                <size>
                 <width>72</width>
                 <height>0</height>
                </size>
               </property>
               <property name="maximumSize">
                <size>
                 <width>72</width>
                 <height>16777215</height>
                </size>
               </property>
               <property name="font">
                <font>
                 <pointsize>10</pointsize>
                </font>
               </property>
               <property name="text">
                <string>Add</string>
               </property>
               <property name="shortcut">
                <string>Return</string>
               </property>
              </widget>
             </item>
            </layout>
           </widget>
          </item>
          <item row="0" column="0">
           <widget class="QFrame" name="frame_bending_options">
            <property name="frameShape">
             <enum>QFrame::NoFrame</enum>
            </property>
            <property name="frameShadow">
             <enum>QFrame::Raised</enum>
            </property>
            <layout class="QGridLayout" name="gridLayout_5">
             <item row="1" column="2">
              <widget class="QComboBox" name="bending_options_combobox">
               <property name="minimumSize">
                <size>
                 <width>160</width>
                 <height>26</height>
                </size>
               </property>
               <property name="maximumSize">
                <size>
                 <width>160</width>
                 <height>26</height>
                </size>
               </property>
               <property name="font">
                <font>
                 <pointsize>10</pointsize>
                </font>
               </property>
               <item>
                <property name="text">
                 <string>Long Radius</string>
                </property>
               </item>
               <item>
                <property name="text">
                 <string>Short Radius</string>
                </property>
               </item>
               <item>
                <property name="text">
                 <string>User-Defined</string>
                </property>
               </item>
               <item>
                <property name="text">
                 <string>Disabled</string>
                </property>
               </item>
              </widget>
             </item>
             <item row="2" column="1">
              <widget class="QLabel" name="bending_radius_label">
               <property name="minimumSize">
                <size>
                 <width>120</width>
                 <height>26</height>
                </size>
               </property>
               <property name="maximumSize">
                <size>
                 <width>120</width>
                 <height>26</height>
                </size>
               </property>
               <property name="font">
                <font>
                 <pointsize>10</pointsize>
                </font>
               </property>
               <property name="text">
                <string>Bending radius:</string>
               </property>
               <property name="alignment">
                <set>Qt::AlignRight|Qt::AlignTrailing|Qt::AlignVCenter</set>
               </property>
              </widget>
             </item>
             <item row="2" column="3">
              <widget class="QLabel" name="bending_radius_unity_label">
               <property name="minimumSize">
                <size>
                 <width>50</width>
                 <height>0</height>
                </size>
               </property>
               <property name="maximumSize">
                <size>
                 <width>50</width>
                 <height>16777215</height>
                </size>
               </property>
               <property name="font">
                <font>
                 <pointsize>10</pointsize>
                </font>
               </property>
               <property name="text">
                <string>[m]</string>
               </property>
              </widget>
             </item>
             <item row="0" column="2">
              <widget class="QLabel" name="bending_options_label">
               <property name="font">
                <font>
                 <pointsize>10</pointsize>
                 <weight>50</weight>
                 <bold>false</bold>
                </font>
               </property>
               <property name="text">
                <string>Bending Options</string>
               </property>
               <property name="alignment">
                <set>Qt::AlignCenter</set>
               </property>
              </widget>
             </item>
             <item row="2" column="2">
              <widget class="QLineEdit" name="bending_radius_line_edit">
               <property name="minimumSize">
                <size>
                 <width>160</width>
                 <height>26</height>
                </size>
               </property>
               <property name="maximumSize">
                <size>
                 <width>160</width>
                 <height>26</height>
                </size>
               </property>
               <property name="font">
                <font>
                 <pointsize>10</pointsize>
                </font>
               </property>
               <property name="alignment">
                <set>Qt::AlignLeading|Qt::AlignLeft|Qt::AlignVCenter</set>
               </property>
               <property name="clearButtonEnabled">
                <bool>true</bool>
               </property>
              </widget>
             </item>
             <item row="1" column="1">
              <widget class="QLabel" name="bending_type_label">
               <property name="minimumSize">
                <size>
                 <width>120</width>
                 <height>26</height>
                </size>
               </property>
               <property name="maximumSize">
                <size>
                 <width>120</width>
                 <height>26</height>
                </size>
               </property>
               <property name="font">
                <font>
                 <pointsize>10</pointsize>
                </font>
               </property>
               <property name="text">
                <string>Bending type:</string>
               </property>
               <property name="alignment">
                <set>Qt::AlignRight|Qt::AlignTrailing|Qt::AlignVCenter</set>
               </property>
              </widget>
             </item>
             <item row="2" column="4">
              <spacer name="horizontalSpacer_8">
               <property name="orientation">
                <enum>Qt::Horizontal</enum>
               </property>
               <property name="sizeHint" stdset="0">
                <size>
                 <width>40</width>
                 <height>20</height>
                </size>
               </property>
              </spacer>
             </item>
             <item row="2" column="0">
              <spacer name="horizontalSpacer_7">
               <property name="orientation">
                <enum>Qt::Horizontal</enum>
               </property>
               <property name="sizeHint" stdset="0">
                <size>
                 <width>40</width>
                 <height>20</height>
                </size>
               </property>
              </spacer>
             </item>
            </layout>
           </widget>
          </item>
          <item row="1" column="0">
           <widget class="QFrame" name="frame_bounding_box_sizes">
            <property name="frameShape">
             <enum>QFrame::NoFrame</enum>
            </property>
            <property name="frameShadow">
             <enum>QFrame::Raised</enum>
            </property>
            <layout class="QGridLayout" name="gridLayout_10">
             <item row="2" column="2">
              <widget class="QLineEdit" name="y_line_edit">
               <property name="sizePolicy">
                <sizepolicy hsizetype="Fixed" vsizetype="Fixed">
                 <horstretch>0</horstretch>
                 <verstretch>0</verstretch>
                </sizepolicy>
               </property>
               <property name="minimumSize">
                <size>
                 <width>160</width>
                 <height>26</height>
                </size>
               </property>
               <property name="maximumSize">
                <size>
                 <width>160</width>
                 <height>26</height>
                </size>
               </property>
               <property name="font">
                <font>
                 <pointsize>10</pointsize>
                </font>
               </property>
               <property name="alignment">
                <set>Qt::AlignLeading|Qt::AlignLeft|Qt::AlignVCenter</set>
               </property>
               <property name="clearButtonEnabled">
                <bool>true</bool>
               </property>
              </widget>
             </item>
             <item row="2" column="3">
              <widget class="QLabel" name="unity_y_label">
               <property name="minimumSize">
                <size>
                 <width>50</width>
                 <height>0</height>
                </size>
               </property>
               <property name="maximumSize">
                <size>
                 <width>50</width>
                 <height>16777215</height>
                </size>
               </property>
               <property name="font">
                <font>
                 <pointsize>10</pointsize>
                </font>
               </property>
               <property name="text">
                <string>[m]</string>
               </property>
              </widget>
             </item>
             <item row="2" column="1">
              <widget class="QLabel" name="dy_label">
               <property name="minimumSize">
                <size>
                 <width>120</width>
                 <height>26</height>
                </size>
               </property>
               <property name="maximumSize">
                <size>
                 <width>120</width>
                 <height>26</height>
                </size>
               </property>
               <property name="font">
                <font>
                 <pointsize>10</pointsize>
                </font>
               </property>
               <property name="text">
                <string>Length ΔY:</string>
               </property>
               <property name="alignment">
                <set>Qt::AlignRight|Qt::AlignTrailing|Qt::AlignVCenter</set>
               </property>
              </widget>
             </item>
             <item row="3" column="1">
              <widget class="QLabel" name="dz_label">
               <property name="minimumSize">
                <size>
                 <width>120</width>
                 <height>26</height>
                </size>
               </property>
               <property name="maximumSize">
                <size>
                 <width>120</width>
                 <height>26</height>
                </size>
               </property>
               <property name="font">
                <font>
                 <pointsize>10</pointsize>
                </font>
               </property>
               <property name="text">
                <string>Length ΔZ:</string>
               </property>
               <property name="alignment">
                <set>Qt::AlignRight|Qt::AlignTrailing|Qt::AlignVCenter</set>
               </property>
              </widget>
             </item>
             <item row="1" column="3">
              <widget class="QLabel" name="unity_x_label">
               <property name="minimumSize">
                <size>
                 <width>50</width>
                 <height>0</height>
                </size>
               </property>
               <property name="maximumSize">
                <size>
                 <width>50</width>
                 <height>16777215</height>
                </size>
               </property>
               <property name="font">
                <font>
                 <pointsize>10</pointsize>
                </font>
               </property>
               <property name="text">
                <string>[m]</string>
               </property>
              </widget>
             </item>
             <item row="3" column="3">
              <widget class="QLabel" name="unity_z_label">
               <property name="minimumSize">
                <size>
                 <width>50</width>
                 <height>0</height>
                </size>
               </property>
               <property name="maximumSize">
                <size>
                 <width>50</width>
                 <height>16777215</height>
                </size>
               </property>
               <property name="font">
                <font>
                 <pointsize>10</pointsize>
                </font>
               </property>
               <property name="text">
                <string>[m]</string>
               </property>
              </widget>
             </item>
             <item row="1" column="1">
              <widget class="QLabel" name="dx_label">
               <property name="minimumSize">
                <size>
                 <width>120</width>
                 <height>26</height>
                </size>
               </property>
               <property name="maximumSize">
                <size>
                 <width>120</width>
                 <height>26</height>
                </size>
               </property>
               <property name="font">
                <font>
                 <pointsize>10</pointsize>
                </font>
               </property>
               <property name="text">
                <string>Length ΔX:</string>
               </property>
               <property name="alignment">
                <set>Qt::AlignRight|Qt::AlignTrailing|Qt::AlignVCenter</set>
               </property>
              </widget>
             </item>
             <item row="1" column="4">
              <spacer name="horizontalSpacer_15">
               <property name="orientation">
                <enum>Qt::Horizontal</enum>
               </property>
               <property name="sizeHint" stdset="0">
                <size>
                 <width>40</width>
                 <height>20</height>
                </size>
               </property>
              </spacer>
             </item>
             <item row="0" column="2">
              <widget class="QLabel" name="sizes_coords_label">
               <property name="font">
                <font>
                 <pointsize>10</pointsize>
                 <weight>50</weight>
                 <bold>false</bold>
                </font>
               </property>
               <property name="text">
                <string>Bounding Box Sizes</string>
               </property>
               <property name="alignment">
                <set>Qt::AlignCenter</set>
               </property>
              </widget>
             </item>
             <item row="3" column="2">
              <widget class="QLineEdit" name="z_line_edit">
               <property name="sizePolicy">
                <sizepolicy hsizetype="Fixed" vsizetype="Fixed">
                 <horstretch>0</horstretch>
                 <verstretch>0</verstretch>
                </sizepolicy>
               </property>
               <property name="minimumSize">
                <size>
                 <width>160</width>
                 <height>26</height>
                </size>
               </property>
               <property name="maximumSize">
                <size>
                 <width>160</width>
                 <height>26</height>
                </size>
               </property>
               <property name="font">
                <font>
                 <pointsize>10</pointsize>
                </font>
               </property>
               <property name="alignment">
                <set>Qt::AlignLeading|Qt::AlignLeft|Qt::AlignVCenter</set>
               </property>
               <property name="clearButtonEnabled">
                <bool>true</bool>
               </property>
              </widget>
             </item>
             <item row="1" column="2">
              <widget class="QLineEdit" name="x_line_edit">
               <property name="sizePolicy">
                <sizepolicy hsizetype="Fixed" vsizetype="Fixed">
                 <horstretch>0</horstretch>
                 <verstretch>0</verstretch>
                </sizepolicy>
               </property>
               <property name="minimumSize">
                <size>
                 <width>160</width>
                 <height>26</height>
                </size>
               </property>
               <property name="maximumSize">
                <size>
                 <width>160</width>
                 <height>26</height>
                </size>
               </property>
               <property name="font">
                <font>
                 <pointsize>10</pointsize>
                </font>
               </property>
               <property name="alignment">
                <set>Qt::AlignLeading|Qt::AlignLeft|Qt::AlignVCenter</set>
               </property>
               <property name="clearButtonEnabled">
                <bool>true</bool>
               </property>
              </widget>
             </item>
             <item row="1" column="0">
              <spacer name="horizontalSpacer_14">
               <property name="orientation">
                <enum>Qt::Horizontal</enum>
               </property>
               <property name="sizeHint" stdset="0">
                <size>
                 <width>40</width>
                 <height>20</height>
                </size>
               </property>
              </spacer>
             </item>
            </layout>
           </widget>
          </item>
         </layout>
        </widget>
       </item>
       <item row="0" column="0">
        <widget class="QFrame" name="frame_2">
         <property name="frameShape">
          <enum>QFrame::Box</enum>
         </property>
         <property name="frameShadow">
          <enum>QFrame::Plain</enum>
         </property>
         <layout class="QGridLayout" name="gridLayout_8">
          <property name="leftMargin">
           <number>2</number>
          </property>
          <property name="topMargin">
           <number>2</number>
          </property>
          <property name="rightMargin">
           <number>2</number>
          </property>
          <property name="bottomMargin">
           <number>2</number>
          </property>
          <item row="0" column="0">
           <widget class="QFrame" name="frame_general_options">
            <property name="frameShape">
             <enum>QFrame::NoFrame</enum>
            </property>
            <property name="frameShadow">
             <enum>QFrame::Raised</enum>
            </property>
            <layout class="QGridLayout" name="gridLayout_2">
             <item row="1" column="1">
              <widget class="QLabel" name="unit_label">
               <property name="minimumSize">
                <size>
                 <width>120</width>
                 <height>26</height>
                </size>
               </property>
               <property name="maximumSize">
                <size>
                 <width>120</width>
                 <height>26</height>
                </size>
               </property>
               <property name="font">
                <font>
                 <pointsize>10</pointsize>
                </font>
               </property>
               <property name="text">
                <string>Unit length:</string>
               </property>
               <property name="alignment">
                <set>Qt::AlignRight|Qt::AlignTrailing|Qt::AlignVCenter</set>
               </property>
              </widget>
             </item>
             <item row="6" column="2">
              <widget class="QPushButton" name="set_material_button">
               <property name="minimumSize">
                <size>
                 <width>160</width>
                 <height>26</height>
                </size>
               </property>
               <property name="maximumSize">
                <size>
                 <width>160</width>
                 <height>26</height>
                </size>
               </property>
               <property name="font">
                <font>
                 <pointsize>10</pointsize>
                </font>
               </property>
               <property name="text">
                <string>Set material</string>
               </property>
              </widget>
             </item>
             <item row="5" column="1">
              <widget class="QLabel" name="structure_type_label_2">
               <property name="minimumSize">
                <size>
                 <width>120</width>
                 <height>26</height>
                </size>
               </property>
               <property name="maximumSize">
                <size>
                 <width>120</width>
                 <height>26</height>
                </size>
               </property>
               <property name="font">
                <font>
                 <pointsize>10</pointsize>
                </font>
               </property>
               <property name="text">
                <string>Structure settings:</string>
               </property>
               <property name="alignment">
                <set>Qt::AlignRight|Qt::AlignTrailing|Qt::AlignVCenter</set>
               </property>
              </widget>
             </item>
             <item row="5" column="2">
              <widget class="QPushButton" name="configure_button">
               <property name="minimumSize">
                <size>
                 <width>160</width>
                 <height>26</height>
                </size>
               </property>
               <property name="maximumSize">
                <size>
                 <width>160</width>
                 <height>26</height>
                </size>
               </property>
               <property name="font">
                <font>
                 <pointsize>10</pointsize>
                </font>
               </property>
               <property name="text">
                <string>Configure</string>
               </property>
              </widget>
             </item>
             <item row="1" column="3">
              <widget class="QLabel" name="bending_radius_unity_label_2">
               <property name="minimumSize">
                <size>
                 <width>50</width>
                 <height>0</height>
                </size>
               </property>
               <property name="maximumSize">
                <size>
                 <width>50</width>
                 <height>16777215</height>
                </size>
               </property>
               <property name="font">
                <font>
                 <pointsize>10</pointsize>
                </font>
               </property>
               <property name="text">
                <string/>
               </property>
              </widget>
             </item>
             <item row="4" column="1">
              <widget class="QLabel" name="structure_type_label">
               <property name="minimumSize">
                <size>
                 <width>120</width>
                 <height>26</height>
                </size>
               </property>
               <property name="maximumSize">
                <size>
                 <width>120</width>
                 <height>26</height>
                </size>
               </property>
               <property name="font">
                <font>
                 <pointsize>10</pointsize>
                </font>
               </property>
               <property name="text">
                <string>Structure type:</string>
               </property>
               <property name="alignment">
                <set>Qt::AlignRight|Qt::AlignTrailing|Qt::AlignVCenter</set>
               </property>
              </widget>
             </item>
             <item row="6" column="1">
              <widget class="QLabel" name="structure_type_label_3">
               <property name="minimumSize">
                <size>
                 <width>120</width>
                 <height>26</height>
                </size>
               </property>
               <property name="maximumSize">
                <size>
                 <width>120</width>
                 <height>26</height>
                </size>
               </property>
               <property name="font">
                <font>
                 <pointsize>10</pointsize>
                </font>
               </property>
               <property name="text">
                <string>Structure material:</string>
               </property>
               <property name="alignment">
                <set>Qt::AlignRight|Qt::AlignTrailing|Qt::AlignVCenter</set>
               </property>
              </widget>
             </item>
             <item row="1" column="2">
              <widget class="QComboBox" name="unit_combobox">
               <property name="sizePolicy">
                <sizepolicy hsizetype="Expanding" vsizetype="Fixed">
                 <horstretch>0</horstretch>
                 <verstretch>0</verstretch>
                </sizepolicy>
               </property>
               <property name="minimumSize">
                <size>
                 <width>160</width>
                 <height>26</height>
                </size>
               </property>
               <property name="maximumSize">
                <size>
                 <width>160</width>
                 <height>26</height>
                </size>
               </property>
               <property name="font">
                <font>
                 <pointsize>10</pointsize>
                </font>
               </property>
               <item>
                <property name="text">
                 <string>Meter</string>
                </property>
               </item>
               <item>
                <property name="text">
                 <string>Milimeter</string>
                </property>
               </item>
               <item>
                <property name="text">
                 <string>Inch</string>
                </property>
               </item>
              </widget>
             </item>
             <item row="0" column="2">
              <widget class="QLabel" name="general_options_label">
               <property name="font">
                <font>
                 <pointsize>10</pointsize>
                 <weight>50</weight>
                 <bold>false</bold>
                </font>
               </property>
               <property name="text">
                <string>General Options</string>
               </property>
               <property name="alignment">
                <set>Qt::AlignCenter</set>
               </property>
              </widget>
             </item>
             <item row="4" column="2">
              <widget class="QComboBox" name="structure_combobox">
               <property name="sizePolicy">
                <sizepolicy hsizetype="Expanding" vsizetype="Fixed">
                 <horstretch>0</horstretch>
                 <verstretch>0</verstretch>
                </sizepolicy>
               </property>
               <property name="minimumSize">
                <size>
                 <width>160</width>
                 <height>26</height>
                </size>
               </property>
               <property name="maximumSize">
                <size>
                 <width>160</width>
                 <height>26</height>
                </size>
               </property>
               <property name="font">
                <font>
                 <pointsize>10</pointsize>
                </font>
               </property>
               <item>
                <property name="text">
                 <string>Pipe</string>
                </property>
               </item>
               <item>
                <property name="text">
                 <string>Flange</string>
                </property>
               </item>
               <item>
                <property name="text">
                 <string>Reducer</string>
                </property>
               </item>
               <item>
                <property name="text">
                 <string>Circular Beam</string>
                </property>
               </item>
               <item>
                <property name="text">
                 <string>Rectangular Beam</string>
                </property>
               </item>
               <item>
                <property name="text">
                 <string>I-Beam</string>
                </property>
               </item>
               <item>
                <property name="text">
                 <string>T-Beam</string>
                </property>
               </item>
               <item>
                <property name="text">
                 <string>C-Beam</string>
                </property>
               </item>
               <item>
                <property name="text">
                 <string>Expansion Joint</string>
                </property>
               </item>
               <item>
                <property name="text">
                 <string>Valve</string>
                </property>
               </item>
               <item>
                <property name="text">
                 <string>Point</string>
                </property>
               </item>
              </widget>
             </item>
             <item row="1" column="4">
              <spacer name="horizontalSpacer_4">
               <property name="orientation">
                <enum>Qt::Horizontal</enum>
               </property>
               <property name="sizeHint" stdset="0">
                <size>
                 <width>40</width>
                 <height>20</height>
                </size>
               </property>
              </spacer>
             </item>
             <item row="1" column="0">
              <spacer name="horizontalSpacer_3">
               <property name="orientation">
                <enum>Qt::Horizontal</enum>
               </property>
               <property name="sizeHint" stdset="0">
                <size>
                 <width>40</width>
                 <height>20</height>
                </size>
               </property>
              </spacer>
             </item>
            </layout>
           </widget>
          </item>
         </layout>
        </widget>
       </item>
       <item row="9" column="0">
        <spacer name="verticalSpacer">
         <property name="orientation">
          <enum>Qt::Vertical</enum>
         </property>
         <property name="sizeHint" stdset="0">
          <size>
           <width>20</width>
           <height>40</height>
          </size>
         </property>
        </spacer>
       </item>
       <item row="8" column="0">
        <widget class="QFrame" name="frame_division_options">
         <property name="frameShape">
          <enum>QFrame::Box</enum>
         </property>
         <property name="frameShadow">
          <enum>QFrame::Plain</enum>
         </property>
         <layout class="QGridLayout" name="gridLayout_7">
          <item row="9" column="3">
           <widget class="QFrame" name="frame_5">
            <property name="frameShape">
             <enum>QFrame::NoFrame</enum>
            </property>
            <property name="frameShadow">
             <enum>QFrame::Raised</enum>
            </property>
            <layout class="QHBoxLayout" name="horizontalLayout_3">
             <property name="leftMargin">
              <number>0</number>
             </property>
             <property name="topMargin">
              <number>0</number>
             </property>
             <property name="rightMargin">
              <number>0</number>
             </property>
             <property name="bottomMargin">
              <number>0</number>
             </property>
            </layout>
           </widget>
          </item>
          <item row="4" column="2">
           <layout class="QHBoxLayout" name="horizontalLayout_11">
            <item>
             <widget class="QPushButton" name="cancel_division_button">
              <property name="minimumSize">
               <size>
                <width>72</width>
                <height>0</height>
               </size>
              </property>
              <property name="maximumSize">
               <size>
                <width>72</width>
                <height>16777215</height>
               </size>
              </property>
              <property name="font">
               <font>
                <pointsize>10</pointsize>
               </font>
              </property>
              <property name="text">
               <string>Cancel</string>
              </property>
             </widget>
            </item>
            <item>
             <widget class="QPushButton" name="apply_division_button">
              <property name="minimumSize">
               <size>
                <width>72</width>
                <height>0</height>
               </size>
              </property>
              <property name="maximumSize">
               <size>
                <width>72</width>
                <height>16777215</height>
               </size>
              </property>
              <property name="font">
               <font>
                <pointsize>10</pointsize>
               </font>
              </property>
              <property name="text">
               <string>Divide</string>
              </property>
             </widget>
            </item>
           </layout>
          </item>
          <item row="1" column="2">
           <layout class="QHBoxLayout" name="horizontalLayout_13">
            <item>
             <widget class="QLabel" name="label_4">
              <property name="minimumSize">
               <size>
                <width>0</width>
                <height>26</height>
               </size>
              </property>
              <property name="maximumSize">
               <size>
                <width>120</width>
                <height>26</height>
               </size>
              </property>
              <property name="font">
               <font>
                <pointsize>10</pointsize>
               </font>
              </property>
              <property name="text">
               <string>Division type:</string>
              </property>
              <property name="alignment">
               <set>Qt::AlignRight|Qt::AlignTrailing|Qt::AlignVCenter</set>
              </property>
             </widget>
            </item>
            <item>
             <widget class="QComboBox" name="division_combobox">
              <property name="minimumSize">
               <size>
                <width>0</width>
                <height>26</height>
               </size>
              </property>
              <property name="maximumSize">
               <size>
                <width>180</width>
                <height>26</height>
               </size>
              </property>
              <property name="font">
               <font>
                <pointsize>10</pointsize>
               </font>
              </property>
              <item>
               <property name="text">
                <string>Single Division</string>
               </property>
              </item>
              <item>
               <property name="text">
                <string>Multiple Division</string>
               </property>
              </item>
              <item>
               <property name="text">
                <string>Projection Division</string>
               </property>
              </item>
             </widget>
            </item>
            <item>
             <spacer name="horizontalSpacer_11">
              <property name="orientation">
               <enum>Qt::Horizontal</enum>
              </property>
              <property name="sizeHint" stdset="0">
               <size>
                <width>40</width>
                <height>20</height>
               </size>
              </property>
             </spacer>
            </item>
           </layout>
          </item>
          <item row="1" column="0">
           <spacer name="horizontalSpacer_9">
            <property name="orientation">
             <enum>Qt::Horizontal</enum>
            </property>
            <property name="sizeHint" stdset="0">
             <size>
              <width>40</width>
              <height>20</height>
             </size>
            </property>
           </spacer>
          </item>
          <item row="0" column="2">
           <widget class="QLabel" name="general_options_label_3">
            <property name="font">
             <font>
              <pointsize>10</pointsize>
              <weight>50</weight>
              <bold>false</bold>
             </font>
            </property>
            <property name="text">
             <string>Division Options</string>
            </property>
            <property name="alignment">
             <set>Qt::AlignCenter</set>
            </property>
           </widget>
          </item>
          <item row="1" column="4">
           <spacer name="horizontalSpacer_10">
            <property name="orientation">
             <enum>Qt::Horizontal</enum>
            </property>
            <property name="sizeHint" stdset="0">
             <size>
              <width>40</width>
              <height>20</height>
             </size>
            </property>
           </spacer>
          </item>
          <item row="2" column="2">
           <layout class="QGridLayout" name="gridLayout_9">
            <item row="0" column="0">
             <layout class="QHBoxLayout" name="horizontalLayout_7">
              <item>
               <widget class="QStackedWidget" name="options_stack_widget">
                <property name="sizePolicy">
                 <sizepolicy hsizetype="Expanding" vsizetype="Preferred">
                  <horstretch>0</horstretch>
                  <verstretch>0</verstretch>
                 </sizepolicy>
                </property>
                <property name="minimumSize">
                 <size>
                  <width>0</width>
                  <height>0</height>
                 </size>
                </property>
                <property name="currentIndex">
                 <number>2</number>
                </property>
                <widget class="QWidget" name="page_9">
                 <layout class="QHBoxLayout" name="horizontalLayout_4">
                  <item>
                   <widget class="QLabel" name="position_slider_label">
                    <property name="font">
                     <font>
                      <pointsize>10</pointsize>
                     </font>
                    </property>
                    <property name="text">
                     <string>Postion:</string>
                    </property>
                   </widget>
                  </item>
                  <item>
                   <widget class="QSlider" name="position_slider">
                    <property name="orientation">
                     <enum>Qt::Horizontal</enum>
                    </property>
                   </widget>
                  </item>
                  <item>
                   <widget class="QSpinBox" name="position_spinbox"/>
                  </item>
                 </layout>
                </widget>
                <widget class="QWidget" name="page_10">
                 <layout class="QHBoxLayout" name="horizontalLayout_6">
                  <item>
                   <widget class="QLabel" name="division_slider_label">
                    <property name="font">
                     <font>
                      <pointsize>10</pointsize>
                     </font>
                    </property>
                    <property name="text">
                     <string>Divisions:</string>
                    </property>
                   </widget>
                  </item>
                  <item>
                   <widget class="QSlider" name="division_slider">
                    <property name="orientation">
                     <enum>Qt::Horizontal</enum>
                    </property>
                   </widget>
                  </item>
                  <item>
                   <widget class="QSpinBox" name="division_amount_spinbox"/>
                  </item>
                 </layout>
                </widget>
                <widget class="QWidget" name="page">
                 <layout class="QGridLayout" name="gridLayout_3">
                  <item row="0" column="2">
                   <widget class="QLabel" name="unity_division_dx_label">
                    <property name="font">
                     <font>
                      <pointsize>10</pointsize>
                     </font>
                    </property>
                    <property name="text">
                     <string>[m]</string>
                    </property>
                   </widget>
                  </item>
                  <item row="0" column="1">
                   <widget class="QLineEdit" name="division_dx_line_edit">
                    <property name="text">
                     <string/>
                    </property>
                    <property name="clearButtonEnabled">
                     <bool>true</bool>
                    </property>
                   </widget>
                  </item>
                  <item row="1" column="0">
                   <widget class="QLabel" name="division_dy_label">
                    <property name="font">
                     <font>
                      <pointsize>10</pointsize>
                     </font>
                    </property>
                    <property name="text">
                     <string>ΔY</string>
                    </property>
                   </widget>
                  </item>
                  <item row="0" column="0">
                   <widget class="QLabel" name="division_dx_label">
                    <property name="font">
                     <font>
                      <pointsize>10</pointsize>
                     </font>
                    </property>
                    <property name="text">
                     <string>ΔX</string>
                    </property>
                   </widget>
                  </item>
                  <item row="2" column="0">
                   <widget class="QLabel" name="division_dz_label">
                    <property name="font">
                     <font>
                      <pointsize>10</pointsize>
                     </font>
                    </property>
                    <property name="text">
                     <string>ΔZ</string>
                    </property>
                   </widget>
                  </item>
                  <item row="2" column="1">
                   <widget class="QLineEdit" name="division_dz_line_edit">
                    <property name="text">
                     <string/>
                    </property>
                    <property name="clearButtonEnabled">
                     <bool>true</bool>
                    </property>
                   </widget>
                  </item>
                  <item row="2" column="2">
                   <widget class="QLabel" name="unity_division_dz_label">
                    <property name="font">
                     <font>
                      <pointsize>10</pointsize>
                     </font>
                    </property>
                    <property name="text">
                     <string>[m]</string>
                    </property>
                   </widget>
                  </item>
                  <item row="1" column="2">
                   <widget class="QLabel" name="unity_division_dy_label">
                    <property name="font">
                     <font>
                      <pointsize>10</pointsize>
                     </font>
                    </property>
                    <property name="text">
                     <string>[m]</string>
                    </property>
                   </widget>
                  </item>
                  <item row="1" column="1">
                   <widget class="QLineEdit" name="division_dy_line_edit">
                    <property name="text">
                     <string/>
                    </property>
                    <property name="clearButtonEnabled">
                     <bool>true</bool>
                    </property>
                   </widget>
                  </item>
                  <item row="3" column="1">
                   <widget class="QCheckBox" name="invert_origin_checkbox">
                    <property name="font">
                     <font>
                      <pointsize>10</pointsize>
                     </font>
                    </property>
                    <property name="text">
                     <string>Invert Origin</string>
                    </property>
                   </widget>
                  </item>
                 </layout>
                </widget>
               </widget>
              </item>
             </layout>
            </item>
           </layout>
          </item>
         </layout>
        </widget>
       </item>
      </layout>
     </widget>
    </widget>
   </item>
   <item>
    <widget class="QFrame" name="frame">
     <property name="frameShape">
      <enum>QFrame::NoFrame</enum>
     </property>
     <property name="frameShadow">
      <enum>QFrame::Raised</enum>
     </property>
     <layout class="QHBoxLayout" name="horizontalLayout_2">
      <item>
       <widget class="QPushButton" name="cancel_button">
        <property name="sizePolicy">
         <sizepolicy hsizetype="Preferred" vsizetype="Fixed">
          <horstretch>0</horstretch>
          <verstretch>0</verstretch>
         </sizepolicy>
        </property>
        <property name="minimumSize">
         <size>
          <width>72</width>
          <height>0</height>
         </size>
        </property>
        <property name="maximumSize">
         <size>
          <width>72</width>
          <height>16777215</height>
         </size>
        </property>
        <property name="font">
         <font>
          <pointsize>10</pointsize>
         </font>
        </property>
        <property name="text">
         <string>Cancel</string>
        </property>
       </widget>
      </item>
      <item>
       <spacer name="horizontalSpacer_2">
        <property name="orientation">
         <enum>Qt::Horizontal</enum>
        </property>
        <property name="sizeHint" stdset="0">
         <size>
          <width>40</width>
          <height>20</height>
         </size>
        </property>
       </spacer>
      </item>
      <item>
       <widget class="QPushButton" name="finalize_button">
        <property name="sizePolicy">
         <sizepolicy hsizetype="Preferred" vsizetype="Fixed">
          <horstretch>0</horstretch>
          <verstretch>0</verstretch>
         </sizepolicy>
        </property>
        <property name="minimumSize">
         <size>
          <width>72</width>
          <height>0</height>
         </size>
        </property>
        <property name="maximumSize">
         <size>
          <width>72</width>
          <height>16777215</height>
         </size>
        </property>
        <property name="font">
         <font>
          <pointsize>10</pointsize>
         </font>
        </property>
        <property name="text">
         <string>Finalize</string>
        </property>
        <property name="shortcut">
         <string>Ctrl+Return</string>
        </property>
        <property name="status" stdset="0">
         <string>main</string>
        </property>
       </widget>
      </item>
     </layout>
    </widget>
   </item>
  </layout>
  <action name="select_all_action">
   <property name="text">
    <string>Select All</string>
   </property>
   <property name="shortcut">
    <string>Ctrl+A</string>
   </property>
  </action>
 </widget>
 <tabstops>
  <tabstop>delete_button</tabstop>
  <tabstop>attach_button</tabstop>
  <tabstop>add_button</tabstop>
  <tabstop>cancel_button</tabstop>
  <tabstop>finalize_button</tabstop>
 </tabstops>
 <resources/>
 <connections/>
</ui><|MERGE_RESOLUTION|>--- conflicted
+++ resolved
@@ -6,13 +6,8 @@
    <rect>
     <x>0</x>
     <y>0</y>
-<<<<<<< HEAD
     <width>464</width>
     <height>778</height>
-=======
-    <width>424</width>
-    <height>868</height>
->>>>>>> bc2346d8
    </rect>
   </property>
   <property name="minimumSize">
@@ -62,13 +57,8 @@
        <rect>
         <x>0</x>
         <y>0</y>
-<<<<<<< HEAD
         <width>441</width>
         <height>770</height>
-=======
-        <width>418</width>
-        <height>818</height>
->>>>>>> bc2346d8
        </rect>
       </property>
       <layout class="QGridLayout" name="gridLayout_4">
@@ -84,316 +74,6 @@
        <property name="bottomMargin">
         <number>4</number>
        </property>
-<<<<<<< HEAD
-=======
-       <item row="3" column="0">
-        <widget class="QFrame" name="frame_division_options_2">
-         <property name="frameShape">
-          <enum>QFrame::Box</enum>
-         </property>
-         <property name="frameShadow">
-          <enum>QFrame::Plain</enum>
-         </property>
-         <layout class="QGridLayout" name="gridLayout_7">
-          <property name="leftMargin">
-           <number>2</number>
-          </property>
-          <property name="topMargin">
-           <number>2</number>
-          </property>
-          <property name="rightMargin">
-           <number>2</number>
-          </property>
-          <property name="bottomMargin">
-           <number>2</number>
-          </property>
-          <item row="1" column="0">
-           <widget class="QFrame" name="frame_5">
-            <property name="frameShape">
-             <enum>QFrame::NoFrame</enum>
-            </property>
-            <property name="frameShadow">
-             <enum>QFrame::Raised</enum>
-            </property>
-            <layout class="QHBoxLayout" name="horizontalLayout_3">
-             <property name="leftMargin">
-              <number>9</number>
-             </property>
-             <property name="topMargin">
-              <number>9</number>
-             </property>
-             <property name="rightMargin">
-              <number>9</number>
-             </property>
-             <property name="bottomMargin">
-              <number>9</number>
-             </property>
-             <item>
-              <widget class="QPushButton" name="cancel_division_button">
-               <property name="minimumSize">
-                <size>
-                 <width>72</width>
-                 <height>0</height>
-                </size>
-               </property>
-               <property name="maximumSize">
-                <size>
-                 <width>72</width>
-                 <height>16777215</height>
-                </size>
-               </property>
-               <property name="font">
-                <font>
-                 <pointsize>10</pointsize>
-                </font>
-               </property>
-               <property name="text">
-                <string>Cancel</string>
-               </property>
-              </widget>
-             </item>
-             <item>
-              <spacer name="horizontalSpacer_11">
-               <property name="orientation">
-                <enum>Qt::Horizontal</enum>
-               </property>
-               <property name="sizeHint" stdset="0">
-                <size>
-                 <width>40</width>
-                 <height>20</height>
-                </size>
-               </property>
-              </spacer>
-             </item>
-             <item>
-              <widget class="QPushButton" name="apply_division_button">
-               <property name="minimumSize">
-                <size>
-                 <width>72</width>
-                 <height>0</height>
-                </size>
-               </property>
-               <property name="maximumSize">
-                <size>
-                 <width>72</width>
-                 <height>16777215</height>
-                </size>
-               </property>
-               <property name="font">
-                <font>
-                 <pointsize>10</pointsize>
-                </font>
-               </property>
-               <property name="text">
-                <string>Divide</string>
-               </property>
-              </widget>
-             </item>
-            </layout>
-           </widget>
-          </item>
-          <item row="0" column="0">
-           <widget class="QFrame" name="frame_division_options">
-            <property name="frameShape">
-             <enum>QFrame::NoFrame</enum>
-            </property>
-            <property name="frameShadow">
-             <enum>QFrame::Raised</enum>
-            </property>
-            <layout class="QGridLayout" name="gridLayout_3">
-             <item row="1" column="1">
-              <widget class="QLabel" name="label">
-               <property name="minimumSize">
-                <size>
-                 <width>120</width>
-                 <height>26</height>
-                </size>
-               </property>
-               <property name="maximumSize">
-                <size>
-                 <width>120</width>
-                 <height>26</height>
-                </size>
-               </property>
-               <property name="font">
-                <font>
-                 <pointsize>10</pointsize>
-                </font>
-               </property>
-               <property name="text">
-                <string>Division type:</string>
-               </property>
-               <property name="alignment">
-                <set>Qt::AlignRight|Qt::AlignTrailing|Qt::AlignVCenter</set>
-               </property>
-              </widget>
-             </item>
-             <item row="2" column="2">
-              <widget class="QSlider" name="division_slider">
-               <property name="sizePolicy">
-                <sizepolicy hsizetype="Preferred" vsizetype="Fixed">
-                 <horstretch>180</horstretch>
-                 <verstretch>0</verstretch>
-                </sizepolicy>
-               </property>
-               <property name="minimumSize">
-                <size>
-                 <width>160</width>
-                 <height>0</height>
-                </size>
-               </property>
-               <property name="maximumSize">
-                <size>
-                 <width>160</width>
-                 <height>26</height>
-                </size>
-               </property>
-               <property name="minimum">
-                <number>1</number>
-               </property>
-               <property name="maximum">
-                <number>10</number>
-               </property>
-               <property name="orientation">
-                <enum>Qt::Horizontal</enum>
-               </property>
-              </widget>
-             </item>
-             <item row="2" column="3">
-              <widget class="QSpinBox" name="division_amount_spinbox">
-               <property name="minimumSize">
-                <size>
-                 <width>50</width>
-                 <height>26</height>
-                </size>
-               </property>
-               <property name="maximumSize">
-                <size>
-                 <width>50</width>
-                 <height>26</height>
-                </size>
-               </property>
-               <property name="font">
-                <font>
-                 <pointsize>10</pointsize>
-                </font>
-               </property>
-               <property name="alignment">
-                <set>Qt::AlignCenter</set>
-               </property>
-               <property name="minimum">
-                <number>1</number>
-               </property>
-              </widget>
-             </item>
-             <item row="2" column="1">
-              <widget class="QLabel" name="division_slider_label">
-               <property name="minimumSize">
-                <size>
-                 <width>120</width>
-                 <height>26</height>
-                </size>
-               </property>
-               <property name="maximumSize">
-                <size>
-                 <width>120</width>
-                 <height>26</height>
-                </size>
-               </property>
-               <property name="font">
-                <font>
-                 <pointsize>10</pointsize>
-                </font>
-               </property>
-               <property name="text">
-                <string>Position:</string>
-               </property>
-               <property name="alignment">
-                <set>Qt::AlignRight|Qt::AlignTrailing|Qt::AlignVCenter</set>
-               </property>
-              </widget>
-             </item>
-             <item row="1" column="2">
-              <widget class="QComboBox" name="division_combobox">
-               <property name="minimumSize">
-                <size>
-                 <width>160</width>
-                 <height>26</height>
-                </size>
-               </property>
-               <property name="maximumSize">
-                <size>
-                 <width>160</width>
-                 <height>26</height>
-                </size>
-               </property>
-               <property name="font">
-                <font>
-                 <pointsize>10</pointsize>
-                </font>
-               </property>
-               <item>
-                <property name="text">
-                 <string>Single Division</string>
-                </property>
-               </item>
-               <item>
-                <property name="text">
-                 <string>Multiple Division</string>
-                </property>
-               </item>
-              </widget>
-             </item>
-             <item row="0" column="2">
-              <widget class="QLabel" name="general_options_label_2">
-               <property name="font">
-                <font>
-                 <pointsize>10</pointsize>
-                 <weight>50</weight>
-                 <bold>false</bold>
-                </font>
-               </property>
-               <property name="text">
-                <string>Division Options</string>
-               </property>
-               <property name="alignment">
-                <set>Qt::AlignCenter</set>
-               </property>
-              </widget>
-             </item>
-             <item row="2" column="4">
-              <spacer name="horizontalSpacer_10">
-               <property name="orientation">
-                <enum>Qt::Horizontal</enum>
-               </property>
-               <property name="sizeHint" stdset="0">
-                <size>
-                 <width>40</width>
-                 <height>20</height>
-                </size>
-               </property>
-              </spacer>
-             </item>
-             <item row="2" column="0">
-              <spacer name="horizontalSpacer_9">
-               <property name="orientation">
-                <enum>Qt::Horizontal</enum>
-               </property>
-               <property name="sizeHint" stdset="0">
-                <size>
-                 <width>40</width>
-                 <height>20</height>
-                </size>
-               </property>
-              </spacer>
-             </item>
-            </layout>
-           </widget>
-          </item>
-         </layout>
-        </widget>
-       </item>
->>>>>>> bc2346d8
        <item row="2" column="0">
         <widget class="QFrame" name="create_structure_frame">
          <property name="frameShape">

--- conflicted
+++ resolved
@@ -57,13 +57,8 @@
        <rect>
         <x>0</x>
         <y>0</y>
-<<<<<<< HEAD
-        <width>418</width>
-        <height>828</height>
-=======
         <width>458</width>
         <height>728</height>
->>>>>>> 346cbe47
        </rect>
       </property>
       <layout class="QGridLayout" name="gridLayout_4">

<?xml version="1.0" encoding="UTF-8"?>
<ui version="4.0">
 <class>Form</class>
 <widget class="QWidget" name="Form">
  <property name="geometry">
   <rect>
    <x>0</x>
    <y>0</y>
    <width>464</width>
    <height>787</height>
   </rect>
  </property>
  <property name="windowTitle">
   <string>Form</string>
  </property>
  <layout class="QVBoxLayout" name="verticalLayout_2">
   <property name="spacing">
    <number>2</number>
   </property>
   <property name="leftMargin">
    <number>2</number>
   </property>
   <property name="topMargin">
    <number>2</number>
   </property>
   <property name="rightMargin">
    <number>2</number>
   </property>
   <property name="bottomMargin">
    <number>2</number>
   </property>
   <item>
    <widget class="QScrollArea" name="scrollArea">
     <property name="frameShape">
      <enum>QFrame::Box</enum>
     </property>
     <property name="frameShadow">
      <enum>QFrame::Plain</enum>
     </property>
     <property name="widgetResizable">
      <bool>true</bool>
     </property>
     <widget class="QWidget" name="scrollAreaWidgetContents">
      <property name="geometry">
       <rect>
        <x>0</x>
        <y>0</y>
        <width>458</width>
        <height>737</height>
       </rect>
      </property>
      <layout class="QGridLayout" name="gridLayout_4">
       <property name="leftMargin">
        <number>4</number>
       </property>
       <property name="topMargin">
        <number>4</number>
       </property>
       <property name="rightMargin">
        <number>4</number>
       </property>
       <property name="bottomMargin">
        <number>4</number>
       </property>
       <item row="3" column="0">
        <widget class="QFrame" name="frame_division_options_2">
         <property name="frameShape">
          <enum>QFrame::Box</enum>
         </property>
         <property name="frameShadow">
          <enum>QFrame::Plain</enum>
         </property>
         <layout class="QGridLayout" name="gridLayout_7">
          <item row="1" column="1">
           <widget class="QFrame" name="frame_5">
            <property name="frameShape">
             <enum>QFrame::NoFrame</enum>
            </property>
            <property name="frameShadow">
             <enum>QFrame::Raised</enum>
            </property>
            <layout class="QHBoxLayout" name="horizontalLayout_3">
             <property name="leftMargin">
              <number>0</number>
             </property>
             <property name="topMargin">
              <number>0</number>
             </property>
             <property name="rightMargin">
              <number>0</number>
             </property>
             <property name="bottomMargin">
              <number>0</number>
             </property>
             <item>
              <widget class="QPushButton" name="cancel_division_button">
               <property name="minimumSize">
                <size>
                 <width>72</width>
                 <height>0</height>
                </size>
               </property>
               <property name="maximumSize">
                <size>
                 <width>72</width>
                 <height>16777215</height>
                </size>
               </property>
               <property name="font">
                <font>
                 <pointsize>10</pointsize>
                </font>
               </property>
               <property name="text">
                <string>Cancel</string>
               </property>
              </widget>
             </item>
             <item>
              <spacer name="horizontalSpacer_11">
               <property name="orientation">
                <enum>Qt::Horizontal</enum>
               </property>
               <property name="sizeHint" stdset="0">
                <size>
                 <width>40</width>
                 <height>20</height>
                </size>
               </property>
              </spacer>
             </item>
             <item>
              <widget class="QPushButton" name="apply_division_button">
               <property name="minimumSize">
                <size>
                 <width>72</width>
                 <height>0</height>
                </size>
               </property>
               <property name="maximumSize">
                <size>
                 <width>72</width>
                 <height>16777215</height>
                </size>
               </property>
               <property name="font">
                <font>
                 <pointsize>10</pointsize>
                </font>
               </property>
               <property name="text">
                <string>Divide</string>
               </property>
              </widget>
             </item>
            </layout>
           </widget>
          </item>
          <item row="0" column="1">
           <widget class="QFrame" name="frame_division_options">
            <property name="frameShape">
             <enum>QFrame::NoFrame</enum>
            </property>
            <property name="frameShadow">
             <enum>QFrame::Raised</enum>
            </property>
            <layout class="QGridLayout" name="gridLayout_3">
             <item row="2" column="1">
              <widget class="QSlider" name="division_slider">
               <property name="minimumSize">
                <size>
                 <width>180</width>
                 <height>26</height>
                </size>
               </property>
               <property name="maximumSize">
                <size>
                 <width>180</width>
                 <height>26</height>
                </size>
               </property>
               <property name="minimum">
                <number>1</number>
               </property>
               <property name="maximum">
                <number>10</number>
               </property>
               <property name="orientation">
                <enum>Qt::Horizontal</enum>
               </property>
              </widget>
             </item>
             <item row="2" column="0">
              <widget class="QLabel" name="division_slider_label">
               <property name="minimumSize">
                <size>
                 <width>120</width>
                 <height>26</height>
                </size>
               </property>
               <property name="maximumSize">
                <size>
                 <width>120</width>
                 <height>26</height>
                </size>
               </property>
               <property name="font">
                <font>
                 <pointsize>10</pointsize>
                </font>
               </property>
               <property name="text">
                <string>Position:</string>
               </property>
               <property name="alignment">
                <set>Qt::AlignRight|Qt::AlignTrailing|Qt::AlignVCenter</set>
               </property>
              </widget>
             </item>
             <item row="0" column="1">
              <widget class="QLabel" name="general_options_label_2">
               <property name="font">
                <font>
                 <pointsize>10</pointsize>
                 <weight>50</weight>
                 <bold>false</bold>
                </font>
               </property>
               <property name="text">
                <string>Division Options</string>
               </property>
               <property name="alignment">
                <set>Qt::AlignCenter</set>
               </property>
              </widget>
             </item>
             <item row="1" column="1">
              <widget class="QComboBox" name="division_combobox">
               <property name="minimumSize">
                <size>
                 <width>180</width>
                 <height>26</height>
                </size>
               </property>
               <property name="maximumSize">
                <size>
                 <width>180</width>
                 <height>26</height>
                </size>
               </property>
               <property name="font">
                <font>
                 <pointsize>10</pointsize>
                </font>
               </property>
               <item>
                <property name="text">
                 <string>Single Division</string>
                </property>
               </item>
               <item>
                <property name="text">
                 <string>Multiple Division</string>
                </property>
               </item>
              </widget>
             </item>
             <item row="1" column="0">
              <widget class="QLabel" name="label">
               <property name="minimumSize">
                <size>
                 <width>120</width>
                 <height>26</height>
                </size>
               </property>
               <property name="maximumSize">
                <size>
                 <width>120</width>
                 <height>26</height>
                </size>
               </property>
               <property name="font">
                <font>
                 <pointsize>10</pointsize>
                </font>
               </property>
               <property name="text">
                <string>Division type:</string>
               </property>
               <property name="alignment">
                <set>Qt::AlignRight|Qt::AlignTrailing|Qt::AlignVCenter</set>
               </property>
              </widget>
             </item>
             <item row="2" column="2">
              <widget class="QSpinBox" name="division_amount_spinbox">
               <property name="minimumSize">
                <size>
                 <width>42</width>
                 <height>26</height>
                </size>
               </property>
               <property name="maximumSize">
                <size>
                 <width>42</width>
                 <height>26</height>
                </size>
               </property>
               <property name="font">
                <font>
                 <pointsize>10</pointsize>
                </font>
               </property>
               <property name="alignment">
                <set>Qt::AlignCenter</set>
               </property>
               <property name="minimum">
                <number>1</number>
               </property>
              </widget>
             </item>
            </layout>
           </widget>
          </item>
          <item row="0" column="2">
           <spacer name="horizontalSpacer_10">
            <property name="orientation">
             <enum>Qt::Horizontal</enum>
            </property>
            <property name="sizeHint" stdset="0">
             <size>
              <width>40</width>
              <height>20</height>
             </size>
            </property>
           </spacer>
          </item>
          <item row="0" column="0">
           <spacer name="horizontalSpacer_9">
            <property name="orientation">
             <enum>Qt::Horizontal</enum>
            </property>
            <property name="sizeHint" stdset="0">
             <size>
              <width>40</width>
              <height>20</height>
             </size>
            </property>
           </spacer>
          </item>
         </layout>
        </widget>
       </item>
       <item row="2" column="0">
        <widget class="QFrame" name="create_structure_frame">
         <property name="frameShape">
          <enum>QFrame::Box</enum>
         </property>
         <property name="frameShadow">
          <enum>QFrame::Plain</enum>
         </property>
         <layout class="QGridLayout" name="gridLayout_6">
          <item row="2" column="1">
           <widget class="QFrame" name="remove_attach_add_frame">
            <property name="frameShape">
             <enum>QFrame::NoFrame</enum>
            </property>
            <property name="frameShadow">
             <enum>QFrame::Raised</enum>
            </property>
            <layout class="QHBoxLayout" name="horizontalLayout">
             <item>
              <widget class="QPushButton" name="delete_button">
               <property name="minimumSize">
                <size>
                 <width>72</width>
                 <height>0</height>
                </size>
               </property>
               <property name="maximumSize">
                <size>
                 <width>72</width>
                 <height>16777215</height>
                </size>
               </property>
               <property name="font">
                <font>
                 <pointsize>10</pointsize>
                </font>
               </property>
               <property name="text">
                <string>Delete</string>
               </property>
               <property name="shortcut">
                <string>Del</string>
               </property>
              </widget>
             </item>
             <item>
              <spacer name="horizontalSpacer">
               <property name="orientation">
                <enum>Qt::Horizontal</enum>
               </property>
               <property name="sizeHint" stdset="0">
                <size>
                 <width>40</width>
                 <height>20</height>
                </size>
               </property>
              </spacer>
             </item>
             <item>
              <widget class="QPushButton" name="attach_button">
               <property name="minimumSize">
                <size>
                 <width>72</width>
                 <height>0</height>
                </size>
               </property>
               <property name="maximumSize">
                <size>
                 <width>72</width>
                 <height>16777215</height>
                </size>
               </property>
               <property name="font">
                <font>
                 <pointsize>10</pointsize>
                </font>
               </property>
               <property name="text">
                <string>Attach</string>
               </property>
              </widget>
             </item>
             <item>
              <widget class="QPushButton" name="add_button">
               <property name="minimumSize">
                <size>
                 <width>72</width>
                 <height>0</height>
                </size>
               </property>
               <property name="maximumSize">
                <size>
                 <width>72</width>
                 <height>16777215</height>
                </size>
               </property>
               <property name="font">
                <font>
                 <pointsize>10</pointsize>
                </font>
               </property>
               <property name="text">
                <string>Add</string>
               </property>
               <property name="shortcut">
                <string>Return</string>
               </property>
              </widget>
             </item>
            </layout>
           </widget>
          </item>
          <item row="1" column="1">
           <widget class="QFrame" name="frame_bounding_box_sizes">
            <property name="frameShape">
             <enum>QFrame::NoFrame</enum>
            </property>
            <property name="frameShadow">
             <enum>QFrame::Raised</enum>
            </property>
            <layout class="QGridLayout" name="gridLayout">
             <item row="1" column="2">
              <widget class="QLineEdit" name="x_line_edit">
               <property name="minimumSize">
                <size>
                 <width>180</width>
                 <height>26</height>
                </size>
               </property>
               <property name="maximumSize">
                <size>
                 <width>180</width>
                 <height>26</height>
                </size>
               </property>
               <property name="font">
                <font>
                 <pointsize>10</pointsize>
                </font>
               </property>
               <property name="clearButtonEnabled">
                <bool>true</bool>
               </property>
              </widget>
             </item>
             <item row="2" column="3">
              <widget class="QLabel" name="unity_y_label">
               <property name="minimumSize">
                <size>
                 <width>42</width>
                 <height>0</height>
                </size>
               </property>
               <property name="maximumSize">
                <size>
                 <width>42</width>
                 <height>16777215</height>
                </size>
               </property>
               <property name="font">
                <font>
                 <pointsize>10</pointsize>
                </font>
               </property>
               <property name="text">
                <string>[m]</string>
               </property>
              </widget>
             </item>
             <item row="0" column="2">
              <widget class="QLabel" name="sizes_coords_label">
               <property name="font">
                <font>
                 <pointsize>10</pointsize>
                 <weight>50</weight>
                 <bold>false</bold>
                </font>
               </property>
               <property name="text">
                <string>Bounding Box Sizes</string>
               </property>
               <property name="alignment">
                <set>Qt::AlignCenter</set>
               </property>
              </widget>
             </item>
             <item row="1" column="3">
              <widget class="QLabel" name="unity_x_label">
               <property name="minimumSize">
                <size>
                 <width>42</width>
                 <height>0</height>
                </size>
               </property>
               <property name="maximumSize">
                <size>
                 <width>42</width>
                 <height>16777215</height>
                </size>
               </property>
               <property name="font">
                <font>
                 <pointsize>10</pointsize>
                </font>
               </property>
               <property name="text">
                <string>[m]</string>
               </property>
              </widget>
             </item>
             <item row="3" column="1">
              <widget class="QLabel" name="dz_label">
               <property name="minimumSize">
                <size>
                 <width>120</width>
                 <height>26</height>
                </size>
               </property>
               <property name="maximumSize">
                <size>
                 <width>120</width>
                 <height>26</height>
                </size>
               </property>
               <property name="font">
                <font>
                 <pointsize>10</pointsize>
                </font>
               </property>
               <property name="text">
                <string>Length ΔZ:</string>
               </property>
               <property name="alignment">
                <set>Qt::AlignRight|Qt::AlignTrailing|Qt::AlignVCenter</set>
               </property>
              </widget>
             </item>
             <item row="3" column="3">
              <widget class="QLabel" name="unity_z_label">
               <property name="minimumSize">
                <size>
                 <width>42</width>
                 <height>0</height>
                </size>
               </property>
               <property name="maximumSize">
                <size>
                 <width>42</width>
                 <height>16777215</height>
                </size>
               </property>
               <property name="font">
                <font>
                 <pointsize>10</pointsize>
                </font>
               </property>
               <property name="text">
                <string>[m]</string>
               </property>
              </widget>
             </item>
             <item row="2" column="2">
              <widget class="QLineEdit" name="y_line_edit">
               <property name="minimumSize">
                <size>
                 <width>180</width>
                 <height>26</height>
                </size>
               </property>
               <property name="maximumSize">
                <size>
                 <width>180</width>
                 <height>26</height>
                </size>
               </property>
               <property name="font">
                <font>
                 <pointsize>10</pointsize>
                </font>
               </property>
               <property name="clearButtonEnabled">
                <bool>true</bool>
               </property>
              </widget>
             </item>
             <item row="1" column="1">
              <widget class="QLabel" name="dx_label">
               <property name="minimumSize">
                <size>
                 <width>120</width>
                 <height>26</height>
                </size>
               </property>
               <property name="maximumSize">
                <size>
                 <width>120</width>
                 <height>26</height>
                </size>
               </property>
               <property name="font">
                <font>
                 <pointsize>10</pointsize>
                </font>
               </property>
               <property name="text">
                <string>Length ΔX:</string>
               </property>
               <property name="alignment">
                <set>Qt::AlignRight|Qt::AlignTrailing|Qt::AlignVCenter</set>
               </property>
              </widget>
             </item>
             <item row="2" column="1">
              <widget class="QLabel" name="dy_label">
               <property name="minimumSize">
                <size>
                 <width>120</width>
                 <height>26</height>
                </size>
               </property>
               <property name="maximumSize">
                <size>
                 <width>120</width>
                 <height>26</height>
                </size>
               </property>
               <property name="font">
                <font>
                 <pointsize>10</pointsize>
                </font>
               </property>
               <property name="text">
                <string>Length ΔY:</string>
               </property>
               <property name="alignment">
                <set>Qt::AlignRight|Qt::AlignTrailing|Qt::AlignVCenter</set>
               </property>
              </widget>
             </item>
             <item row="3" column="2">
              <widget class="QLineEdit" name="z_line_edit">
               <property name="minimumSize">
                <size>
                 <width>180</width>
                 <height>26</height>
                </size>
               </property>
               <property name="maximumSize">
                <size>
                 <width>180</width>
                 <height>26</height>
                </size>
               </property>
               <property name="font">
                <font>
                 <pointsize>10</pointsize>
                </font>
               </property>
               <property name="clearButtonEnabled">
                <bool>true</bool>
               </property>
              </widget>
             </item>
            </layout>
           </widget>
          </item>
          <item row="1" column="2">
           <spacer name="horizontalSpacer_7">
            <property name="orientation">
             <enum>Qt::Horizontal</enum>
            </property>
            <property name="sizeHint" stdset="0">
             <size>
              <width>40</width>
              <height>20</height>
             </size>
            </property>
           </spacer>
          </item>
          <item row="0" column="1">
           <widget class="QFrame" name="frame_bending_options">
            <property name="frameShape">
             <enum>QFrame::NoFrame</enum>
            </property>
            <property name="frameShadow">
             <enum>QFrame::Raised</enum>
            </property>
            <layout class="QGridLayout" name="gridLayout_5">
             <item row="2" column="3">
              <widget class="QLabel" name="bending_radius_unity_label">
               <property name="minimumSize">
                <size>
                 <width>42</width>
                 <height>0</height>
                </size>
               </property>
               <property name="maximumSize">
                <size>
                 <width>42</width>
                 <height>16777215</height>
                </size>
               </property>
               <property name="font">
                <font>
                 <pointsize>10</pointsize>
                </font>
               </property>
               <property name="text">
                <string>[m]</string>
               </property>
              </widget>
             </item>
             <item row="2" column="1">
              <widget class="QLabel" name="bending_radius_label">
               <property name="minimumSize">
                <size>
                 <width>120</width>
                 <height>26</height>
                </size>
               </property>
               <property name="maximumSize">
                <size>
                 <width>120</width>
                 <height>26</height>
                </size>
               </property>
               <property name="font">
                <font>
                 <pointsize>10</pointsize>
                </font>
               </property>
               <property name="text">
                <string>Bending radius:</string>
               </property>
               <property name="alignment">
                <set>Qt::AlignRight|Qt::AlignTrailing|Qt::AlignVCenter</set>
               </property>
              </widget>
             </item>
             <item row="0" column="2">
              <widget class="QLabel" name="sizes_coords_label_2">
               <property name="font">
                <font>
                 <pointsize>10</pointsize>
                 <weight>50</weight>
                 <bold>false</bold>
                </font>
               </property>
               <property name="text">
                <string>Bending Options</string>
               </property>
               <property name="alignment">
                <set>Qt::AlignCenter</set>
               </property>
              </widget>
             </item>
             <item row="2" column="2">
              <widget class="QLineEdit" name="bending_radius_line_edit">
               <property name="minimumSize">
                <size>
                 <width>180</width>
                 <height>26</height>
                </size>
               </property>
               <property name="maximumSize">
                <size>
                 <width>180</width>
                 <height>26</height>
                </size>
               </property>
               <property name="font">
                <font>
                 <pointsize>10</pointsize>
                </font>
               </property>
               <property name="clearButtonEnabled">
                <bool>true</bool>
               </property>
              </widget>
             </item>
             <item row="1" column="2">
              <widget class="QComboBox" name="bending_options_combobox">
               <property name="minimumSize">
                <size>
                 <width>180</width>
                 <height>26</height>
                </size>
               </property>
               <property name="maximumSize">
                <size>
                 <width>180</width>
                 <height>26</height>
                </size>
               </property>
               <property name="font">
                <font>
                 <pointsize>10</pointsize>
                </font>
               </property>
               <item>
                <property name="text">
                 <string>Long Radius</string>
                </property>
               </item>
               <item>
                <property name="text">
                 <string>Short Radius</string>
                </property>
               </item>
               <item>
                <property name="text">
                 <string>User-Defined</string>
                </property>
               </item>
               <item>
                <property name="text">
                 <string>Disabled</string>
                </property>
               </item>
              </widget>
             </item>
             <item row="1" column="1">
              <widget class="QLabel" name="bending_options_label">
               <property name="minimumSize">
                <size>
                 <width>120</width>
                 <height>26</height>
                </size>
               </property>
               <property name="maximumSize">
                <size>
                 <width>120</width>
                 <height>26</height>
                </size>
               </property>
               <property name="font">
                <font>
                 <pointsize>10</pointsize>
                </font>
               </property>
               <property name="text">
                <string>Bending type:</string>
               </property>
               <property name="alignment">
                <set>Qt::AlignRight|Qt::AlignTrailing|Qt::AlignVCenter</set>
               </property>
              </widget>
             </item>
            </layout>
           </widget>
          </item>
          <item row="1" column="0">
           <spacer name="horizontalSpacer_8">
            <property name="orientation">
             <enum>Qt::Horizontal</enum>
            </property>
            <property name="sizeHint" stdset="0">
             <size>
              <width>40</width>
              <height>20</height>
             </size>
            </property>
           </spacer>
          </item>
         </layout>
        </widget>
       </item>
       <item row="4" column="0">
        <spacer name="verticalSpacer">
         <property name="orientation">
          <enum>Qt::Vertical</enum>
         </property>
         <property name="sizeHint" stdset="0">
          <size>
           <width>20</width>
           <height>40</height>
          </size>
         </property>
        </spacer>
       </item>
       <item row="0" column="0">
        <widget class="QFrame" name="frame_2">
         <property name="frameShape">
          <enum>QFrame::Box</enum>
         </property>
         <property name="frameShadow">
          <enum>QFrame::Plain</enum>
         </property>
         <layout class="QGridLayout" name="gridLayout_8">
          <item row="0" column="1">
           <widget class="QFrame" name="frame_general_options">
            <property name="frameShape">
             <enum>QFrame::NoFrame</enum>
            </property>
            <property name="frameShadow">
             <enum>QFrame::Raised</enum>
            </property>
            <layout class="QGridLayout" name="gridLayout_2">
             <item row="5" column="2">
              <widget class="QPushButton" name="configure_button">
               <property name="minimumSize">
                <size>
                 <width>180</width>
                 <height>26</height>
                </size>
               </property>
               <property name="maximumSize">
                <size>
                 <width>180</width>
                 <height>26</height>
                </size>
               </property>
               <property name="font">
                <font>
                 <pointsize>10</pointsize>
                </font>
               </property>
               <property name="text">
                <string>Configure</string>
               </property>
              </widget>
             </item>
             <item row="1" column="1">
              <widget class="QLabel" name="unit_label">
               <property name="minimumSize">
                <size>
                 <width>120</width>
                 <height>26</height>
                </size>
               </property>
               <property name="maximumSize">
                <size>
                 <width>120</width>
                 <height>26</height>
                </size>
               </property>
               <property name="font">
                <font>
                 <pointsize>10</pointsize>
                </font>
               </property>
               <property name="text">
                <string>Unit length:</string>
               </property>
               <property name="alignment">
                <set>Qt::AlignRight|Qt::AlignTrailing|Qt::AlignVCenter</set>
               </property>
              </widget>
             </item>
             <item row="5" column="1">
              <widget class="QLabel" name="structure_type_label_2">
               <property name="minimumSize">
                <size>
                 <width>120</width>
                 <height>26</height>
                </size>
               </property>
               <property name="maximumSize">
                <size>
                 <width>120</width>
                 <height>26</height>
                </size>
               </property>
               <property name="font">
                <font>
                 <pointsize>10</pointsize>
                </font>
               </property>
               <property name="text">
                <string>Structure settings:</string>
               </property>
               <property name="alignment">
                <set>Qt::AlignRight|Qt::AlignTrailing|Qt::AlignVCenter</set>
               </property>
              </widget>
             </item>
             <item row="1" column="3">
              <widget class="QLabel" name="bending_radius_unity_label_2">
               <property name="minimumSize">
                <size>
                 <width>42</width>
                 <height>0</height>
                </size>
               </property>
               <property name="maximumSize">
                <size>
                 <width>42</width>
                 <height>16777215</height>
                </size>
               </property>
               <property name="font">
                <font>
                 <pointsize>10</pointsize>
                </font>
               </property>
               <property name="text">
                <string/>
               </property>
              </widget>
             </item>
             <item row="6" column="2">
              <widget class="QPushButton" name="set_material_button">
               <property name="minimumSize">
                <size>
                 <width>180</width>
                 <height>26</height>
                </size>
               </property>
               <property name="maximumSize">
                <size>
                 <width>180</width>
                 <height>26</height>
                </size>
               </property>
               <property name="font">
                <font>
                 <pointsize>10</pointsize>
                </font>
               </property>
               <property name="text">
                <string>Set material</string>
               </property>
              </widget>
             </item>
             <item row="1" column="2">
              <widget class="QComboBox" name="unit_combobox">
               <property name="sizePolicy">
                <sizepolicy hsizetype="Expanding" vsizetype="Fixed">
                 <horstretch>0</horstretch>
                 <verstretch>0</verstretch>
                </sizepolicy>
               </property>
               <property name="minimumSize">
                <size>
                 <width>180</width>
                 <height>26</height>
                </size>
               </property>
               <property name="maximumSize">
                <size>
                 <width>180</width>
                 <height>26</height>
                </size>
               </property>
               <property name="font">
                <font>
                 <pointsize>10</pointsize>
                </font>
               </property>
               <item>
                <property name="text">
                 <string>Meter</string>
                </property>
               </item>
               <item>
                <property name="text">
                 <string>Milimeter</string>
                </property>
               </item>
               <item>
                <property name="text">
                 <string>Inch</string>
                </property>
               </item>
              </widget>
             </item>
             <item row="4" column="1">
              <widget class="QLabel" name="structure_type_label">
               <property name="minimumSize">
                <size>
                 <width>120</width>
                 <height>26</height>
                </size>
               </property>
               <property name="maximumSize">
                <size>
                 <width>120</width>
                 <height>26</height>
                </size>
               </property>
               <property name="font">
                <font>
                 <pointsize>10</pointsize>
                </font>
               </property>
               <property name="text">
                <string>Structure type:</string>
               </property>
               <property name="alignment">
                <set>Qt::AlignRight|Qt::AlignTrailing|Qt::AlignVCenter</set>
               </property>
              </widget>
             </item>
             <item row="4" column="2">
              <widget class="QComboBox" name="structure_combobox">
               <property name="sizePolicy">
                <sizepolicy hsizetype="Expanding" vsizetype="Fixed">
                 <horstretch>0</horstretch>
                 <verstretch>0</verstretch>
                </sizepolicy>
               </property>
               <property name="minimumSize">
                <size>
                 <width>180</width>
                 <height>26</height>
                </size>
               </property>
               <property name="maximumSize">
                <size>
                 <width>180</width>
                 <height>26</height>
                </size>
               </property>
               <property name="font">
                <font>
                 <pointsize>10</pointsize>
                </font>
               </property>
               <item>
                <property name="text">
                 <string>Pipe</string>
                </property>
               </item>
               <item>
                <property name="text">
                 <string>Flange</string>
                </property>
               </item>
               <item>
                <property name="text">
                 <string>Reducer</string>
                </property>
               </item>
               <item>
                <property name="text">
                 <string>Circular Beam</string>
                </property>
               </item>
               <item>
                <property name="text">
                 <string>Rectangular Beam</string>
                </property>
               </item>
               <item>
                <property name="text">
                 <string>I-Beam</string>
                </property>
               </item>
               <item>
                <property name="text">
                 <string>T-Beam</string>
                </property>
               </item>
               <item>
                <property name="text">
                 <string>C-Beam</string>
                </property>
               </item>
               <item>
                <property name="text">
                 <string>Expansion Joint</string>
                </property>
               </item>
               <item>
                <property name="text">
                 <string>Valve</string>
                </property>
               </item>
               <item>
                <property name="text">
                 <string>Point</string>
                </property>
               </item>
              </widget>
             </item>
             <item row="0" column="2">
              <widget class="QLabel" name="general_options_label">
               <property name="font">
                <font>
                 <pointsize>10</pointsize>
                 <weight>50</weight>
                 <bold>false</bold>
                </font>
               </property>
               <property name="text">
                <string>General Options</string>
               </property>
               <property name="alignment">
                <set>Qt::AlignCenter</set>
               </property>
              </widget>
             </item>
             <item row="6" column="1">
              <widget class="QLabel" name="structure_type_label_3">
               <property name="minimumSize">
                <size>
                 <width>120</width>
                 <height>26</height>
                </size>
               </property>
               <property name="maximumSize">
                <size>
                 <width>120</width>
                 <height>26</height>
                </size>
               </property>
               <property name="font">
                <font>
                 <pointsize>10</pointsize>
                </font>
               </property>
               <property name="text">
                <string>Structure material:</string>
               </property>
               <property name="alignment">
                <set>Qt::AlignRight|Qt::AlignTrailing|Qt::AlignVCenter</set>
               </property>
              </widget>
             </item>
            </layout>
           </widget>
          </item>
          <item row="1" column="0">
           <spacer name="horizontalSpacer_4">
            <property name="orientation">
             <enum>Qt::Horizontal</enum>
            </property>
            <property name="sizeHint" stdset="0">
             <size>
              <width>40</width>
              <height>20</height>
             </size>
            </property>
           </spacer>
          </item>
          <item row="0" column="0">
           <spacer name="horizontalSpacer_6">
            <property name="orientation">
             <enum>Qt::Horizontal</enum>
            </property>
            <property name="sizeHint" stdset="0">
             <size>
              <width>40</width>
              <height>20</height>
             </size>
            </property>
           </spacer>
          </item>
          <item row="0" column="2">
           <spacer name="horizontalSpacer_5">
            <property name="orientation">
             <enum>Qt::Horizontal</enum>
            </property>
            <property name="sizeHint" stdset="0">
             <size>
              <width>40</width>
              <height>20</height>
             </size>
            </property>
           </spacer>
          </item>
          <item row="1" column="2">
           <spacer name="horizontalSpacer_3">
            <property name="orientation">
             <enum>Qt::Horizontal</enum>
            </property>
            <property name="sizeHint" stdset="0">
             <size>
              <width>40</width>
              <height>20</height>
             </size>
            </property>
           </spacer>
          </item>
         </layout>
        </widget>
       </item>
      </layout>
     </widget>
    </widget>
   </item>
   <item>
    <widget class="QFrame" name="frame">
     <property name="frameShape">
      <enum>QFrame::NoFrame</enum>
     </property>
     <property name="frameShadow">
      <enum>QFrame::Raised</enum>
     </property>
     <layout class="QHBoxLayout" name="horizontalLayout_2">
      <item>
       <widget class="QPushButton" name="cancel_button">
        <property name="sizePolicy">
         <sizepolicy hsizetype="Preferred" vsizetype="Fixed">
          <horstretch>0</horstretch>
          <verstretch>0</verstretch>
         </sizepolicy>
        </property>
        <property name="minimumSize">
         <size>
          <width>72</width>
          <height>0</height>
         </size>
        </property>
        <property name="maximumSize">
         <size>
          <width>72</width>
          <height>16777215</height>
         </size>
        </property>
        <property name="font">
         <font>
          <pointsize>10</pointsize>
         </font>
        </property>
        <property name="text">
         <string>Cancel</string>
        </property>
        <property name="status" stdset="0">
         <string>danger</string>
        </property>
       </widget>
      </item>
      <item>
       <spacer name="horizontalSpacer_2">
        <property name="orientation">
         <enum>Qt::Horizontal</enum>
        </property>
        <property name="sizeHint" stdset="0">
         <size>
          <width>40</width>
          <height>20</height>
         </size>
        </property>
       </spacer>
      </item>
      <item>
       <widget class="QPushButton" name="finalize_button">
        <property name="sizePolicy">
         <sizepolicy hsizetype="Preferred" vsizetype="Fixed">
          <horstretch>0</horstretch>
          <verstretch>0</verstretch>
         </sizepolicy>
        </property>
        <property name="minimumSize">
         <size>
          <width>72</width>
          <height>0</height>
         </size>
        </property>
        <property name="maximumSize">
         <size>
          <width>72</width>
          <height>16777215</height>
         </size>
        </property>
        <property name="font">
         <font>
          <pointsize>10</pointsize>
         </font>
        </property>
        <property name="text">
         <string>Finalize</string>
        </property>
        <property name="shortcut">
         <string>Ctrl+Return</string>
        </property>
        <property name="status" stdset="0">
         <string>main</string>
        </property>
       </widget>
      </item>
     </layout>
    </widget>
   </item>
  </layout>
  <action name="select_all_action">
   <property name="text">
    <string>Select All</string>
   </property>
   <property name="shortcut">
    <string>Ctrl+A</string>
   </property>
  </action>
 </widget>
 <tabstops>
<<<<<<< HEAD
  <tabstop>unit_combobox</tabstop>
  <tabstop>structure_combobox</tabstop>
  <tabstop>set_material_button</tabstop>
  <tabstop>set_fluid_button</tabstop>
  <tabstop>division_combobox</tabstop>
  <tabstop>division_slider</tabstop>
  <tabstop>division_amount_spinbox</tabstop>
  <tabstop>cancel_division_button</tabstop>
  <tabstop>apply_division_button</tabstop>
  <tabstop>x_line_edit</tabstop>
  <tabstop>y_line_edit</tabstop>
  <tabstop>z_line_edit</tabstop>
=======
>>>>>>> 6f429f0e
  <tabstop>delete_button</tabstop>
  <tabstop>attach_button</tabstop>
  <tabstop>add_button</tabstop>
  <tabstop>cancel_button</tabstop>
  <tabstop>finalize_button</tabstop>
 </tabstops>
 <resources/>
 <connections/>
</ui><|MERGE_RESOLUTION|>--- conflicted
+++ resolved
@@ -1369,9 +1369,6 @@
         <property name="text">
          <string>Cancel</string>
         </property>
-        <property name="status" stdset="0">
-         <string>danger</string>
-        </property>
        </widget>
       </item>
       <item>
@@ -1437,21 +1434,6 @@
   </action>
  </widget>
  <tabstops>
-<<<<<<< HEAD
-  <tabstop>unit_combobox</tabstop>
-  <tabstop>structure_combobox</tabstop>
-  <tabstop>set_material_button</tabstop>
-  <tabstop>set_fluid_button</tabstop>
-  <tabstop>division_combobox</tabstop>
-  <tabstop>division_slider</tabstop>
-  <tabstop>division_amount_spinbox</tabstop>
-  <tabstop>cancel_division_button</tabstop>
-  <tabstop>apply_division_button</tabstop>
-  <tabstop>x_line_edit</tabstop>
-  <tabstop>y_line_edit</tabstop>
-  <tabstop>z_line_edit</tabstop>
-=======
->>>>>>> 6f429f0e
   <tabstop>delete_button</tabstop>
   <tabstop>attach_button</tabstop>
   <tabstop>add_button</tabstop>

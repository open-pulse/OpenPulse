from PyQt5.QtWidgets import QLabel, QLineEdit, QPushButton, QToolBar, QWidget
from PyQt5.QtCore import Qt
from PyQt5.QtGui import QColor, QIcon, QKeyEvent

from pulse import app
from pulse.interface.toolbars.mesh_updater import MeshUpdater
from pulse.interface.user_input.project.print_message import PrintMessageInput
from pulse.interface.utils import check_inputs

class MeshToolbar(QToolBar):
    def __init__(self):
        super().__init__()
        
        self.main_window = app().main_window
        self.project = app().main_window.project
        self.mesh_updater = MeshUpdater()

        self._define_qt_variables()
        self._config_widgets()
        self._create_connections()

        self._configure_layout()

        self._configure_appearance()
        self.update_mesh_attributes()

    def _define_qt_variables(self):

        # QLabel
        self.label_element_size = QLabel("Element size [m]:")
        self.label_geometry_tolerance = QLabel("Geometry tolerance [m]:")

        # QLineEdit
        self.lineEdit_element_size = QLineEdit()
        self.lineEdit_geometry_tolerance = QLineEdit()
        self.lineEdit_element_size.setText("0.01")
        self.lineEdit_geometry_tolerance.setText("1e-6")

        # QPushButton
        self.pushButton_generate_mesh = QPushButton(" Generate mesh ")

    def _config_widgets(self):

        self.label_element_size.setAlignment(Qt.AlignRight)
        self.label_geometry_tolerance.setAlignment(Qt.AlignRight)
        self.label_element_size.setAlignment(Qt.AlignVCenter)
        self.label_geometry_tolerance.setAlignment(Qt.AlignVCenter)

        self.lineEdit_element_size.setAlignment(Qt.AlignCenter)
        self.lineEdit_geometry_tolerance.setAlignment(Qt.AlignCenter)
        self.lineEdit_element_size.setFixedWidth(60)
        self.lineEdit_geometry_tolerance.setFixedWidth(60)

<<<<<<< HEAD
        # self.lineEdit_element_size.setStyleSheet("""QLineEdit{ color: rgb(0, 0, 0); background-color: rgb(250, 250, 250) }
        #                                             QLineEdit:disabled{ color: rgb(100, 100, 100); background-color: rgb(240, 240, 240) }
        #                                          """)

        # self.lineEdit_geometry_tolerance.setStyleSheet("""QLineEdit{ color: rgb(0, 0, 0); background-color: rgb(250, 250, 250) }
        #                                                   QLineEdit:disabled{ color: rgb(100, 100, 100); background-color: rgb(240, 240, 240) }
        #                                                """)
        
        # self.pushButton_generate_mesh.setStyleSheet(""" QPushButton{border-radius: 4px; border-color: rgb(255, 50, 50); border-style: ridge; border-width: 2px; color: rgb(0, 0, 0); background-color: rgb(240, 240, 240)}
        #                                                 QPushButton:hover{border-radius: 4px; border-color: rgb(0, 170, 255); border-style: ridge; border-width: 2px; color: rgb(0, 0, 0); background-color: rgba(174, 213, 255, 100)}
        #                                                 QPushButton:pressed{border-radius: 4px; border-color: rgb(0, 170, 255); border-style: ridge; border-width: 2px; color: rgb(0, 0, 0); background-color: rgb(174, 213, 255)}
        #                                                 QPushButton:disabled{border-radius: 4px; border-color: rgb(150, 150, 150); border-style: ridge; border-width: 0px; color: rgb(150,150, 150); background-color: rgba(220, 220, 220, 50)}
        #                                             """)

=======
>>>>>>> 6f429f0e
        self.pushButton_generate_mesh.setToolTip("Press to generate the mesh")
        self.pushButton_generate_mesh.setCursor(Qt.PointingHandCursor)
        self.pushButton_generate_mesh.setDisabled(True)

    def _create_connections(self):
        #
        self.lineEdit_element_size.textEdited.connect(self.change_button_visibility)
        self.lineEdit_geometry_tolerance.textEdited.connect(self.change_button_visibility)
        #
        self.pushButton_generate_mesh.clicked.connect(self.generate_mesh_callback)

    def get_spacer(self):
        spacer = QWidget()
        spacer.setFixedWidth(8)
        return spacer

    def _configure_layout(self):
        #
        self.addWidget(self.label_element_size)
        self.addWidget(self.lineEdit_element_size)
        self.addWidget(self.get_spacer())
        #
        self.addWidget(self.label_geometry_tolerance)
        self.addWidget(self.lineEdit_geometry_tolerance)
        self.addWidget(self.get_spacer())
        #
        self.addSeparator()
        self.addWidget(self.get_spacer())
        self.addWidget(self.pushButton_generate_mesh)
        #
        self.adjustSize()

    def _configure_appearance(self):
        self.setMinimumHeight(32)
        self.setMovable(True)
        self.setFloatable(True)

    def change_button_visibility(self):

        self.pushButton_generate_mesh.setDisabled(True)
        current_element_size, current_geometry_tolerance = self.mesh_updater.get_mesh_attributes_from_project_file()

        try:
            _element_size = float(self.lineEdit_element_size.text())
            _geometry_tolerance = float(self.lineEdit_geometry_tolerance.text())
        except:
            return
        
        if bool(_element_size) and bool(_geometry_tolerance):

            if _element_size != current_element_size:
                self.pushButton_generate_mesh.setDisabled(False)
                return

            if _geometry_tolerance != current_geometry_tolerance:
                self.pushButton_generate_mesh.setDisabled(False)
                return

    def generate_mesh_callback(self):

        if self.check_input_values():
            return

        self.mesh_updater.set_project_attributes(self.element_size, self.geometry_tolerance)
        self.mesh_updater.process_mesh_and_load_project()
        self.change_button_visibility()

    def check_input_values(self):

        self.element_size = check_inputs(self.lineEdit_element_size, "'Element size'")
        if self.element_size is None:
            self.lineEdit_element_size.setFocus()
            return True
        
        self.geometry_tolerance = check_inputs(self.lineEdit_geometry_tolerance, "'Geometry tolerance'")
        if self.geometry_tolerance is None:
            self.lineEdit_geometry_tolerance.setFocus()
            return True
        
    def update_mesh_attributes(self):

        element_size, geometry_tolerance = self.mesh_updater.get_mesh_attributes_from_project_file()

        if element_size is not None:
            self.lineEdit_element_size.setText(str(element_size))

        if geometry_tolerance is not None:
            self.lineEdit_geometry_tolerance.setText(str(geometry_tolerance))

        self.change_button_visibility()

    # def keyPressEvent(self, event: QKeyEvent | None) -> None:
    #     if event.key() == Qt.Key_Enter or event.key() == Qt.Key_Return:
    #         self.mesh_updater.process_mesh_and_load_project()
    #     return super().keyPressEvent(event)<|MERGE_RESOLUTION|>--- conflicted
+++ resolved
@@ -51,23 +51,6 @@
         self.lineEdit_element_size.setFixedWidth(60)
         self.lineEdit_geometry_tolerance.setFixedWidth(60)
 
-<<<<<<< HEAD
-        # self.lineEdit_element_size.setStyleSheet("""QLineEdit{ color: rgb(0, 0, 0); background-color: rgb(250, 250, 250) }
-        #                                             QLineEdit:disabled{ color: rgb(100, 100, 100); background-color: rgb(240, 240, 240) }
-        #                                          """)
-
-        # self.lineEdit_geometry_tolerance.setStyleSheet("""QLineEdit{ color: rgb(0, 0, 0); background-color: rgb(250, 250, 250) }
-        #                                                   QLineEdit:disabled{ color: rgb(100, 100, 100); background-color: rgb(240, 240, 240) }
-        #                                                """)
-        
-        # self.pushButton_generate_mesh.setStyleSheet(""" QPushButton{border-radius: 4px; border-color: rgb(255, 50, 50); border-style: ridge; border-width: 2px; color: rgb(0, 0, 0); background-color: rgb(240, 240, 240)}
-        #                                                 QPushButton:hover{border-radius: 4px; border-color: rgb(0, 170, 255); border-style: ridge; border-width: 2px; color: rgb(0, 0, 0); background-color: rgba(174, 213, 255, 100)}
-        #                                                 QPushButton:pressed{border-radius: 4px; border-color: rgb(0, 170, 255); border-style: ridge; border-width: 2px; color: rgb(0, 0, 0); background-color: rgb(174, 213, 255)}
-        #                                                 QPushButton:disabled{border-radius: 4px; border-color: rgb(150, 150, 150); border-style: ridge; border-width: 0px; color: rgb(150,150, 150); background-color: rgba(220, 220, 220, 50)}
-        #                                             """)
-
-=======
->>>>>>> 6f429f0e
         self.pushButton_generate_mesh.setToolTip("Press to generate the mesh")
         self.pushButton_generate_mesh.setCursor(Qt.PointingHandCursor)
         self.pushButton_generate_mesh.setDisabled(True)

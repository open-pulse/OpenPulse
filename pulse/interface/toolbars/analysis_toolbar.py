--- conflicted
+++ resolved
@@ -132,34 +132,19 @@
     def _config_widgets(self):
 
         # QComboBox
-<<<<<<< HEAD
-        self.combo_box_analysis_type.setFixedHeight(26)
         self.combo_box_analysis_type.setFixedWidth(100)
-        self.combo_box_analysis_domain.setFixedHeight(26)
         self.combo_box_analysis_domain.setFixedWidth(100)
 
         # QPushButton
-        self.pushButton_configure_analysis.setFixedHeight(28)
         self.pushButton_configure_analysis.setFixedWidth(50)
-=======
-        self.combo_box_analysis_type.setFixedWidth(90)
-        self.combo_box_analysis_domain.setFixedWidth(90)
-
-        # QPushButton
-        self.pushButton_configure_analysis.setFixedWidth(40)
->>>>>>> 37f00a9b
         self.pushButton_configure_analysis.setIcon(self.settings_icon)
         self.pushButton_configure_analysis.setIconSize(QSize(20,20))
         self.pushButton_configure_analysis.setCursor(Qt.PointingHandCursor)
         self.pushButton_configure_analysis.setToolTip("Configure the analysis")
         # self.pushButton_configure_analysis.setCheckable(True)
 
-<<<<<<< HEAD
-        self.pushButton_run_analysis.setFixedHeight(28)
         self.pushButton_run_analysis.setFixedWidth(50)
-=======
-        self.pushButton_run_analysis.setFixedWidth(40)
->>>>>>> 37f00a9b
+
         self.pushButton_run_analysis.setIcon(self.solution_icon)
         self.pushButton_run_analysis.setIconSize(QSize(20,20))
         self.pushButton_run_analysis.setCursor(Qt.PointingHandCursor)

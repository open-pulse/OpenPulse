from enum import Enum, auto
import logging
import numpy as np
from molde.interactor_styles import BoxSelectionInteractorStyle
from molde.render_widgets import AnimatedRenderWidget
from PyQt5.QtCore import Qt
from PyQt5.QtWidgets import QApplication
from vtkmodules.vtkCommonDataModel import vtkPolyData

from pulse import ICON_DIR, app
from pulse.interface.utils import rotation_matrices
from pulse.interface.viewer_3d.actors import (
    SectionPlaneActor,
    ElementLinesActor,
    NodesActor,
    PointsActor,
    TubeActorResults,
)
from pulse.interface.user_input.project.loading_window import LoadingWindow
from pulse.interface.viewer_3d.coloring.color_table import ColorTable
from pulse.postprocessing.plot_acoustic_data import (
    get_acoustic_response,
    get_max_min_values_of_pressures,
)
from pulse.postprocessing.plot_structural_data import (
    get_min_max_resultant_displacements,
    get_min_max_stresses_values,
    get_stresses_to_plot,
    get_structural_response,
)

from ._mesh_picker import MeshPicker
from ._model_info_text import (
    analysis_info_text,
    elements_info_text,
    lines_info_text,
    nodes_info_text,
)


class AnalysisMode(Enum):
    EMPTY = auto()
    STRESS = auto()
    PRESURE = auto()
    DISPLACEMENT = auto()


class ResultsRenderWidget(AnimatedRenderWidget):
    def __init__(self, parent=None):
        super().__init__(parent)

        # dont't remove, transparency depends on it
        self.renderer.SetUseDepthPeeling(
            True
        )

        self.set_interactor_style(BoxSelectionInteractorStyle())
        self.mesh_picker = MeshPicker(self)

        self.open_pulse_logo = None
        self.nodes_actor = None
        self.points_actor = None
        self.lines_actor = None
        self.tubes_actor = None
        self.plane_actor = None

        self.current_frequency_index = 0
        self.current_phase_step = 0
        self._result_min = 0
        self._result_max = 0

        self._animation_color_map = None
        self._animation_current_frequency = None
        self._animation_cached_data = dict()

        self.transparency = 0
        self.mouse_click = (0, 0)

        self.analysis_mode = AnalysisMode.EMPTY
        self.colormap = "viridis"

        self.create_axes()
        self.create_scale_bar()
        self.create_color_bar()
        self.set_theme("light")
        self.create_camera_light(0.1, 0.1)
        self._create_connections()

    def _create_connections(self):
        self.left_clicked.connect(self.click_callback)
        self.left_released.connect(self.selection_callback)

        app().main_window.theme_changed.connect(self.set_theme)
        app().main_window.visualization_changed.connect(
            self.visualization_changed_callback
        )
        app().main_window.selection_changed.connect(self.update_selection)
        app().main_window.section_plane.value_changed_2.connect(self.update_section_plane)

    def update_plot(self, reset_camera=False):

        self.remove_actors()
        self.mesh_picker.update_bounds()
        project = app().project

        if not project.get_structural_elements():
            return
        
        analysis_id = None
        analysis_setup = app().pulse_file.read_analysis_setup_from_file()
        if isinstance(analysis_setup, dict):
            analysis_id = analysis_setup["analysis_id"]

        try:

            # Default behavior
            self.colorbar_actor.VisibilityOn()
            deformed = False
            unit = ""

            # update the data according to the current analysis
            if self.analysis_mode == AnalysisMode.DISPLACEMENT:
<<<<<<< HEAD

                if analysis_id in [0, 1, 5, 6, 7]:
                    unit = "Unit: [m]"
                elif analysis_id in [2]:
                    unit = "Unit: [--]"

=======
>>>>>>> 422fbd97
                deformed = True
                color_table = self._compute_displacement_field(
                    self.current_frequency_index, self.current_phase_step
                )

            elif self.analysis_mode == AnalysisMode.STRESS:
<<<<<<< HEAD

                if analysis_id in [0, 1, 5, 6, 7]:
                    unit = "Unit: [Pa]"

=======
>>>>>>> 422fbd97
                deformed = True
                color_table = self._compute_stress_field(
                    self.current_frequency_index, self.current_phase_step
                )

            elif self.analysis_mode == AnalysisMode.PRESURE:
<<<<<<< HEAD

                if analysis_id in [3, 5, 6]:
                    unit = "Unit: [Pa]"
                elif analysis_id in [4]:
                    unit = "Unit: [--]"

=======
>>>>>>> 422fbd97
                color_table = self._compute_pressure_field(
                    self.current_frequency_index, self.current_phase_step
                )

            else:
                # Empty color table
                color_table = ColorTable([], [0, 0], self.colormap)
                self.colorbar_actor.VisibilityOff()

        except Exception as error_log:
            print(str(error_log))
            return

        acoustic_plot = (self.analysis_mode == AnalysisMode.PRESURE)

        self.lines_actor = ElementLinesActor(show_deformed=deformed)
        self.nodes_actor = NodesActor(show_deformed=deformed)
        self.points_actor = PointsActor(show_deformed=deformed)
        self.tubes_actor = TubeActorResults(show_deformed=deformed, acoustic_plot=acoustic_plot)
        self.plane_actor = SectionPlaneActor(self.tubes_actor.GetBounds())
        self.plane_actor.VisibilityOff()

        self.add_actors(
            self.lines_actor,
            self.nodes_actor,
            self.points_actor,
            self.tubes_actor,
            self.plane_actor,
        )

        unit = app().project.get_unit()
        if unit is None:
            unit = ""

        self.colorbar_actor.SetTitle(f"Unit: [{unit}]")
        self.colorbar_actor.SetLookupTable(color_table)
        self.tubes_actor.set_color_table(color_table)

        self.visualization_changed_callback(update=False)
        self.update_section_plane()

        if reset_camera:
            self.renderer.ResetCamera()

        self.update_info_text()
        self.update()

        # It needs to appear after the update to work propperly
        self.set_tube_actors_transparency(self.transparency)

    def set_colormap(self, colormap):
        self.colormap = colormap
        self.update_plot()

    def cache_animation_frames(self):
        self._animation_current_frequency = self.current_frequency_index
        self._animation_color_map = self.colormap

        with self.update_lock:
            for frame in range(self._animation_total_frames):
                logging.info(f"Caching animation frames [{frame}/{self._animation_total_frames}]")
                d_theta = 2 * np.pi / self._animation_total_frames
                phase_step = frame * d_theta
                self.current_phase_step = phase_step

                self.update_plot()
                cached = vtkPolyData()
                cached.DeepCopy(self.tubes_actor.GetMapper().GetInput())
                self._animation_cached_data[frame] = cached
        self._animation_current_cycle = 0

    def stop_animation(self):
        # Do the things defined in the mother class 
        super().stop_animation()
        # Change the animation button to paused
        app().main_window.animation_toolbar.pause_animation()

    def update_animation(self, frame: int):
        if self.analysis_mode == AnalysisMode.EMPTY:
            self.stop_animation()
            return

        conditions_to_clear_cache = [
            self._animation_current_frequency != self.current_frequency_index,
            self._animation_color_map != self.colormap,
        ]

        if any(conditions_to_clear_cache):
            self._animation_cached_data.clear()

        if not self._animation_cached_data:
            LoadingWindow(self.cache_animation_frames).run()

        if frame in self._animation_cached_data:
            logging.info(f"Rendering animation frame [{frame}/{self._animation_total_frames}]")
            cached = self._animation_cached_data[frame]
            self.tubes_actor.GetMapper().SetInputData(cached)
            self.update()
        else:
            # It will only enter here if something wrong happened
            # in the function that caches the frames
            logging.warn(f"Cache miss on update_animation function for frame {frame}")
            d_theta = 2 * np.pi / self._animation_total_frames
            phase_step = frame * d_theta
            self.current_phase_step = phase_step

            self.update_plot()
            cached = vtkPolyData()
            cached.DeepCopy(self.tubes_actor.GetMapper().GetInput())
            self._animation_cached_data[frame] = cached

    def visualization_changed_callback(self, update=True):
        if not self._actor_exists():
            return

        visualization = app().main_window.visualization_filter
        self.points_actor.SetVisibility(visualization.points)
        self.nodes_actor.SetVisibility(visualization.nodes)
        self.lines_actor.SetVisibility(visualization.lines)
        self.tubes_actor.SetVisibility(visualization.tubes)
        opacity = 0.9 if visualization.transparent else 1
        self.tubes_actor.GetProperty().SetOpacity(opacity)
        if update:
            self.update()

    def slider_callback(self, phase_deg):
        self.current_phase_step = phase_deg * (2 * np.pi / 360)
        self.update_plot()

    def show_empty(self, *args, **kwargs):
        self.analysis_mode = AnalysisMode.EMPTY
        self.current_frequency_index = 0
        self.current_phase_step = 0
        self.update_plot()

    def show_displacement_field(self, frequency_index):

        solution = app().project.get_structural_solution()
        self.current_frequency_index = frequency_index
        self.current_phase_step = 0
        self.analysis_mode = AnalysisMode.DISPLACEMENT

        self._reset_min_max_values()
        tmp = get_min_max_resultant_displacements(solution, frequency_index)
        _, self.result_disp_min, self.result_disp_max, self.r_xyz_abs = tmp

        self.update_plot()

    def show_stress_field(self, frequency_index):
        solution = app().project.get_structural_solution()

        self.current_frequency_index = frequency_index
        self.current_phase_step = 0
        self.analysis_mode = AnalysisMode.STRESS

        self._reset_min_max_values()
        self.stress_min, self.stress_max = get_min_max_stresses_values()
        tmp = get_min_max_resultant_displacements(solution, frequency_index)
        _, self.result_disp_min, self.result_disp_max, self.r_xyz_abs = tmp

        self.update_plot()

    def show_pressure_field(self, frequency_index):
        solution = app().project.get_acoustic_solution()

        self.current_frequency_index = frequency_index
        self.current_phase_step = 0
        self.analysis_mode = AnalysisMode.PRESURE

        self._reset_min_max_values()
        tmp = get_max_min_values_of_pressures(solution, frequency_index)
        self.pressure_min, self.pressure_max = tmp

        self.update_plot()

    def set_tube_actors_transparency(self, transparency):
        self.transparency = transparency
        opacity = 1 - transparency
        self.tubes_actor.GetProperty().SetOpacity(opacity)
        self.update()

    def set_theme(self, theme):
        super().set_theme(theme)
        self.create_logos(theme)

    def create_logos(self, theme="light"):
        if theme == "light":
            path = ICON_DIR / "logos/OpenPulse_logo_gray.png"
        else:
            path = ICON_DIR / "logos/OpenPulse_logo_white.png"

        if hasattr(self, "open_pulse_logo"):
            self.renderer.RemoveViewProp(self.open_pulse_logo)

        self.open_pulse_logo = self.create_logo(path)
        self.open_pulse_logo.SetPosition(0.845, 0.89)
        self.open_pulse_logo.SetPosition2(0.15, 0.15)

    def click_callback(self, x, y):
        self.mouse_click = x, y

    def selection_callback(self, x1, y1):
        if not self._actor_exists():
            return

        x0, y0 = self.mouse_click
        mouse_moved = (abs(x1 - x0) > 10) or (abs(y1 - y0) > 10)
        visualization_filter = app().main_window.visualization_filter
        selection_filter = app().main_window.selection_filter

        picked_nodes = set()
        picked_elements = set()
        picked_lines = set()

        if mouse_moved:
            if selection_filter.nodes:
                picked_nodes = self.mesh_picker.area_pick_nodes(x0, y0, x1, y1)

            if selection_filter.elements and visualization_filter.lines:
                picked_elements = self.mesh_picker.area_pick_elements(x0, y0, x1, y1)

            if selection_filter.lines and visualization_filter.lines:
                picked_lines = self.mesh_picker.area_pick_lines(x0, y0, x1, y1)

        else:
            if selection_filter.nodes:
                picked_nodes = set([self.mesh_picker.pick_node(x1, y1)])
                picked_nodes.difference_update([-1])

            if selection_filter.elements and visualization_filter.lines:
                picked_elements = set([self.mesh_picker.pick_element(x1, y1)])
                picked_elements.difference_update([-1])

            if selection_filter.lines and visualization_filter.lines:
                picked_lines = set([self.mesh_picker.pick_entity(x1, y1)])
                picked_lines.difference_update([-1])

        if visualization_filter.points:
            points_indexes = set(app().project.get_geometry_points().keys())
            picked_nodes.intersection_update(points_indexes)

        # give priority to node selection
        if picked_nodes and not mouse_moved:
            picked_lines.clear()
            picked_elements.clear()

        modifiers = QApplication.keyboardModifiers()
        ctrl_pressed = bool(modifiers & Qt.ControlModifier)
        shift_pressed = bool(modifiers & Qt.ShiftModifier)
        alt_pressed = bool(modifiers & Qt.AltModifier)

        app().main_window.set_selection(
            nodes=picked_nodes,
            lines=picked_lines,
            elements=picked_elements,
            join=ctrl_pressed | shift_pressed,
            remove=alt_pressed,
        )

    def update_selection(self):
        if not self._actor_exists():
            return

        self.points_actor.clear_colors()
        self.nodes_actor.clear_colors()
        self.lines_actor.clear_colors()

        nodes = app().main_window.selected_nodes
        lines = app().main_window.selected_lines
        elements = app().main_window.selected_elements

        self.points_actor.set_color((255, 50, 50), nodes)
        self.nodes_actor.set_color((255, 50, 50), nodes)
        self.lines_actor.set_color((200, 0, 0), elements, lines)

        self.update_info_text()
        self.update()

    def update_info_text(self):
        if self.analysis_mode == AnalysisMode.EMPTY:
            self.set_info_text("")
            return

        info_text = ""
        info_text += analysis_info_text(self.current_frequency_index)
        info_text += nodes_info_text()
        info_text += elements_info_text()
        info_text += lines_info_text()
        self.set_info_text(info_text)

    def remove_actors(self):
        self.renderer.RemoveActor(self.nodes_actor)
        self.renderer.RemoveActor(self.points_actor)
        self.renderer.RemoveActor(self.lines_actor)
        self.renderer.RemoveActor(self.tubes_actor)
        self.renderer.RemoveActor(self.plane_actor)
        self.nodes_actor = None
        self.points_actor = None
        self.lines_actor = None
        self.tubes_actor = None
        self.plane_actor = None

    def _actor_exists(self):
        actors = [
            self.nodes_actor,
            self.points_actor,
            self.lines_actor,
            self.tubes_actor,
            self.plane_actor,
        ]
        return all([actor is not None for actor in actors])

    def _compute_displacement_field(self, frequency_index, phase_step):

        project = app().project
        preprocessor = project.preprocessor
        solution = project.get_structural_solution()

        # It is probably a bit unclear, but this function have some colateral
        # effects. It interprets the structural analysis and puts the meaningfull
        # data inside the correspondent nodes.
        # The return values are just extra information.
        _, _, u_def, self._magnification_factor = get_structural_response(
            preprocessor,
            solution,
            frequency_index,
            phase_step=phase_step,
            r_max=self.r_xyz_abs,
        )

        min_max_values = (self.result_disp_min, self.result_disp_max)
        color_table = ColorTable(
                                 u_def,
                                 min_max_values,
                                 self.colormap,
                                 )

        return color_table

    def _compute_stress_field(self, frequency_index, phase_step):
        project = app().project
        preprocessor = project.preprocessor
        solution = project.get_structural_solution()

        *_, self._magnification_factor = get_structural_response(
            preprocessor,
            solution,
            frequency_index,
            phase_step=phase_step,
            r_max=self.r_xyz_abs,
        )

        stresses_data, self.min_max_stresses_values_current = get_stresses_to_plot(
            phase_step=phase_step
        )

        min_max_values = (self.stress_min, self.stress_max)
        color_table = ColorTable(
                                 stresses_data,
                                 min_max_values,
                                 self.colormap,
                                 stress_field_plot = True,
                                 )

        return color_table

    def _compute_pressure_field(self, frequency_index, phase_step):

        project = app().project
        preprocessor = project.model.preprocessor
        solution = project.get_acoustic_solution()

        *_, pressure_field_data, self.min_max_pressures_values_current = (
            get_acoustic_response(
                preprocessor, solution, frequency_index, phase_step=phase_step
            )
        )

        min_max_values = (self.pressure_min, self.pressure_max)
        color_table = ColorTable(
                                 pressure_field_data,
                                 min_max_values,
                                 self.colormap,
                                 pressure_field_plot=True,
                                )

        return color_table

    def _reset_min_max_values(self):
        self.count_cycles = 0
        self.r_xyz_abs = None
        self.result_disp_min = None
        self.result_disp_max = None
        self.stress_min = None
        self.stress_max = None
        self.pressure_min = None
        self.pressure_max = None
        self.min_max_stresses_values_current = None
        self.min_max_pressures_values_current = None
        self.plot_state = [False, False, False]


    def update_section_plane(self):
        if not self._actor_exists():
            return

        section_plane = app().main_window.section_plane

        if not section_plane.cutting:
            self._disable_section_plane()
            return

        position = section_plane.get_position()
        rotation = section_plane.get_rotation()
        inverted = section_plane.get_inverted()

        if section_plane.editing:
            self.plane_actor.configure_section_plane(position, rotation)
            self.plane_actor.VisibilityOn()
            self.plane_actor.GetProperty().SetColor(0, 0.333, 0.867)
            self.plane_actor.GetProperty().SetOpacity(0.8)
            self.update()
        else:
            # not a very reliable condition, but it works
            show_plane = not section_plane.keep_section_plane
            self._apply_section_plane(position, rotation, inverted, show_plane)

    def _disable_section_plane(self):
        self.plane_actor.VisibilityOff()
        self.tubes_actor.disable_cut()
        self.update()

    def _apply_section_plane(self, position, rotation, inverted, show_plane=True):
        self.plane_actor.configure_section_plane(position, rotation)
        xyz = self.plane_actor.calculate_xyz_position(position)
        normal = self.plane_actor.calculate_normal_vector(rotation)
        if inverted:
            normal = -normal

        self.tubes_actor.apply_cut(xyz, normal)

        self.plane_actor.SetVisibility(show_plane)
        self.plane_actor.GetProperty().SetColor(0.5, 0.5, 0.5)
        self.plane_actor.GetProperty().SetOpacity(0.2)
        self.update()<|MERGE_RESOLUTION|>--- conflicted
+++ resolved
@@ -120,43 +120,34 @@
 
             # update the data according to the current analysis
             if self.analysis_mode == AnalysisMode.DISPLACEMENT:
-<<<<<<< HEAD
 
                 if analysis_id in [0, 1, 5, 6, 7]:
                     unit = "Unit: [m]"
                 elif analysis_id in [2]:
                     unit = "Unit: [--]"
 
-=======
->>>>>>> 422fbd97
                 deformed = True
                 color_table = self._compute_displacement_field(
                     self.current_frequency_index, self.current_phase_step
                 )
 
             elif self.analysis_mode == AnalysisMode.STRESS:
-<<<<<<< HEAD
 
                 if analysis_id in [0, 1, 5, 6, 7]:
                     unit = "Unit: [Pa]"
 
-=======
->>>>>>> 422fbd97
                 deformed = True
                 color_table = self._compute_stress_field(
                     self.current_frequency_index, self.current_phase_step
                 )
 
             elif self.analysis_mode == AnalysisMode.PRESURE:
-<<<<<<< HEAD
 
                 if analysis_id in [3, 5, 6]:
                     unit = "Unit: [Pa]"
                 elif analysis_id in [4]:
                     unit = "Unit: [--]"
 
-=======
->>>>>>> 422fbd97
                 color_table = self._compute_pressure_field(
                     self.current_frequency_index, self.current_phase_step
                 )

--- conflicted
+++ resolved
@@ -57,15 +57,10 @@
             if element.cross_section is None:
                 return
 
-<<<<<<< HEAD
-            if element.cross_section.section_parameters is None:
+            if element.cross_section.outer_diameter is None:
                 return
 
-            # not sure if it works every time, but is a good approximation
-            radius = max(element.cross_section.section_parameters)
-=======
             radius = element.cross_section.outer_diameter / 2 
->>>>>>> 13306492
             center = element.element_center_coordinates
 
             line_bounds = (x0, x1, y0, y1, z0, z1)

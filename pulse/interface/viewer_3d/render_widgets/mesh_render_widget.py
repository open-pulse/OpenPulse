--- conflicted
+++ resolved
@@ -9,7 +9,6 @@
 from vtkat.render_widgets import CommonRenderWidget
 
 from pulse import app
-<<<<<<< HEAD
 from pulse.interface.viewer_3d.actors import ElementLinesActor, NodesActor, TubeActor
 from pulse.interface.viewer_3d.actors.tube_actor import ColorMode
 from pulse.interface.viewer_3d.actors.acoustic_symbols_actor import (
@@ -22,9 +21,7 @@
 )
 from pulse.interface.viewer_3d.text_helppers import TreeInfo, format_long_sequence
 
-=======
 from pulse import ICON_DIR
->>>>>>> f2097e0c
 
 @dataclass
 class PlotFilter:
@@ -51,12 +48,8 @@
         self.mouse_click = (0, 0)
         self.left_clicked.connect(self.click_callback)
         self.left_released.connect(self.selection_callback)
-<<<<<<< HEAD
-
-=======
         app().main_window.theme_changed.connect(self.set_theme)
         
->>>>>>> f2097e0c
         self.interactor_style = BoxSelectionInteractorStyle()
         self.render_interactor.SetInteractorStyle(self.interactor_style)
 
@@ -244,19 +237,11 @@
         self.renderer.AddViewProp(self.mopt_logo)
 
         if theme == "light":
-<<<<<<< HEAD
-            open_pulse_path = Path("data/icons/OpenPulse_logo_black.png")
-            mopt_path = Path("data/icons/mopt_logo_black.png")
-        elif theme == "dark":
-            open_pulse_path = Path("data/icons/OpenPulse_logo_white.png")
-            mopt_path = Path("data/icons/mopt_logo_white.png")
-=======
             open_pulse_path = str(ICON_DIR/ 'logos/OpenPulse_logo_black.png')
             mopt_path = str(ICON_DIR / 'logos/mopt_logo_black.png')     
         elif theme == "dark":
             open_pulse_path = str(ICON_DIR / 'logos/OpenPulse_logo_white.png')
             mopt_path =  str(ICON_DIR / 'logos/mopt_logo_white.png')
->>>>>>> f2097e0c
         else:
             raise NotImplementedError()
 

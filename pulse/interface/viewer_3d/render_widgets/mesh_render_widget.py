--- conflicted
+++ resolved
@@ -301,11 +301,7 @@
         info_text = ""
         info_text += nodes_info_text()
         info_text += elements_info_text()
-<<<<<<< HEAD
         info_text += lines_info_text()
-        self.set_info_text(info_text)
-=======
-        info_text += entity_info_text()
         self.set_info_text(info_text)
 
     def configure_section_plane(self, x, y, z, rx, ry, rz):
@@ -376,5 +372,4 @@
         rx, ry, rz = rotation_matrices(*orientation)
 
         normal = rz @ rx @ ry @ np.array([1, 0, 0, 1])
-        return -normal[:3]
->>>>>>> a1c61967
+        return -normal[:3]
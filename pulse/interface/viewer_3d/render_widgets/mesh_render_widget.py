from pathlib import Path

import vtk
from PyQt5.QtCore import Qt
from PyQt5.QtWidgets import QApplication
from molde.interactor_styles import BoxSelectionInteractorStyle
from molde.pickers import CellAreaPicker, CellPropertyAreaPicker
from molde.render_widgets import CommonRenderWidget

from ._mesh_picker import MeshPicker
from ._model_info_text import nodes_info_text, elements_info_text, entity_info_text

from pulse.interface.viewer_3d.actors import ElementLinesActor, NodesActor, PointsActor, TubeActorGPU
from pulse.interface.viewer_3d.actors.tube_actor import ColorMode
from pulse.interface.viewer_3d.actors.acoustic_symbols_actor import (
    AcousticElementsSymbolsActor,
    AcousticNodesSymbolsActor,
)
from pulse.interface.viewer_3d.actors.structural_symbols_actor import (
    StructuralElementsSymbolsActor,
    StructuralNodesSymbolsActor,
)
from molde.utils import TreeInfo, format_long_sequence
from pulse import app, ICON_DIR
from pulse.interface.utils import PlotFilter, SelectionFilter

class MeshRenderWidget(CommonRenderWidget):
    def __init__(self, parent=None):
        super().__init__(parent)

        self.mouse_click = (0, 0)
        self.left_clicked.connect(self.click_callback)
        self.left_released.connect(self.selection_callback)

        app().main_window.theme_changed.connect(self.set_theme)
        app().main_window.visualization_changed.connect(self.visualization_changed_callback)
        app().main_window.selection_changed.connect(self.update_selection)
        
        self.interactor_style = BoxSelectionInteractorStyle()
        self.render_interactor.SetInteractorStyle(self.interactor_style)
        self.mesh_picker = MeshPicker(self)

        self.open_pulse_logo = None
        self.nodes_actor = None
        self.lines_actor = None
        self.tubes_actor = None
        self.acoustic_nodes_symbols_actor = None
        self.acoustic_elements_symbols_actor = None
        self.structural_nodes_symbols_actor = None
        self.structural_elements_symbols_actor = None

        self.selected_nodes = set()
        self.selected_lines = set()
        self.selected_elements = set()

        self.create_axes()
        self.create_scale_bar()
        self.create_logos()
        self.set_theme("light")
        self.create_camera_light(0.1, 0.1)

    def update_plot(self, reset_camera=False):
        self.remove_actors()
        self.mesh_picker.update_bounds()
        project = app().project

        self.nodes_actor = NodesActor(project)
        self.lines_actor = ElementLinesActor(project)
        self.tubes_actor = TubeActorGPU(project)
        self.points_actor = PointsActor()

        # TODO: Replace these actors for newer ones that
        # are lighter and easier to update
        self._acoustic_nodes_symbols = AcousticNodesSymbolsActor(project)
        self._acoustic_elements_symbols = AcousticElementsSymbolsActor(project)
        self._structural_nodes_symbols = StructuralNodesSymbolsActor(project)
        self._structural_elements_symbols = StructuralElementsSymbolsActor(project)
        self._acoustic_nodes_symbols.build()
        self._acoustic_elements_symbols.build()
        self._structural_nodes_symbols.build()
        self._structural_elements_symbols.build()
        self.acoustic_nodes_symbols_actor = self._acoustic_nodes_symbols.getActor()
        self.acoustic_elements_symbols_actor = self._acoustic_elements_symbols.getActor()
        self.structural_nodes_symbols_actor = self._structural_nodes_symbols.getActor()
        self.structural_elements_symbols_actor = self._structural_elements_symbols.getActor()

        self.renderer.AddActor(self.lines_actor)
        self.renderer.AddActor(self.points_actor)
        self.renderer.AddActor(self.nodes_actor)
        self.renderer.AddActor(self.tubes_actor)
        self.renderer.AddActor(self.acoustic_nodes_symbols_actor)
        self.renderer.AddActor(self.acoustic_elements_symbols_actor)
        self.renderer.AddActor(self.structural_nodes_symbols_actor)
        self.renderer.AddActor(self.structural_elements_symbols_actor)

        self.visualization_changed_callback()
        if reset_camera:
            self.renderer.ResetCamera()
        self.update_info_text()

    def remove_actors(self):
        self.renderer.RemoveActor(self.lines_actor)
        self.renderer.RemoveActor(self.nodes_actor)
        self.renderer.RemoveActor(self.tubes_actor)
        self.renderer.RemoveActor(self.acoustic_nodes_symbols_actor)
        self.renderer.RemoveActor(self.acoustic_elements_symbols_actor)
        self.renderer.RemoveActor(self.structural_nodes_symbols_actor)
        self.renderer.RemoveActor(self.structural_elements_symbols_actor)

        self.nodes_actor = None
        self.lines_actor = None
        self.tubes_actor = None
        self.acoustic_nodes_symbols_actor = None
        self.acoustic_elements_symbols_actor = None
        self.structural_nodes_symbols_actor = None
        self.structural_elements_symbols_actor = None

    def visualization_changed_callback(self):
        if not self._actor_exists():
            return

        visualization = app().main_window.visualization_filter
        self.points_actor.SetVisibility(visualization.points)
        self.nodes_actor.SetVisibility(visualization.nodes)
        self.lines_actor.SetVisibility(visualization.lines)
        self.tubes_actor.SetVisibility(visualization.tubes)
        opacity = 0.9 if visualization.transparent else 1
        self.tubes_actor.GetProperty().SetOpacity(opacity)
        self.update()

    def set_color_mode_to_empty(self):
        if not self._actor_exists():
            return
        self.tubes_actor.color_mode = ColorMode.empty
        self.tubes_actor.clear_colors()

    def set_color_mode_to_material(self):
        if not self._actor_exists():
            return
        self.tubes_actor.color_mode = ColorMode.material
        self.tubes_actor.clear_colors()

    def set_color_mode_to_fluid(self):
        if not self._actor_exists():
            return
        self.tubes_actor.color_mode = ColorMode.fluid
        self.tubes_actor.clear_colors()

    def _actor_exists(self):
        actors = [
            self.nodes_actor,
            self.lines_actor,
            self.tubes_actor,
            self.acoustic_nodes_symbols_actor,
            self.acoustic_elements_symbols_actor,
            self.structural_nodes_symbols_actor,
            self.structural_elements_symbols_actor,
        ]
        return all([actor is not None for actor in actors])

    def set_theme(self, theme):
        super().set_theme(theme)

    def create_logos(self, theme="light"):
        self.renderer.RemoveViewProp(self.open_pulse_logo)
        self.open_pulse_logo = self.create_logo(ICON_DIR/ 'logos/OpenPulse_logo_gray.png')
        self.open_pulse_logo.SetPosition(0.845, 0.89)
        self.open_pulse_logo.SetPosition2(0.15, 0.15)

    def click_callback(self, x, y):
        self.mouse_click = x, y

    def selection_callback(self, x1, y1):
        if not self._actor_exists():
            return

        x0, y0 = self.mouse_click
        mouse_moved = (abs(x1 - x0) > 10) or (abs(y1 - y0) > 10)
        selection_filter = app().main_window.selection_filter
        visualization_filter = app().main_window.visualization_filter

        picked_nodes = set()
        picked_elements = set()
        picked_lines = set()

        if mouse_moved:
            if selection_filter.nodes:
                picked_nodes = self.mesh_picker.area_pick_nodes(x0, y0, x1, y1)

            if selection_filter.elements:
                picked_elements = self.mesh_picker.area_pick_elements(x0, y0, x1, y1)

            if selection_filter.lines:
                picked_lines = self.mesh_picker.area_pick_lines(x0, y0, x1, y1)

        else:
            if selection_filter.nodes:
                picked_nodes = set([self.mesh_picker.pick_node(x1, y1)])
                picked_nodes.difference_update([-1])  # remove -1 index

            if selection_filter.elements:
                picked_elements = set([self.mesh_picker.pick_element(x1, y1)])
                picked_elements.difference_update([-1])  # remove -1 index

            if selection_filter.lines:
                picked_lines = set([self.mesh_picker.pick_entity(x1, y1)])
                picked_lines.difference_update([-1])  # remove -1 index

        if visualization_filter.points:
            points_indexes = set(app().project.get_geometry_points().keys())
            picked_nodes.intersection_update(points_indexes)

        # give priority to node selection
        if picked_nodes and not mouse_moved:
            picked_lines.clear()
            picked_elements.clear()

        modifiers = QApplication.keyboardModifiers()
        ctrl_pressed = bool(modifiers & Qt.ControlModifier)
        shift_pressed = bool(modifiers & Qt.ShiftModifier)
        alt_pressed = bool(modifiers & Qt.AltModifier)

        app().main_window.set_selection(
            nodes=picked_nodes,
            lines=picked_lines,
            elements=picked_elements,
            join=ctrl_pressed | shift_pressed,
            remove=alt_pressed,   
        )

    def update_selection(self):
<<<<<<< HEAD
        self.points_actor.clear_colors()
=======

>>>>>>> 3f64144e
        self.nodes_actor.clear_colors()
        self.lines_actor.clear_colors()
        self.tubes_actor.clear_colors()

        nodes = app().main_window.selected_nodes
        lines = app().main_window.selected_lines
        elements = app().main_window.selected_elements

        self.nodes_actor.set_color((255, 50, 50), nodes)
<<<<<<< HEAD
        self.points_actor.set_color((255, 50, 50), nodes)
        self.lines_actor.set_color((200, 0, 0), elements, entities)
        self.tubes_actor.set_color((255, 0, 50), elements, entities)
=======
        self.lines_actor.set_color((200, 0, 0), elements, lines)
        self.tubes_actor.set_color((255, 0, 50), elements, lines)
>>>>>>> 3f64144e
        self.update_info_text()
        self.update()

    def update_info_text(self):
        info_text = ""
        info_text += nodes_info_text()
        info_text += elements_info_text()
        info_text += entity_info_text()
        self.set_info_text(info_text)<|MERGE_RESOLUTION|>--- conflicted
+++ resolved
@@ -229,11 +229,7 @@
         )
 
     def update_selection(self):
-<<<<<<< HEAD
         self.points_actor.clear_colors()
-=======
-
->>>>>>> 3f64144e
         self.nodes_actor.clear_colors()
         self.lines_actor.clear_colors()
         self.tubes_actor.clear_colors()
@@ -243,14 +239,9 @@
         elements = app().main_window.selected_elements
 
         self.nodes_actor.set_color((255, 50, 50), nodes)
-<<<<<<< HEAD
         self.points_actor.set_color((255, 50, 50), nodes)
-        self.lines_actor.set_color((200, 0, 0), elements, entities)
-        self.tubes_actor.set_color((255, 0, 50), elements, entities)
-=======
         self.lines_actor.set_color((200, 0, 0), elements, lines)
         self.tubes_actor.set_color((255, 0, 50), elements, lines)
->>>>>>> 3f64144e
         self.update_info_text()
         self.update()
 

--- conflicted
+++ resolved
@@ -206,7 +206,6 @@
                 self.add_frame_to_animation_file()
         
     def _plotOnce(self, phase_step):
-<<<<<<< HEAD
         self.opvDeformedTubes.getActor().GetProperty().SetOpacity(1)
         self.opvPressureTubes.getActor().GetProperty().SetOpacity(1)
 
@@ -214,9 +213,6 @@
             app().main_window.results_viewer_wigdet.current_widget.slider_transparency.setValue(0)
         except:
             pass
-=======
-        app().main_window.results_viewer_wigdet.current_widget.slider_transparency.setValue(0)
->>>>>>> 6278eb48
 
         self._currentPhase = phase_step
         self._currentPlot(self._currentFrequencyIndex, phase_step)
@@ -591,7 +587,6 @@
         pass
 
     def configure_clipping_plane(self, x, y, z, rx, ry, rz):
-<<<<<<< HEAD
         self.opvDeformedTubes.getActor().GetProperty().SetOpacity(1)
         self.opvPressureTubes.getActor().GetProperty().SetOpacity(1)
 
@@ -599,9 +594,6 @@
             app().main_window.results_viewer_wigdet.current_widget.slider_transparency.setValue(0)
         except:
             pass
-=======
-        app().main_window.results_viewer_wigdet.current_widget.slider_transparency.setValue(0)
->>>>>>> 6278eb48
 
         if self.playingAnimation:
             self.pauseAnimation()
@@ -638,7 +630,6 @@
         self.update()
     
     def dismiss_clipping_plane(self):
-<<<<<<< HEAD
         self.opvDeformedTubes.getActor().GetProperty().SetOpacity(1)
         self.opvPressureTubes.getActor().GetProperty().SetOpacity(1)
 
@@ -646,9 +637,6 @@
             app().main_window.results_viewer_wigdet.current_widget.slider_transparency.setValue(0)
         except:
             pass
-=======
-        app().main_window.results_viewer_wigdet.current_widget.slider_transparency.setValue(0)
->>>>>>> 6278eb48
 
         self.plane_origin = None
         self.plane_normal = None

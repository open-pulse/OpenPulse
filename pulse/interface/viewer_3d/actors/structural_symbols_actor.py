import numpy as np
from scipy.spatial.transform import Rotation
from vtkmodules.vtkFiltersCore import vtkAppendPolyData
from vtkmodules.vtkFiltersSources import vtkLineSource, vtkSphereSource

<<<<<<< HEAD
from pulse import app, SYMBOLS_DIR
from pulse.interface.viewer_3d.actors.symbols_actor import SymbolsActorBase, SymbolTransform, loadSymbol
=======
from pulse import SYMBOLS_DIR
from pulse.interface.viewer_3d.actors.symbols_actor import (
    SymbolsActorBase,
    SymbolTransform,
    loadSymbol,
)
>>>>>>> 43441e49


class StructuralNodesSymbolsActor(SymbolsActorBase):
    def _createConnections(self):
        return [
            (
                self._get_prescribed_displacement_symbol(),
                loadSymbol(SYMBOLS_DIR / "structural/prescribed_displacement.obj"),
            ),
            (
                self._get_prescribed_rotation_symbol(),
                loadSymbol(SYMBOLS_DIR / "structural/prescribed_rotation.obj"),
            ),
            (
                self._get_nodal_force_symbol(),
                loadSymbol(SYMBOLS_DIR / "structural/nodal_force.obj"),
            ),
            (
                self._get_nodal_moment_symbol(),
                loadSymbol(SYMBOLS_DIR / "structural/nodal_moment.obj"),
            ),
            (
                self._get_lumped_mass_symbol(),
                loadSymbol(SYMBOLS_DIR / "structural/lumped_mass.obj"),
            ),
            (
                self._get_lumped_spring_symbol(),
                loadSymbol(SYMBOLS_DIR / "structural/lumped_spring.obj"),
            ),
            (
                self._get_lumped_damper_symbol(),
                loadSymbol(SYMBOLS_DIR / "structural/lumped_damper.obj"),
            ),
        ]

    # def _createSequence(self):
    #     return self.project.get_nodes().values()

    def source(self):
        super().source()
        self._create_nodal_links()
        self._create_structural_links()

    def _create_nodal_links(self):

        linked_nodes = set()
        self.linked_symbols = vtkAppendPolyData()

        for (property, *args), data in app().project.model.properties.nodal_properties.items():

            if property == "structural_elastic_links":

                node_a, node_b = args
                linked_nodes.add((node_a, node_b))

<<<<<<< HEAD
                coords = data["coords"]
                coords_a = coords[:3]
                coords_b = coords[3:]

                # divide the value of the coordinates by the scale factor
                source = vtk.vtkLineSource()
                source.SetPoint1(coords_a / self.scaleFactor) 
                source.SetPoint2(coords_b / self.scaleFactor)
                source.Update()
                self.linked_symbols.AddInputData(source.GetOutput())

        # for key_s in self.project.preprocessor.nodes_with_elastic_link_stiffness.keys():
        #     node_ids = [int(node) for node in key_s.split("-")]
        #     linked_nodes.add(tuple(node_ids))

        # for key_d in self.project.preprocessor.nodes_with_elastic_link_dampings.keys():
        #     node_ids = [int(node) for node in key_d.split("-")]
        #     linked_nodes.add(tuple(node_ids))

        # nodes = self.project.preprocessor.nodes

        # for a, b in linked_nodes:
        #     # divide the value of the coordinates by the scale factor
        #     source = vtk.vtkLineSource()
        #     source.SetPoint1(nodes[a].coordinates / self.scaleFactor) 
        #     source.SetPoint2(nodes[b].coordinates / self.scaleFactor)
        #     source.Update()
        #     self.linked_symbols.AddInputData(source.GetOutput())
        
        s = vtk.vtkSphereSource()
=======
        for a, b in linked_nodes:
            # divide the value of the coordinates by the scale factor
            source = vtkLineSource()
            source.SetPoint1(nodes[a].coordinates / self.scaleFactor)
            source.SetPoint2(nodes[b].coordinates / self.scaleFactor)
            source.Update()
            self.linked_symbols.AddInputData(source.GetOutput())

        s = vtkSphereSource()
>>>>>>> 43441e49
        s.SetRadius(0)

        self.linked_symbols.AddInputData(s.GetOutput())
        self.linked_symbols.Update()

        index = len(self._connections)
        self._mapper.SetSourceData(index, self.linked_symbols.GetOutput())
        self._sources.InsertNextTuple1(index)
        self._positions.InsertNextPoint(0, 0, 0)
        self._rotations.InsertNextTuple3(0, 0, 0)
        self._scales.InsertNextTuple3(1, 1, 1)
        self._colors.InsertNextTuple3(16, 222, 129)

    def _create_structural_links(self):

        for (property, *args), data in app().project.model.properties.nodal_properties.items():

            if property == "structural_links":

<<<<<<< HEAD
                coords = data["coords"]
                coords_a = coords[:3]
                coords_b = coords[3:]

                # divide the value of the coordinates by the scale factor
                source = vtk.vtkLineSource()
                source.SetPoint1(coords_a / self.scaleFactor) 
                source.SetPoint2(coords_b / self.scaleFactor)
                source.Update()
                self.linked_symbols.AddInputData(source.GetOutput())
=======
        for a, b in self.preprocessor.nodes_with_structural_links.keys():
            # divide the value of the coordinates by the scale factor
            source = vtkLineSource()
            source.SetPoint1(nodes[a].coordinates / self.scaleFactor)
            source.SetPoint2(nodes[b].coordinates / self.scaleFactor)
            source.Update()
            self.linked_symbols.AddInputData(source.GetOutput())
>>>>>>> 43441e49

        s = vtkSphereSource()
        s.SetRadius(0)

        self.linked_symbols.AddInputData(s.GetOutput())
        self.linked_symbols.Update()

        index = len(self._connections)
        self._mapper.SetSourceData(index, self.linked_symbols.GetOutput())
        self._sources.InsertNextTuple1(index)
        self._positions.InsertNextPoint(0, 0, 0)
        self._rotations.InsertNextTuple3(0, 0, 0)
        self._scales.InsertNextTuple3(1, 1, 1)
        self._colors.InsertNextTuple3(10, 0, 10)

    def _get_prescribed_displacement_symbol(self):

        src = 1
        scl = (1, 1, 1)
        col = (0, 255, 0)
        offset = 0 * self.scaleFactor

        symbols = list()
        for (property, *args), data in app().project.model.properties.nodal_properties.items():

<<<<<<< HEAD
            if property == "prescribed_dofs":

                x, y, z = data["coords"]
                values = data["values"]
                mask = [(i is not None) for i in values]

                if mask[0]:
                    pos = (x-offset, y, z)
                    rot = (0,0,90)
                    if self.is_value_negative(values[0]):
                        pos = (x-offset, y, z)
                        rot = (0,0,-90)
                    symbols.append(SymbolTransform(source=src, position=pos, rotation=rot, scale=scl, color=col))

                if mask[1]:
                    pos = (x, y-offset, z)
                    rot = (180,90,0)
                    if self.is_value_negative(values[1]):
                        pos = (x, y+offset, z)
                        rot = (180,90,180)
                    symbols.append(SymbolTransform(source=src, position=pos, rotation=rot, scale=scl, color=col))

                if mask[2]:
                    pos = (x, y, z-offset)
                    rot = (-90,0,0)
                    if self.is_value_negative(values[2]):
                        pos = (x, y, z+offset)
                        rot = (90,0,0)
                    symbols.append(SymbolTransform(source=src, position=pos, rotation=rot, scale=scl, color=col))
        
=======
            x, y, z = self._getCoords(node)
            mask = [(i is not None) for i in node.getStructuralBondaryCondition()[:3]]
            values = list(node.getStructuralBondaryCondition()[:3])

            if mask[0]:
                pos = (x - offset, y, z)
                rot = (0, 0, 90)
                if self.is_value_negative(values[0]):
                    pos = (x - offset, y, z)
                    rot = (0, 0, -90)
                symbols.append(
                    SymbolTransform(
                        source=src, position=pos, rotation=rot, scale=scl, color=col
                    )
                )

            if mask[1]:
                pos = (x, y - offset, z)
                rot = (180, 90, 0)
                if self.is_value_negative(values[1]):
                    pos = (x, y + offset, z)
                    rot = (180, 90, 180)
                symbols.append(
                    SymbolTransform(
                        source=src, position=pos, rotation=rot, scale=scl, color=col
                    )
                )

            if mask[2]:
                pos = (x, y, z - offset)
                rot = (-90, 0, 0)
                if self.is_value_negative(values[2]):
                    pos = (x, y, z + offset)
                    rot = (90, 0, 0)
                symbols.append(
                    SymbolTransform(
                        source=src, position=pos, rotation=rot, scale=scl, color=col
                    )
                )

>>>>>>> 43441e49
        return symbols

    def _get_prescribed_rotation_symbol(self):

        src = 2
        scl = (1, 1, 1)
        col = (0, 200, 200)
        offset = 0 * self.scaleFactor

        symbols = list()
<<<<<<< HEAD
        for (property, *args), data in app().project.model.properties.nodal_properties.items():

            if property == "prescribed_dofs":

                x, y, z = data["coords"]
                values = data["values"]
                mask = [(i is not None) for i in values]

                if mask[3]:
                    pos = (x-offset, y, z)
                    rot = (0,0,90)
                    if self.is_value_negative(values[3]):
                        pos = (x+offset, y, z)
                        rot = (0,0,-90)
                    symbols.append(SymbolTransform(source=src, position=pos, rotation=rot, scale=scl, color=col))

                if mask[4]:
                    pos = (x, y-offset, z)
                    rot = (180,90,0)
                    if self.is_value_negative(values[4]):
                        pos = (x, y+offset, z)
                        rot = (180,90,180)
                    symbols.append(SymbolTransform(source=src, position=pos, rotation=rot, scale=scl, color=col))

                if mask[5]:
                    pos = (x, y, z-offset)
                    rot = (-90,0,0)
                    if self.is_value_negative(values[5]):
                        pos = (x, y, z+offset)
                        rot = (90,0,0)
                    symbols.append(SymbolTransform(source=src, position=pos, rotation=rot, scale=scl, color=col))
=======
        for node in self.preprocessor.nodes_with_prescribed_dofs:

            x, y, z = self._getCoords(node)
            mask = [(i is not None) for i in node.getStructuralBondaryCondition()[3:]]
            values = list(node.getStructuralBondaryCondition()[3:])

            if mask[0]:
                pos = (x - offset, y, z)
                rot = (0, 0, 90)
                if self.is_value_negative(values[0]):
                    pos = (x + offset, y, z)
                    rot = (0, 0, -90)
                symbols.append(
                    SymbolTransform(
                        source=src, position=pos, rotation=rot, scale=scl, color=col
                    )
                )

            if mask[1]:
                pos = (x, y - offset, z)
                rot = (180, 90, 0)
                if self.is_value_negative(values[1]):
                    pos = (x, y + offset, z)
                    rot = (180, 90, 180)
                symbols.append(
                    SymbolTransform(
                        source=src, position=pos, rotation=rot, scale=scl, color=col
                    )
                )

            if mask[2]:
                pos = (x, y, z - offset)
                rot = (-90, 0, 0)
                if self.is_value_negative(values[2]):
                    pos = (x, y, z + offset)
                    rot = (90, 0, 0)
                symbols.append(
                    SymbolTransform(
                        source=src, position=pos, rotation=rot, scale=scl, color=col
                    )
                )
>>>>>>> 43441e49

        return symbols

    def _get_nodal_force_symbol(self):

        src = 3
        scl = (1, 1, 1)
        col = (255, 0, 0)
        offset = 0.05 * self.scaleFactor

        symbols = list()
<<<<<<< HEAD
        for (property, *args), data in app().project.model.properties.nodal_properties.items():

            if property == "nodal_loads":

                x, y, z = data["coords"]
                values = data["values"]
                mask = [(i is not None) for i in values]

                if mask[0]:
                    pos = (x-offset, y, z)
                    rot = (0,0,90)
                    if self.is_value_negative(values[0]):
                        pos = (x+offset, y, z)
                        rot = (0,0,-90)
                    symbols.append(SymbolTransform(source=src, position=pos, rotation=rot, scale=scl, color=col))

                if mask[1]:
                    pos = (x, y-offset, z)
                    rot = (180,90,0)
                    if self.is_value_negative(values[1]):
                        pos = (x, y+offset, z)
                        rot = (180,90,180)
                    symbols.append(SymbolTransform(source=src, position=pos, rotation=rot, scale=scl, color=col))

                if mask[2]:
                    pos = (x, y, z-offset)
                    rot = (-90,0,0)
                    if self.is_value_negative(values[2]):
                        pos = (x, y, z+offset)
                        rot = (90,90,0)
                    symbols.append(SymbolTransform(source=src, position=pos, rotation=rot, scale=scl, color=col))
=======
        for node in self.preprocessor.nodes_with_nodal_loads:

            x, y, z = self._getCoords(node)
            mask = [(i is not None) for i in node.get_prescribed_loads()[:3]]
            values = list(node.get_prescribed_loads()[:3])

            if mask[0]:
                pos = (x - offset, y, z)
                rot = (0, 0, 90)
                if self.is_value_negative(values[0]):
                    pos = (x + offset, y, z)
                    rot = (0, 0, -90)
                symbols.append(
                    SymbolTransform(
                        source=src, position=pos, rotation=rot, scale=scl, color=col
                    )
                )

            if mask[1]:
                pos = (x, y - offset, z)
                rot = (180, 90, 0)
                if self.is_value_negative(values[1]):
                    pos = (x, y + offset, z)
                    rot = (180, 90, 180)
                symbols.append(
                    SymbolTransform(
                        source=src, position=pos, rotation=rot, scale=scl, color=col
                    )
                )

            if mask[2]:
                pos = (x, y, z - offset)
                rot = (-90, 0, 0)
                if self.is_value_negative(values[2]):
                    pos = (x, y, z + offset)
                    rot = (90, 90, 0)
                symbols.append(
                    SymbolTransform(
                        source=src, position=pos, rotation=rot, scale=scl, color=col
                    )
                )
>>>>>>> 43441e49

        return symbols

    def _get_nodal_moment_symbol(self):

        src = 4
        scl = (1, 1, 1)
        col = (0, 0, 255)
        offset = 0.05 * self.scaleFactor

        symbols = list()
<<<<<<< HEAD
        for (property, *args), data in app().project.model.properties.nodal_properties.items():

            if property == "nodal_loads":

                x, y, z = data["coords"]
                values = data["values"]
                mask = [(i is not None) for i in values]

                if mask[3]:
                    pos = (x-offset, y, z)
                    rot = (0,0,90)
                    if self.is_value_negative(values[3]):
                        pos = (x+offset, y, z)
                        rot = (0,0,-90)
                    symbols.append(SymbolTransform(source=src, position=pos, rotation=rot, scale=scl, color=col))

                if mask[4]:
                    pos = (x, y-offset, z)
                    rot = (180,90,0)
                    if self.is_value_negative(values[4]):
                        pos = (x, y+offset, z)
                        rot = (180,90,180)
                    symbols.append(SymbolTransform(source=src, position=pos, rotation=rot, scale=scl, color=col))

                if mask[5]:
                    pos = (x, y, z-offset)
                    rot = (-90,0,0)
                    if self.is_value_negative(values[5]):
                        pos = (x, y, z+offset)
                        rot = (90,0,0)
                    symbols.append(SymbolTransform(source=src, position=pos, rotation=rot, scale=scl, color=col))
=======
        for node in self.preprocessor.nodes_with_nodal_loads:

            x, y, z = self._getCoords(node)
            values = list(node.get_prescribed_loads()[:3])
            mask = [(i is not None) for i in node.get_prescribed_loads()[3:]]

            if mask[0]:
                pos = (x - offset, y, z)
                rot = (0, 0, 90)
                if self.is_value_negative(values[0]):
                    pos = (x + offset, y, z)
                    rot = (0, 0, -90)
                symbols.append(
                    SymbolTransform(
                        source=src, position=pos, rotation=rot, scale=scl, color=col
                    )
                )

            if mask[1]:
                pos = (x, y - offset, z)
                rot = (180, 90, 0)
                if self.is_value_negative(values[1]):
                    pos = (x, y + offset, z)
                    rot = (180, 90, 180)
                symbols.append(
                    SymbolTransform(
                        source=src, position=pos, rotation=rot, scale=scl, color=col
                    )
                )

            if mask[2]:
                pos = (x, y, z - offset)
                rot = (-90, 0, 0)
                if self.is_value_negative(values[2]):
                    pos = (x, y, z + offset)
                    rot = (90, 0, 0)
                symbols.append(
                    SymbolTransform(
                        source=src, position=pos, rotation=rot, scale=scl, color=col
                    )
                )
>>>>>>> 43441e49

        return symbols

    def _get_lumped_mass_symbol(self):

        src = 5
        rot = (0, 0, 0)
        scl = (1, 1, 1)
        col = (7, 156, 231)

        symbols = list()
<<<<<<< HEAD
        for (property, *args), data in app().project.model.properties.nodal_properties.items():

            if property == "lumped masses":

                pos = data["coords"]
                values = data["values"]
                mask = [(i is not None) for i in values]

                if sum(mask):
                    symbols.append(SymbolTransform(source=src, position=pos, rotation=rot, scale=scl, color=col))

=======
        for node in self.preprocessor.nodes_with_masses:
            pos = node.coordinates
            if any(node.lumped_masses):
                symbols.append(
                    SymbolTransform(
                        source=src, position=pos, rotation=rot, scale=scl, color=col
                    )
                )
>>>>>>> 43441e49
        return symbols

    def _get_lumped_spring_symbol(self):

<<<<<<< HEAD
        e_size = app().project.preprocessor.mesh.element_size
        length = self.scaleFactor/2
=======
        e_size = self.project.file._element_size
        length = self.scaleFactor / 2
>>>>>>> 43441e49

        if self.scaleFactor / 2 > 4 * e_size:
            f = 2
        elif self.scaleFactor / 2 > 2 * e_size:
            f = 1
        elif self.scaleFactor / 2 > e_size / 2:
            f = 0.5
        else:
            f = 0.25

        delta_x = 0.14 + f * e_size * 1.19 / length
        offset = delta_x * length / 1.19

        src = 6
        scale_x = (length / 1.19) / self.scaleFactor
        scl = (scale_x, scale_x, scale_x)
        col = (242, 121, 0)

        symbols = list()
<<<<<<< HEAD
        for (property, *args), data in app().project.model.properties.nodal_properties.items():

            if property == "lumped_springs":

                x, y, z = data["coords"]
                values = data["values"]
                mask = [(i is not None) for i in values]

                if mask[0] or mask[3]:
                    pos = (x-offset, y, z)
                    rot = (0,0,0)
                    symbols.append(SymbolTransform(source=src, position=pos, rotation=rot, scale=scl, color=col))

                if mask[1] or mask[4]:
                    pos = (x, y-offset, z)
                    rot = (0,0,90)
                    symbols.append(SymbolTransform(source=src, position=pos, rotation=rot, scale=scl, color=col))

                if mask[2] or mask[5]:
                    pos = (x, y, z-offset)
                    rot = (0,-90,0)
                    symbols.append(SymbolTransform(source=src, position=pos, rotation=rot, scale=scl, color=col))
=======
        for node in self.preprocessor.nodes_connected_to_springs:
            x, y, z = self._getCoords(node)
            mask = [(i is not None) for i in node.get_lumped_stiffness()[:3]]

            if mask[0]:
                pos = (x - offset, y, z)
                rot = (0, 0, 0)
                symbols.append(
                    SymbolTransform(
                        source=src, position=pos, rotation=rot, scale=scl, color=col
                    )
                )

            if mask[1]:
                pos = (x, y - offset, z)
                rot = (0, 0, 90)
                symbols.append(
                    SymbolTransform(
                        source=src, position=pos, rotation=rot, scale=scl, color=col
                    )
                )

            if mask[2]:
                pos = (x, y, z - offset)
                rot = (0, -90, 0)
                symbols.append(
                    SymbolTransform(
                        source=src, position=pos, rotation=rot, scale=scl, color=col
                    )
                )
>>>>>>> 43441e49

        return symbols

    def _get_lumped_damper_symbol(self):

<<<<<<< HEAD
        e_size = app().project.preprocessor.mesh.element_size
        length = self.scaleFactor/2
=======
        e_size = self.project.file._element_size
        length = self.scaleFactor / 2
>>>>>>> 43441e49

        if self.scaleFactor / 2 > 4 * e_size:
            f = 2
        elif self.scaleFactor / 2 > 2 * e_size:
            f = 1
        elif self.scaleFactor / 2 > e_size / 2:
            f = 0.5
        else:
            f = 0.25

        delta_x = 0.14 + f * e_size * 1.19 / length
        offset = delta_x * length / 1.19

        src = 7
        scale_x = (length / 1.19) / self.scaleFactor
        scl = (scale_x, scale_x, scale_x)
        col = (255, 0, 100)

        symbols = list()
<<<<<<< HEAD
        for (property, *args), data in app().project.model.properties.nodal_properties.items():

            if property == "lumped_dampers":

                x, y, z = data["coords"]
                values = data["values"]
                mask = [(i is not None) for i in values]

                if mask[0] or mask[3]:
                    pos = (x-offset, y, z)
                    rot = (0,0,0)
                    symbols.append(SymbolTransform(source=src, position=pos, rotation=rot, scale=scl, color=col))

                if mask[1] or mask[4]:
                    pos = (x, y-offset, z)
                    rot = (0,0,90)
                    symbols.append(SymbolTransform(source=src, position=pos, rotation=rot, scale=scl, color=col))

                if mask[2] or mask[5]:
                    pos = (x, y, z-offset)
                    rot = (0,-90,0)
                    symbols.append(SymbolTransform(source=src, position=pos, rotation=rot, scale=scl, color=col))
=======
        for node in self.preprocessor.nodes_connected_to_dampers:
            x, y, z = self._getCoords(node)
            mask = [(i is not None) for i in node.get_lumped_dampings()[:3]]

            if mask[0]:
                pos = (x - offset, y, z)
                rot = (0, 0, 0)
                symbols.append(
                    SymbolTransform(
                        source=src, position=pos, rotation=rot, scale=scl, color=col
                    )
                )

            if mask[1]:
                pos = (x, y - offset, z)
                rot = (0, 0, 90)
                symbols.append(
                    SymbolTransform(
                        source=src, position=pos, rotation=rot, scale=scl, color=col
                    )
                )

            if mask[2]:
                pos = (x, y, z - offset)
                rot = (0, -90, 0)
                symbols.append(
                    SymbolTransform(
                        source=src, position=pos, rotation=rot, scale=scl, color=col
                    )
                )
>>>>>>> 43441e49

        return symbols

    def is_value_negative(self, value):
        if isinstance(value, np.ndarray):
            return False
        elif np.real(value) >= 0:
            return False
        else:
            return True

    def _getCoords(self, node):
        if self.deformed:
            return node.deformed_coordinates
        else:
            return node.coordinates


class StructuralElementsSymbolsActor(SymbolsActorBase):

    def _createConnections(self):
        return [
            (
                self._get_valve_symbol(),
                loadSymbol(SYMBOLS_DIR / "structural/valve_symbol.obj"),
            )
        ]

    # def _createSequence(self):
    #     return self.preprocessor.elements_with_valve
    # return self.project.get_structural_elements().values()

    def _get_valve_symbol(self):

        src = 8
        col = (0, 10, 255)

        symbols = list()
        for (property, element_id), data in app().project.model.properties.element_properties.items():

            if property == "valve":

                center_coordinates = data["center coordinates"]
                valve_elements = data["valve elements"]
                valve_length = data["valve length"]
                valve_section_parameters = data["valve section parameters"]

<<<<<<< HEAD
                element = app().project.preprocessor.structural_elements[element_id]

                # center_coordinates = element.valve_parameters["valve_center_coordinates"]
                # valve_elements = element.valve_parameters["valve_elements"]
                # valve_length = element.valve_parameters["valve_length"]
                # valve_section_parameters = element.valve_parameters["valve_section_parameters"]
=======
                center_coordinates = element.valve_parameters[
                    "valve_center_coordinates"
                ]
                valve_elements = element.valve_parameters["valve_elements"]
>>>>>>> 43441e49

                if np.remainder(len(valve_elements), 2) == 0:
                    index = int(len(valve_elements) / 2)
                    center_element = valve_elements[index]
                else:
                    index = int((len(valve_elements) - 1) / 2) + 1
                    center_element = valve_elements[index]

                if center_element == element.index:

                    rot = element.section_rotation_xyz_undeformed
                    rotation = Rotation.from_euler("xyz", rot, degrees=True)
                    rot_matrix = rotation.as_matrix()

                    vector = [round(value, 5) for value in rot_matrix[:, 1]]
                    if vector[1] < 0:
                        rot[0] += 180

<<<<<<< HEAD
                    factor_x = (valve_length / 0.247) / self.scaleFactor
                    factor_yz = (valve_section_parameters[0] / 0.130) / self.scaleFactor
=======
                    factor_x = (
                        element.valve_parameters["valve_length"] / 0.247
                    ) / self.scaleFactor
                    factor_yz = (
                        element.valve_parameters["valve_section_parameters"][0] / 0.130
                    ) / self.scaleFactor
>>>>>>> 43441e49

                    # factor_yz = 1
                    pos = center_coordinates
                    scl = (factor_x, factor_yz, factor_yz)
                    symbols.append(
                        SymbolTransform(
                            source=src, position=pos, rotation=rot, scale=scl, color=col
                        )
                    )

        return symbols<|MERGE_RESOLUTION|>--- conflicted
+++ resolved
@@ -1,19 +1,17 @@
+from pulse import app, SYMBOLS_DIR
+from pulse.interface.viewer_3d.actors.symbols_actor import SymbolsActorBase, SymbolTransform, loadSymbol
+
 import numpy as np
 from scipy.spatial.transform import Rotation
 from vtkmodules.vtkFiltersCore import vtkAppendPolyData
 from vtkmodules.vtkFiltersSources import vtkLineSource, vtkSphereSource
 
-<<<<<<< HEAD
-from pulse import app, SYMBOLS_DIR
-from pulse.interface.viewer_3d.actors.symbols_actor import SymbolsActorBase, SymbolTransform, loadSymbol
-=======
 from pulse import SYMBOLS_DIR
 from pulse.interface.viewer_3d.actors.symbols_actor import (
     SymbolsActorBase,
     SymbolTransform,
     loadSymbol,
 )
->>>>>>> 43441e49
 
 
 class StructuralNodesSymbolsActor(SymbolsActorBase):
@@ -69,13 +67,12 @@
                 node_a, node_b = args
                 linked_nodes.add((node_a, node_b))
 
-<<<<<<< HEAD
                 coords = data["coords"]
                 coords_a = coords[:3]
                 coords_b = coords[3:]
 
                 # divide the value of the coordinates by the scale factor
-                source = vtk.vtkLineSource()
+                source = vtkLineSource()
                 source.SetPoint1(coords_a / self.scaleFactor) 
                 source.SetPoint2(coords_b / self.scaleFactor)
                 source.Update()
@@ -93,24 +90,13 @@
 
         # for a, b in linked_nodes:
         #     # divide the value of the coordinates by the scale factor
-        #     source = vtk.vtkLineSource()
+        #     source = vtkLineSource()
         #     source.SetPoint1(nodes[a].coordinates / self.scaleFactor) 
         #     source.SetPoint2(nodes[b].coordinates / self.scaleFactor)
         #     source.Update()
         #     self.linked_symbols.AddInputData(source.GetOutput())
         
-        s = vtk.vtkSphereSource()
-=======
-        for a, b in linked_nodes:
-            # divide the value of the coordinates by the scale factor
-            source = vtkLineSource()
-            source.SetPoint1(nodes[a].coordinates / self.scaleFactor)
-            source.SetPoint2(nodes[b].coordinates / self.scaleFactor)
-            source.Update()
-            self.linked_symbols.AddInputData(source.GetOutput())
-
         s = vtkSphereSource()
->>>>>>> 43441e49
         s.SetRadius(0)
 
         self.linked_symbols.AddInputData(s.GetOutput())
@@ -130,26 +116,16 @@
 
             if property == "structural_links":
 
-<<<<<<< HEAD
                 coords = data["coords"]
                 coords_a = coords[:3]
                 coords_b = coords[3:]
 
                 # divide the value of the coordinates by the scale factor
-                source = vtk.vtkLineSource()
+                source = vtkLineSource()
                 source.SetPoint1(coords_a / self.scaleFactor) 
                 source.SetPoint2(coords_b / self.scaleFactor)
                 source.Update()
                 self.linked_symbols.AddInputData(source.GetOutput())
-=======
-        for a, b in self.preprocessor.nodes_with_structural_links.keys():
-            # divide the value of the coordinates by the scale factor
-            source = vtkLineSource()
-            source.SetPoint1(nodes[a].coordinates / self.scaleFactor)
-            source.SetPoint2(nodes[b].coordinates / self.scaleFactor)
-            source.Update()
-            self.linked_symbols.AddInputData(source.GetOutput())
->>>>>>> 43441e49
 
         s = vtkSphereSource()
         s.SetRadius(0)
@@ -175,7 +151,6 @@
         symbols = list()
         for (property, *args), data in app().project.model.properties.nodal_properties.items():
 
-<<<<<<< HEAD
             if property == "prescribed_dofs":
 
                 x, y, z = data["coords"]
@@ -206,48 +181,6 @@
                         rot = (90,0,0)
                     symbols.append(SymbolTransform(source=src, position=pos, rotation=rot, scale=scl, color=col))
         
-=======
-            x, y, z = self._getCoords(node)
-            mask = [(i is not None) for i in node.getStructuralBondaryCondition()[:3]]
-            values = list(node.getStructuralBondaryCondition()[:3])
-
-            if mask[0]:
-                pos = (x - offset, y, z)
-                rot = (0, 0, 90)
-                if self.is_value_negative(values[0]):
-                    pos = (x - offset, y, z)
-                    rot = (0, 0, -90)
-                symbols.append(
-                    SymbolTransform(
-                        source=src, position=pos, rotation=rot, scale=scl, color=col
-                    )
-                )
-
-            if mask[1]:
-                pos = (x, y - offset, z)
-                rot = (180, 90, 0)
-                if self.is_value_negative(values[1]):
-                    pos = (x, y + offset, z)
-                    rot = (180, 90, 180)
-                symbols.append(
-                    SymbolTransform(
-                        source=src, position=pos, rotation=rot, scale=scl, color=col
-                    )
-                )
-
-            if mask[2]:
-                pos = (x, y, z - offset)
-                rot = (-90, 0, 0)
-                if self.is_value_negative(values[2]):
-                    pos = (x, y, z + offset)
-                    rot = (90, 0, 0)
-                symbols.append(
-                    SymbolTransform(
-                        source=src, position=pos, rotation=rot, scale=scl, color=col
-                    )
-                )
-
->>>>>>> 43441e49
         return symbols
 
     def _get_prescribed_rotation_symbol(self):
@@ -258,7 +191,6 @@
         offset = 0 * self.scaleFactor
 
         symbols = list()
-<<<<<<< HEAD
         for (property, *args), data in app().project.model.properties.nodal_properties.items():
 
             if property == "prescribed_dofs":
@@ -290,49 +222,6 @@
                         pos = (x, y, z+offset)
                         rot = (90,0,0)
                     symbols.append(SymbolTransform(source=src, position=pos, rotation=rot, scale=scl, color=col))
-=======
-        for node in self.preprocessor.nodes_with_prescribed_dofs:
-
-            x, y, z = self._getCoords(node)
-            mask = [(i is not None) for i in node.getStructuralBondaryCondition()[3:]]
-            values = list(node.getStructuralBondaryCondition()[3:])
-
-            if mask[0]:
-                pos = (x - offset, y, z)
-                rot = (0, 0, 90)
-                if self.is_value_negative(values[0]):
-                    pos = (x + offset, y, z)
-                    rot = (0, 0, -90)
-                symbols.append(
-                    SymbolTransform(
-                        source=src, position=pos, rotation=rot, scale=scl, color=col
-                    )
-                )
-
-            if mask[1]:
-                pos = (x, y - offset, z)
-                rot = (180, 90, 0)
-                if self.is_value_negative(values[1]):
-                    pos = (x, y + offset, z)
-                    rot = (180, 90, 180)
-                symbols.append(
-                    SymbolTransform(
-                        source=src, position=pos, rotation=rot, scale=scl, color=col
-                    )
-                )
-
-            if mask[2]:
-                pos = (x, y, z - offset)
-                rot = (-90, 0, 0)
-                if self.is_value_negative(values[2]):
-                    pos = (x, y, z + offset)
-                    rot = (90, 0, 0)
-                symbols.append(
-                    SymbolTransform(
-                        source=src, position=pos, rotation=rot, scale=scl, color=col
-                    )
-                )
->>>>>>> 43441e49
 
         return symbols
 
@@ -344,7 +233,6 @@
         offset = 0.05 * self.scaleFactor
 
         symbols = list()
-<<<<<<< HEAD
         for (property, *args), data in app().project.model.properties.nodal_properties.items():
 
             if property == "nodal_loads":
@@ -376,49 +264,6 @@
                         pos = (x, y, z+offset)
                         rot = (90,90,0)
                     symbols.append(SymbolTransform(source=src, position=pos, rotation=rot, scale=scl, color=col))
-=======
-        for node in self.preprocessor.nodes_with_nodal_loads:
-
-            x, y, z = self._getCoords(node)
-            mask = [(i is not None) for i in node.get_prescribed_loads()[:3]]
-            values = list(node.get_prescribed_loads()[:3])
-
-            if mask[0]:
-                pos = (x - offset, y, z)
-                rot = (0, 0, 90)
-                if self.is_value_negative(values[0]):
-                    pos = (x + offset, y, z)
-                    rot = (0, 0, -90)
-                symbols.append(
-                    SymbolTransform(
-                        source=src, position=pos, rotation=rot, scale=scl, color=col
-                    )
-                )
-
-            if mask[1]:
-                pos = (x, y - offset, z)
-                rot = (180, 90, 0)
-                if self.is_value_negative(values[1]):
-                    pos = (x, y + offset, z)
-                    rot = (180, 90, 180)
-                symbols.append(
-                    SymbolTransform(
-                        source=src, position=pos, rotation=rot, scale=scl, color=col
-                    )
-                )
-
-            if mask[2]:
-                pos = (x, y, z - offset)
-                rot = (-90, 0, 0)
-                if self.is_value_negative(values[2]):
-                    pos = (x, y, z + offset)
-                    rot = (90, 90, 0)
-                symbols.append(
-                    SymbolTransform(
-                        source=src, position=pos, rotation=rot, scale=scl, color=col
-                    )
-                )
->>>>>>> 43441e49
 
         return symbols
 
@@ -430,7 +275,6 @@
         offset = 0.05 * self.scaleFactor
 
         symbols = list()
-<<<<<<< HEAD
         for (property, *args), data in app().project.model.properties.nodal_properties.items():
 
             if property == "nodal_loads":
@@ -462,49 +306,6 @@
                         pos = (x, y, z+offset)
                         rot = (90,0,0)
                     symbols.append(SymbolTransform(source=src, position=pos, rotation=rot, scale=scl, color=col))
-=======
-        for node in self.preprocessor.nodes_with_nodal_loads:
-
-            x, y, z = self._getCoords(node)
-            values = list(node.get_prescribed_loads()[:3])
-            mask = [(i is not None) for i in node.get_prescribed_loads()[3:]]
-
-            if mask[0]:
-                pos = (x - offset, y, z)
-                rot = (0, 0, 90)
-                if self.is_value_negative(values[0]):
-                    pos = (x + offset, y, z)
-                    rot = (0, 0, -90)
-                symbols.append(
-                    SymbolTransform(
-                        source=src, position=pos, rotation=rot, scale=scl, color=col
-                    )
-                )
-
-            if mask[1]:
-                pos = (x, y - offset, z)
-                rot = (180, 90, 0)
-                if self.is_value_negative(values[1]):
-                    pos = (x, y + offset, z)
-                    rot = (180, 90, 180)
-                symbols.append(
-                    SymbolTransform(
-                        source=src, position=pos, rotation=rot, scale=scl, color=col
-                    )
-                )
-
-            if mask[2]:
-                pos = (x, y, z - offset)
-                rot = (-90, 0, 0)
-                if self.is_value_negative(values[2]):
-                    pos = (x, y, z + offset)
-                    rot = (90, 0, 0)
-                symbols.append(
-                    SymbolTransform(
-                        source=src, position=pos, rotation=rot, scale=scl, color=col
-                    )
-                )
->>>>>>> 43441e49
 
         return symbols
 
@@ -516,7 +317,6 @@
         col = (7, 156, 231)
 
         symbols = list()
-<<<<<<< HEAD
         for (property, *args), data in app().project.model.properties.nodal_properties.items():
 
             if property == "lumped masses":
@@ -528,27 +328,12 @@
                 if sum(mask):
                     symbols.append(SymbolTransform(source=src, position=pos, rotation=rot, scale=scl, color=col))
 
-=======
-        for node in self.preprocessor.nodes_with_masses:
-            pos = node.coordinates
-            if any(node.lumped_masses):
-                symbols.append(
-                    SymbolTransform(
-                        source=src, position=pos, rotation=rot, scale=scl, color=col
-                    )
-                )
->>>>>>> 43441e49
         return symbols
 
     def _get_lumped_spring_symbol(self):
 
-<<<<<<< HEAD
         e_size = app().project.preprocessor.mesh.element_size
         length = self.scaleFactor/2
-=======
-        e_size = self.project.file._element_size
-        length = self.scaleFactor / 2
->>>>>>> 43441e49
 
         if self.scaleFactor / 2 > 4 * e_size:
             f = 2
@@ -568,7 +353,6 @@
         col = (242, 121, 0)
 
         symbols = list()
-<<<<<<< HEAD
         for (property, *args), data in app().project.model.properties.nodal_properties.items():
 
             if property == "lumped_springs":
@@ -591,50 +375,13 @@
                     pos = (x, y, z-offset)
                     rot = (0,-90,0)
                     symbols.append(SymbolTransform(source=src, position=pos, rotation=rot, scale=scl, color=col))
-=======
-        for node in self.preprocessor.nodes_connected_to_springs:
-            x, y, z = self._getCoords(node)
-            mask = [(i is not None) for i in node.get_lumped_stiffness()[:3]]
-
-            if mask[0]:
-                pos = (x - offset, y, z)
-                rot = (0, 0, 0)
-                symbols.append(
-                    SymbolTransform(
-                        source=src, position=pos, rotation=rot, scale=scl, color=col
-                    )
-                )
-
-            if mask[1]:
-                pos = (x, y - offset, z)
-                rot = (0, 0, 90)
-                symbols.append(
-                    SymbolTransform(
-                        source=src, position=pos, rotation=rot, scale=scl, color=col
-                    )
-                )
-
-            if mask[2]:
-                pos = (x, y, z - offset)
-                rot = (0, -90, 0)
-                symbols.append(
-                    SymbolTransform(
-                        source=src, position=pos, rotation=rot, scale=scl, color=col
-                    )
-                )
->>>>>>> 43441e49
 
         return symbols
 
     def _get_lumped_damper_symbol(self):
 
-<<<<<<< HEAD
         e_size = app().project.preprocessor.mesh.element_size
         length = self.scaleFactor/2
-=======
-        e_size = self.project.file._element_size
-        length = self.scaleFactor / 2
->>>>>>> 43441e49
 
         if self.scaleFactor / 2 > 4 * e_size:
             f = 2
@@ -654,7 +401,6 @@
         col = (255, 0, 100)
 
         symbols = list()
-<<<<<<< HEAD
         for (property, *args), data in app().project.model.properties.nodal_properties.items():
 
             if property == "lumped_dampers":
@@ -677,38 +423,6 @@
                     pos = (x, y, z-offset)
                     rot = (0,-90,0)
                     symbols.append(SymbolTransform(source=src, position=pos, rotation=rot, scale=scl, color=col))
-=======
-        for node in self.preprocessor.nodes_connected_to_dampers:
-            x, y, z = self._getCoords(node)
-            mask = [(i is not None) for i in node.get_lumped_dampings()[:3]]
-
-            if mask[0]:
-                pos = (x - offset, y, z)
-                rot = (0, 0, 0)
-                symbols.append(
-                    SymbolTransform(
-                        source=src, position=pos, rotation=rot, scale=scl, color=col
-                    )
-                )
-
-            if mask[1]:
-                pos = (x, y - offset, z)
-                rot = (0, 0, 90)
-                symbols.append(
-                    SymbolTransform(
-                        source=src, position=pos, rotation=rot, scale=scl, color=col
-                    )
-                )
-
-            if mask[2]:
-                pos = (x, y, z - offset)
-                rot = (0, -90, 0)
-                symbols.append(
-                    SymbolTransform(
-                        source=src, position=pos, rotation=rot, scale=scl, color=col
-                    )
-                )
->>>>>>> 43441e49
 
         return symbols
 
@@ -756,19 +470,12 @@
                 valve_length = data["valve length"]
                 valve_section_parameters = data["valve section parameters"]
 
-<<<<<<< HEAD
                 element = app().project.preprocessor.structural_elements[element_id]
 
                 # center_coordinates = element.valve_parameters["valve_center_coordinates"]
                 # valve_elements = element.valve_parameters["valve_elements"]
                 # valve_length = element.valve_parameters["valve_length"]
                 # valve_section_parameters = element.valve_parameters["valve_section_parameters"]
-=======
-                center_coordinates = element.valve_parameters[
-                    "valve_center_coordinates"
-                ]
-                valve_elements = element.valve_parameters["valve_elements"]
->>>>>>> 43441e49
 
                 if np.remainder(len(valve_elements), 2) == 0:
                     index = int(len(valve_elements) / 2)
@@ -787,17 +494,8 @@
                     if vector[1] < 0:
                         rot[0] += 180
 
-<<<<<<< HEAD
                     factor_x = (valve_length / 0.247) / self.scaleFactor
                     factor_yz = (valve_section_parameters[0] / 0.130) / self.scaleFactor
-=======
-                    factor_x = (
-                        element.valve_parameters["valve_length"] / 0.247
-                    ) / self.scaleFactor
-                    factor_yz = (
-                        element.valve_parameters["valve_section_parameters"][0] / 0.130
-                    ) / self.scaleFactor
->>>>>>> 43441e49
 
                     # factor_yz = 1
                     pos = center_coordinates

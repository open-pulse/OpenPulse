--- conflicted
+++ resolved
@@ -35,12 +35,8 @@
     def __init__(self, project, show_deformed=False, **kwargs) -> None:
         super().__init__()
 
-<<<<<<< HEAD
         self.project = project
         self.model = project.model
-=======
-        self.project = app().project
->>>>>>> 43441e49
         self.preprocessor = project.preprocessor
         self.elements = project.get_structural_elements()
         self.hidden_elements = kwargs.get("hidden_elements", set())
@@ -114,7 +110,7 @@
     def create_element_data(self, element):
         cross_section = element.cross_section
         if cross_section is None:
-            return vtk.vtkPolyData()
+            return vtkPolyData()
 
         # Simplify tube meshes when the model is too big
         if "Pipe section" in cross_section.section_label:
@@ -263,7 +259,6 @@
         self.GetMapper().RemoveAllClippingPlanes()
 
     def _hash_element_section(self, element):
-<<<<<<< HEAD
         if element.cross_section is not None:
             section_label = element.cross_section.section_label
             section_parameters = tuple(element.cross_section.section_parameters)
@@ -276,15 +271,6 @@
             section_label,
             section_parameters,
         ))
-=======
-        return hash(
-            (
-                round(element.length, 5),
-                element.cross_section.section_label,
-                tuple(element.cross_section.section_parameters),
-            )
-        )
->>>>>>> 43441e49
 
     def _fixed_section(self, source):
         transform = vtkTransform()

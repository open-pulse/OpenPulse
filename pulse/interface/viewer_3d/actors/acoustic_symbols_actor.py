import numpy as np
from scipy.spatial.transform import Rotation
from vtkmodules.vtkFiltersCore import vtkAppendPolyData
from vtkmodules.vtkFiltersSources import vtkLineSource, vtkSphereSource

<<<<<<< HEAD
from pulse import app, SYMBOLS_DIR
from pulse.interface.viewer_3d.actors.symbols_actor import SymbolsActorBase, SymbolTransform, loadSymbol
=======
from pulse import SYMBOLS_DIR
from pulse.interface.viewer_3d.actors.symbols_actor import (
    SymbolsActorBase,
    SymbolTransform,
    loadSymbol,
)
>>>>>>> 43441e49
from pulse.tools.utils import transformation_matrix_3x3


class AcousticNodesSymbolsActor(SymbolsActorBase):
    def _createConnections(self):
        return [
            (
                self._get_acoustic_pressure_symbol(),
                loadSymbol(SYMBOLS_DIR / "acoustic/acoustic_pressure.obj"),
            ),
            (
                self._get_volume_velocity_symbol(),
                loadSymbol(SYMBOLS_DIR / "acoustic/volume_velocity.obj"),
            ),
            (
                self._get_specific_impedance_symbol(),
                loadSymbol(SYMBOLS_DIR / "acoustic/specific_impedance.obj"),
            ),
            (
                self._get_radiation_impedance_symbol(),
                loadSymbol(SYMBOLS_DIR / "acoustic/radiation_impedance.obj"),
            ),
            (
                self._get_compressor_suction_symbol(),
                loadSymbol(SYMBOLS_DIR / "acoustic/compressor_suction.obj"),
            ),
            (
                self._get_compressor_discharge_symbol(),
                loadSymbol(SYMBOLS_DIR / "acoustic/compressor_discharge.obj"),
            ),
        ]

    def source(self):
        super().source()
        self._create_acoustic_links()

    # def _createSequence(self):
    #     return self.project.get_nodes().values()

    def _create_acoustic_links(self):

<<<<<<< HEAD
        linkedSymbols = vtk.vtkAppendPolyData()

        for (property, *args), data in app().project.model.properties.nodal_properties.items():
            if property == "acoustic_nodal_links":

                coords = data["coords"]
                coords_a = coords[:3]
                coords_b = coords[3:]

                # divide the value of the coordinates by the scale factor
                source = vtk.vtkLineSource()
                source.SetPoint1(coords_a / self.scaleFactor) 
                source.SetPoint2(coords_b / self.scaleFactor)
                source.Update()
                linkedSymbols.AddInputData(source.GetOutput())
        
        s = vtk.vtkSphereSource()
=======
        nodes = self.preprocessor.nodes
        linkedSymbols = vtkAppendPolyData()

        for a, b in self.preprocessor.nodes_with_acoustic_links.keys():
            # divide the value of the coordinates by the scale factor
            source = vtkLineSource()
            source.SetPoint1(nodes[a].coordinates / self.scaleFactor)
            source.SetPoint2(nodes[b].coordinates / self.scaleFactor)
            source.Update()
            linkedSymbols.AddInputData(source.GetOutput())

        s = vtkSphereSource()
>>>>>>> 43441e49
        s.SetRadius(0)

        linkedSymbols.AddInputData(s.GetOutput())
        linkedSymbols.Update()

        index = len(self._connections)
        self._mapper.SetSourceData(index, linkedSymbols.GetOutput())
        self._sources.InsertNextTuple1(index)
        self._positions.InsertNextPoint(0, 0, 0)
        self._rotations.InsertNextTuple3(0, 0, 0)
        self._scales.InsertNextTuple3(1, 1, 1)
        self._colors.InsertNextTuple3(0, 250, 250)

    def _get_acoustic_pressure_symbol(self):

        src = 9
        rot = (0, 0, 0)
        scl = (1, 1, 1)
        col = (150, 0, 210)  # violet

        symbols = list()
<<<<<<< HEAD
        for (property, *args), data in app().project.model.properties.nodal_properties.items():

            if property == "acoustic_pressure":
                pos = data["coords"]
                symbols.append(SymbolTransform(source=src, position=pos, rotation=rot, scale=scl, color=col))

=======
        for node in self.preprocessor.nodes_with_acoustic_pressure:
            pos = node.coordinates
            if node.acoustic_pressure is not None:
                symbols.append(
                    SymbolTransform(
                        source=src, position=pos, rotation=rot, scale=scl, color=col
                    )
                )
>>>>>>> 43441e49
        return symbols

    def _get_volume_velocity_symbol(self):

        src = 10
        rot = (0, 0, 0)
        scl = (1, 1, 1)
        col = (255, 10, 10)

        symbols = list()
<<<<<<< HEAD
        for (property, *args), data in app().project.model.properties.nodal_properties.items():

            if property in ["acoustic_pressure", "compressor_excitation"]:
                pos = data["coords"]
                # if (node.volume_velocity is not None) and (node.compressor_excitation_table_names == list()):
                symbols.append(SymbolTransform(source=src, position=pos, rotation=rot, scale=scl, color=col))

=======
        for node in self.preprocessor.nodes_with_volume_velocity:
            pos = node.coordinates
            if (node.volume_velocity is not None) and (
                node.compressor_excitation_table_names == list()
            ):
                symbols.append(
                    SymbolTransform(
                        source=src, position=pos, rotation=rot, scale=scl, color=col
                    )
                )
>>>>>>> 43441e49
        return symbols

    def _get_specific_impedance_symbol(self):

        src = 11
        rot = (0, 0, 0)
        scl = (1, 1, 1)
        col = (100, 255, 100)

        symbols = list()
<<<<<<< HEAD
        for (property, *args), data in app().project.model.properties.nodal_properties.items():

            if property == "specific_impedance":
                pos = data["coords"]
                symbols.append(SymbolTransform(source=src, position=pos, rotation=rot, scale=scl, color=col))

=======
        for node in self.preprocessor.nodes_with_specific_impedance:
            pos = node.coordinates
            if node.specific_impedance is not None:
                symbols.append(
                    SymbolTransform(
                        source=src, position=pos, rotation=rot, scale=scl, color=col
                    )
                )
>>>>>>> 43441e49
        return symbols

    def _get_radiation_impedance_symbol(self):

        src = 12
        rot = (0, 0, 0)
        scl = (1, 1, 1)
        col = (224, 0, 75)

        symbols = list()
<<<<<<< HEAD
        for (property, *args), data in app().project.model.properties.nodal_properties.items():

            if property == "radiation_impedance":
                pos = data["coords"]
                symbols.append(SymbolTransform(source=src, position=pos, rotation=rot, scale=scl, color=col))

=======
        for node in self.preprocessor.nodes_with_radiation_impedance:
            pos = node.coordinates
            if node.radiation_impedance_type in [0, 1, 2]:
                symbols.append(
                    SymbolTransform(
                        source=src, position=pos, rotation=rot, scale=scl, color=col
                    )
                )
>>>>>>> 43441e49
        return symbols

    def _get_compressor_suction_symbol(self):

        src = 13
        rot = (0, 0, 0)
        scl = (1, 1, 1)
        col = (10, 10, 255)

        symbols = list()
<<<<<<< HEAD
        for (property, *args), data in app().project.model.properties.nodal_properties.items():

            if property == "compressor_excitation":

                if data["connection type"] == "suction":

                    pos = data["coords"]
                    node_id = args
                    node = app().project.preprocessor.nodes[node_id]
                    element = app().project.preprocessor.elements_connected_to_node[node][0]
                    rot = self.get_compressor_symbol_rotation(element, node)

                    if element.cross_section is not None:
                        diameter = element.cross_section.outer_diameter
                        factor = (diameter + 0.06) / self.scaleFactor
                        scl = (factor, factor, factor)
                        symbols.append(SymbolTransform(source=src, position=pos, rotation=rot, scale=scl, color=col))

        # for node in self.preprocessor.nodes_with_compressor_excitation:
        #     pos = node.coordinates
        #     if (node.volume_velocity is not None) and (node.compressor_excitation_table_names != list()):
        #         element = self.project.preprocessor.elements_connected_to_node[node]
        #         rot = self.get_compressor_symbol_rotation(element[0], node)
        #         if element[0].cross_section is not None:
        #             diameter = element[0].cross_section.outer_diameter
        #             factor = (diameter + 0.06) / self.scaleFactor
        #             scl = (factor, factor, factor)
        #             for connection_type in node.dict_index_to_compressor_connection_info.values():
        #                 if connection_type == "suction":
        #                     symbols.append(SymbolTransform(source=src, position=pos, rotation=rot, scale=scl, color=col))

        return symbols  
=======
        for node in self.preprocessor.nodes_with_compressor_excitation:
            pos = node.coordinates
            if (node.volume_velocity is not None) and (
                node.compressor_excitation_table_names != list()
            ):
                element = self.project.preprocessor.elements_connected_to_node[node]
                rot = self.get_compressor_symbol_rotation(element[0], node)
                if element[0].cross_section is not None:
                    diameter = element[0].cross_section.outer_diameter
                    factor = (diameter + 0.06) / self.scaleFactor
                    scl = (factor, factor, factor)
                    for (
                        connection_type
                    ) in node.dict_index_to_compressor_connection_info.values():
                        if connection_type == "suction":
                            symbols.append(
                                SymbolTransform(
                                    source=src,
                                    position=pos,
                                    rotation=rot,
                                    scale=scl,
                                    color=col,
                                )
                            )
        return symbols
>>>>>>> 43441e49

    def _get_compressor_discharge_symbol(self):

        src = 14
        scl = (1, 1, 1)
        col = (255, 10, 10)

        symbols = list()
<<<<<<< HEAD
        for (property, *args), data in app().project.model.properties.nodal_properties.items():

            if property == "compressor_excitation":

                if data["connection type"] == "discharge":

                    pos = data["coords"]
                    node_id = args
                    node = app().project.preprocessor.nodes[node_id]
                    element = app().project.preprocessor.elements_connected_to_node[node][0]
                    rot = self.get_compressor_symbol_rotation(element, node)

                    if element.cross_section is not None:
                        diameter = element.cross_section.outer_diameter
                        factor = (diameter + 0.06) / self.scaleFactor
                        scl = (factor, factor, factor)
                        symbols.append(SymbolTransform(source=src, position=pos, rotation=rot, scale=scl, color=col))

        # for node in self.preprocessor.nodes_with_compressor_excitation:
        #     pos = node.coordinates
        #     if (node.volume_velocity is not None) and (node.compressor_excitation_table_names != list()):
        #         element = self.project.preprocessor.elements_connected_to_node[node]
        #         rot = self.get_compressor_symbol_rotation(element[0], node)
        #         if element[0].cross_section is not None:
        #             diameter = element[0].cross_section.outer_diameter
        #             factor = (diameter + 0.06) / self.scaleFactor
        #             scl = (factor, factor, factor)
        #             for connection_type in node.dict_index_to_compressor_connection_info.values():
        #                 if connection_type == "discharge":
        #                     symbols.append(SymbolTransform(source=src, position=pos, rotation=rot, scale=scl, color=col))

        return symbols  
=======
        for node in self.preprocessor.nodes_with_compressor_excitation:
            pos = node.coordinates
            if (node.volume_velocity is not None) and (
                node.compressor_excitation_table_names != list()
            ):
                element = self.project.preprocessor.elements_connected_to_node[node]
                rot = self.get_compressor_symbol_rotation(element[0], node)
                if element[0].cross_section is not None:
                    diameter = element[0].cross_section.outer_diameter
                    factor = (diameter + 0.06) / self.scaleFactor
                    scl = (factor, factor, factor)
                    for (
                        connection_type
                    ) in node.dict_index_to_compressor_connection_info.values():
                        if connection_type == "discharge":
                            symbols.append(
                                SymbolTransform(
                                    source=src,
                                    position=pos,
                                    rotation=rot,
                                    scale=scl,
                                    color=col,
                                )
                            )
        return symbols
>>>>>>> 43441e49

    def get_compressor_symbol_rotation(self, element, node):
        if element.first_node == node:
            return element.section_rotation_xyz_undeformed

        else:
            rot_1 = transformation_matrix_3x3(-1, 0, 0)
            rot_2 = transformation_matrix_3x3(
                element.delta_x, element.delta_y, element.delta_z
            )
            mat_rot = rot_1 @ rot_2
            r = Rotation.from_matrix(mat_rot)
            rotations = -r.as_euler("zxy", degrees=True)
            rotations_xyz = np.array([rotations[1], rotations[2], rotations[0]]).T
            return rotations_xyz


class AcousticElementsSymbolsActor(SymbolsActorBase):

    def _createConnections(self):
        return [
            (
                self._get_perforated_plate_symbol(),
                loadSymbol(SYMBOLS_DIR / "acoustic/perforated_plate.obj"),
            )
        ]

    # def _createSequence(self):
    #     return self.preprocessor.elements_with_perforated_plate
    # return self.project.get_structural_elements().values()

    def _get_perforated_plate_symbol(self):

        src = 14
        col = (255, 0, 0)

        symbols = list()
<<<<<<< HEAD
        for (property, element_id), data in app().project.model.properties.element_properties.items():

            if property == "perforated_plate":

                element = app().project.preprocessor.structural_elements[element_id]
            
                pos = element.element_center_coordinates
                rot = element.section_rotation_xyz_undeformed
    
=======
        for element in self.preprocessor.elements_with_perforated_plate:
            if element.perforated_plate:

                pos = element.element_center_coordinates
                rot = element.section_rotation_xyz_undeformed

                factor_x = (
                    element.perforated_plate.thickness / 0.01
                ) / self.scaleFactor
>>>>>>> 43441e49
                if element.valve_parameters:
                    outer_diameter = element.cross_section.outer_diameter
                    thickness = element.cross_section.thickness
                    inner_diameter = outer_diameter - 4 * thickness
                    factor_yz = ((inner_diameter / 2) / 0.1) / self.scaleFactor
                else:
<<<<<<< HEAD
                    factor_yz = (element.cross_section.inner_diameter/0.1) / self.scaleFactor

                factor_x = (element.perforated_plate.thickness/0.01) / self.scaleFactor
=======
                    factor_yz = (
                        element.cross_section.inner_diameter / 0.1
                    ) / self.scaleFactor

>>>>>>> 43441e49
                scl = (factor_x, factor_yz, factor_yz)

                symbols.append(
                    SymbolTransform(
                        source=src, position=pos, rotation=rot, scale=scl, color=col
                    )
                )

        return symbols<|MERGE_RESOLUTION|>--- conflicted
+++ resolved
@@ -1,19 +1,18 @@
+from pulse import app, SYMBOLS_DIR
+from pulse.interface.viewer_3d.actors.symbols_actor import SymbolsActorBase, SymbolTransform, loadSymbol
+from pulse.tools.utils import transformation_matrix_3x3
+
 import numpy as np
 from scipy.spatial.transform import Rotation
 from vtkmodules.vtkFiltersCore import vtkAppendPolyData
 from vtkmodules.vtkFiltersSources import vtkLineSource, vtkSphereSource
 
-<<<<<<< HEAD
-from pulse import app, SYMBOLS_DIR
-from pulse.interface.viewer_3d.actors.symbols_actor import SymbolsActorBase, SymbolTransform, loadSymbol
-=======
 from pulse import SYMBOLS_DIR
 from pulse.interface.viewer_3d.actors.symbols_actor import (
     SymbolsActorBase,
     SymbolTransform,
     loadSymbol,
 )
->>>>>>> 43441e49
 from pulse.tools.utils import transformation_matrix_3x3
 
 
@@ -55,8 +54,7 @@
 
     def _create_acoustic_links(self):
 
-<<<<<<< HEAD
-        linkedSymbols = vtk.vtkAppendPolyData()
+        linkedSymbols = vtkAppendPolyData()
 
         for (property, *args), data in app().project.model.properties.nodal_properties.items():
             if property == "acoustic_nodal_links":
@@ -66,27 +64,13 @@
                 coords_b = coords[3:]
 
                 # divide the value of the coordinates by the scale factor
-                source = vtk.vtkLineSource()
+                source = vtkLineSource()
                 source.SetPoint1(coords_a / self.scaleFactor) 
                 source.SetPoint2(coords_b / self.scaleFactor)
                 source.Update()
                 linkedSymbols.AddInputData(source.GetOutput())
         
-        s = vtk.vtkSphereSource()
-=======
-        nodes = self.preprocessor.nodes
-        linkedSymbols = vtkAppendPolyData()
-
-        for a, b in self.preprocessor.nodes_with_acoustic_links.keys():
-            # divide the value of the coordinates by the scale factor
-            source = vtkLineSource()
-            source.SetPoint1(nodes[a].coordinates / self.scaleFactor)
-            source.SetPoint2(nodes[b].coordinates / self.scaleFactor)
-            source.Update()
-            linkedSymbols.AddInputData(source.GetOutput())
-
         s = vtkSphereSource()
->>>>>>> 43441e49
         s.SetRadius(0)
 
         linkedSymbols.AddInputData(s.GetOutput())
@@ -108,23 +92,12 @@
         col = (150, 0, 210)  # violet
 
         symbols = list()
-<<<<<<< HEAD
         for (property, *args), data in app().project.model.properties.nodal_properties.items():
 
             if property == "acoustic_pressure":
                 pos = data["coords"]
                 symbols.append(SymbolTransform(source=src, position=pos, rotation=rot, scale=scl, color=col))
 
-=======
-        for node in self.preprocessor.nodes_with_acoustic_pressure:
-            pos = node.coordinates
-            if node.acoustic_pressure is not None:
-                symbols.append(
-                    SymbolTransform(
-                        source=src, position=pos, rotation=rot, scale=scl, color=col
-                    )
-                )
->>>>>>> 43441e49
         return symbols
 
     def _get_volume_velocity_symbol(self):
@@ -135,7 +108,6 @@
         col = (255, 10, 10)
 
         symbols = list()
-<<<<<<< HEAD
         for (property, *args), data in app().project.model.properties.nodal_properties.items():
 
             if property in ["acoustic_pressure", "compressor_excitation"]:
@@ -143,18 +115,6 @@
                 # if (node.volume_velocity is not None) and (node.compressor_excitation_table_names == list()):
                 symbols.append(SymbolTransform(source=src, position=pos, rotation=rot, scale=scl, color=col))
 
-=======
-        for node in self.preprocessor.nodes_with_volume_velocity:
-            pos = node.coordinates
-            if (node.volume_velocity is not None) and (
-                node.compressor_excitation_table_names == list()
-            ):
-                symbols.append(
-                    SymbolTransform(
-                        source=src, position=pos, rotation=rot, scale=scl, color=col
-                    )
-                )
->>>>>>> 43441e49
         return symbols
 
     def _get_specific_impedance_symbol(self):
@@ -165,23 +125,12 @@
         col = (100, 255, 100)
 
         symbols = list()
-<<<<<<< HEAD
         for (property, *args), data in app().project.model.properties.nodal_properties.items():
 
             if property == "specific_impedance":
                 pos = data["coords"]
                 symbols.append(SymbolTransform(source=src, position=pos, rotation=rot, scale=scl, color=col))
 
-=======
-        for node in self.preprocessor.nodes_with_specific_impedance:
-            pos = node.coordinates
-            if node.specific_impedance is not None:
-                symbols.append(
-                    SymbolTransform(
-                        source=src, position=pos, rotation=rot, scale=scl, color=col
-                    )
-                )
->>>>>>> 43441e49
         return symbols
 
     def _get_radiation_impedance_symbol(self):
@@ -192,23 +141,12 @@
         col = (224, 0, 75)
 
         symbols = list()
-<<<<<<< HEAD
         for (property, *args), data in app().project.model.properties.nodal_properties.items():
 
             if property == "radiation_impedance":
                 pos = data["coords"]
                 symbols.append(SymbolTransform(source=src, position=pos, rotation=rot, scale=scl, color=col))
 
-=======
-        for node in self.preprocessor.nodes_with_radiation_impedance:
-            pos = node.coordinates
-            if node.radiation_impedance_type in [0, 1, 2]:
-                symbols.append(
-                    SymbolTransform(
-                        source=src, position=pos, rotation=rot, scale=scl, color=col
-                    )
-                )
->>>>>>> 43441e49
         return symbols
 
     def _get_compressor_suction_symbol(self):
@@ -219,7 +157,6 @@
         col = (10, 10, 255)
 
         symbols = list()
-<<<<<<< HEAD
         for (property, *args), data in app().project.model.properties.nodal_properties.items():
 
             if property == "compressor_excitation":
@@ -252,33 +189,6 @@
         #                     symbols.append(SymbolTransform(source=src, position=pos, rotation=rot, scale=scl, color=col))
 
         return symbols  
-=======
-        for node in self.preprocessor.nodes_with_compressor_excitation:
-            pos = node.coordinates
-            if (node.volume_velocity is not None) and (
-                node.compressor_excitation_table_names != list()
-            ):
-                element = self.project.preprocessor.elements_connected_to_node[node]
-                rot = self.get_compressor_symbol_rotation(element[0], node)
-                if element[0].cross_section is not None:
-                    diameter = element[0].cross_section.outer_diameter
-                    factor = (diameter + 0.06) / self.scaleFactor
-                    scl = (factor, factor, factor)
-                    for (
-                        connection_type
-                    ) in node.dict_index_to_compressor_connection_info.values():
-                        if connection_type == "suction":
-                            symbols.append(
-                                SymbolTransform(
-                                    source=src,
-                                    position=pos,
-                                    rotation=rot,
-                                    scale=scl,
-                                    color=col,
-                                )
-                            )
-        return symbols
->>>>>>> 43441e49
 
     def _get_compressor_discharge_symbol(self):
 
@@ -287,7 +197,6 @@
         col = (255, 10, 10)
 
         symbols = list()
-<<<<<<< HEAD
         for (property, *args), data in app().project.model.properties.nodal_properties.items():
 
             if property == "compressor_excitation":
@@ -320,33 +229,6 @@
         #                     symbols.append(SymbolTransform(source=src, position=pos, rotation=rot, scale=scl, color=col))
 
         return symbols  
-=======
-        for node in self.preprocessor.nodes_with_compressor_excitation:
-            pos = node.coordinates
-            if (node.volume_velocity is not None) and (
-                node.compressor_excitation_table_names != list()
-            ):
-                element = self.project.preprocessor.elements_connected_to_node[node]
-                rot = self.get_compressor_symbol_rotation(element[0], node)
-                if element[0].cross_section is not None:
-                    diameter = element[0].cross_section.outer_diameter
-                    factor = (diameter + 0.06) / self.scaleFactor
-                    scl = (factor, factor, factor)
-                    for (
-                        connection_type
-                    ) in node.dict_index_to_compressor_connection_info.values():
-                        if connection_type == "discharge":
-                            symbols.append(
-                                SymbolTransform(
-                                    source=src,
-                                    position=pos,
-                                    rotation=rot,
-                                    scale=scl,
-                                    color=col,
-                                )
-                            )
-        return symbols
->>>>>>> 43441e49
 
     def get_compressor_symbol_rotation(self, element, node):
         if element.first_node == node:
@@ -384,7 +266,6 @@
         col = (255, 0, 0)
 
         symbols = list()
-<<<<<<< HEAD
         for (property, element_id), data in app().project.model.properties.element_properties.items():
 
             if property == "perforated_plate":
@@ -394,33 +275,15 @@
                 pos = element.element_center_coordinates
                 rot = element.section_rotation_xyz_undeformed
     
-=======
-        for element in self.preprocessor.elements_with_perforated_plate:
-            if element.perforated_plate:
-
-                pos = element.element_center_coordinates
-                rot = element.section_rotation_xyz_undeformed
-
-                factor_x = (
-                    element.perforated_plate.thickness / 0.01
-                ) / self.scaleFactor
->>>>>>> 43441e49
                 if element.valve_parameters:
                     outer_diameter = element.cross_section.outer_diameter
                     thickness = element.cross_section.thickness
                     inner_diameter = outer_diameter - 4 * thickness
                     factor_yz = ((inner_diameter / 2) / 0.1) / self.scaleFactor
                 else:
-<<<<<<< HEAD
                     factor_yz = (element.cross_section.inner_diameter/0.1) / self.scaleFactor
 
                 factor_x = (element.perforated_plate.thickness/0.01) / self.scaleFactor
-=======
-                    factor_yz = (
-                        element.cross_section.inner_diameter / 0.1
-                    ) / self.scaleFactor
-
->>>>>>> 43441e49
                 scl = (factor_x, factor_yz, factor_yz)
 
                 symbols.append(

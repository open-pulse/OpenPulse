--- conflicted
+++ resolved
@@ -50,12 +50,6 @@
     def global_matrices(self):
         
         start_time = time.time()
-<<<<<<< HEAD
-        # Preallocate
-        entries_per_element = Element.total_degree_freedom**2
-        total_entries = entries_per_element * self.number_elements()
-               
-=======
         # Defining variables for memory preallocating
         
         edof = self.total_elements_dofs
@@ -73,7 +67,6 @@
 
         # MEMORY PREALLOCATING     
 
->>>>>>> ffeebe50
         # Row, Collumn indeces to be used on Csr_matrix format
         I = np.zeros(total_entries)
         J = np.zeros(total_entries)

--- conflicted
+++ resolved
@@ -56,13 +56,8 @@
         poisson_ratio : float
             Poisson's ratio [ ]"""
         alpha = self.D_internal / self.D_external
-<<<<<<< HEAD
-        auxiliar = alpha / (1 + (alpha**2))
-        return 6 / (7 + 20 * auxiliar**2)
-=======
         # auxiliar = alpha / (1 + (alpha**2))
         return 6 / (7 + 20 * ((alpha / (1 + (alpha**2)))**2))
->>>>>>> ffeebe50
     
     def shear_area(self, element_length, young_modulus):
         shear_area = self.area() * self.shear_form_factor()

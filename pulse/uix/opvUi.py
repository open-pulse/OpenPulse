--- conflicted
+++ resolved
@@ -3,15 +3,10 @@
 from PyQt5.QtCore import Qt
 from vtk.qt.QVTKRenderWindowInteractor import QVTKRenderWindowInteractor
 import vtk
-<<<<<<< HEAD
-from pulse.postprocessing.plot_data import get_displacement_matrix
-
-=======
 
 from pulse.postprocessing.plot_structural_data import get_structural_response
 from pulse.postprocessing.plot_acoustic_data import get_acoustic_response
 
->>>>>>> 70bd4bc6
 from pulse.uix.vtk.renderer.rendererEntity import RendererEntity
 from pulse.uix.vtk.renderer.rendererElement import RendererElement
 from pulse.uix.vtk.renderer.rendererPoint import RendererPoint
@@ -162,11 +157,7 @@
         self.rendererPoint.resetCamera()
         self.afterChangePlot()
 
-<<<<<<< HEAD
-    def changeAndPlotAnalyse(self, frequency_indice):
-=======
     def changeAndPlotAnalyse(self, frequency_indice, acoustic=False):
->>>>>>> 70bd4bc6
         self.beforeChangePlot()
         self.changeFrequency(frequency_indice)
         self.rendererAnalyse.setFrequencyIndice(self.currentFrequencyIndice)
@@ -174,11 +165,7 @@
         self.rendererAnalyse.setInUse(True)
         self.SetInteractorStyle(self.rendererAnalyse.getStyle())
         self.GetRenderWindow().AddRenderer(self.rendererAnalyse.getRenderer())
-<<<<<<< HEAD
-        self.rendererAnalyse.plot()
-=======
         self.rendererAnalyse.plot(acoustic=acoustic)
->>>>>>> 70bd4bc6
         if self.needResetCamera:
             self.rendererAnalyse.resetCamera()
         self.afterChangePlot()
@@ -189,7 +176,6 @@
 
     def plotElements(self):
         self.rendererElement.plot()
-<<<<<<< HEAD
 
     def plotPoints(self):
         self.rendererPoint.plot()
@@ -211,32 +197,6 @@
 
     def changeColorPoints(self, points_id, color):
         self.rendererPoint.changeColorPoints(points_id, color)
-
-    def transformPoints(self, points_id):
-        self.rendererPoint.transformPoints(points_id)
-=======
-
-    def plotPoints(self):
-        self.rendererPoint.plot()
-
-    def getListPickedEntities(self):
-        return self.rendererEntity.getListPickedEntities()
-
-    def getListPickedPoints(self):
-        return self.rendererPoint.getListPickedPoints()
-
-    def updateEntityRadius(self):
-        self.plotEntities(self.rendererEntity.getPlotRadius())
-
-    def changeColorEntities(self, entity_id, color):
-        self.rendererEntity.changeColorEntities(entity_id, color)
-
-    def changeColorCross(self):
-        pass #Well.. Actually it is only here just in case it is necessary
-
-    def changeColorPoints(self, points_id, color):
-        self.rendererPoint.changeColorPoints(points_id, color)
->>>>>>> 70bd4bc6
 
     def transformPoints(self, points_id):
         self.rendererPoint.transformPoints(points_id)

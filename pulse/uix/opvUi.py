from PyQt5 import Qt
from PyQt5.QtWidgets import QMenu, QAction
from PyQt5.QtCore import Qt
from vtk.qt.QVTKRenderWindowInteractor import QVTKRenderWindowInteractor
import vtk

from pulse.postprocessing.plot_structural_data import get_structural_response
from pulse.postprocessing.plot_acoustic_data import get_acoustic_response

from pulse.uix.vtk.renderer.rendererEntity import RendererEntity
<<<<<<< HEAD
from pulse.uix.vtk.renderer.rendererElement import RendererElement
from pulse.uix.vtk.renderer.rendererMesh import RendererMesh
from pulse.uix.vtk.renderer.rendererPoint import RendererPoint
=======
from pulse.uix.vtk.renderer.rendererMesh import RendererMesh
>>>>>>> 8ea6c1ba
from pulse.uix.vtk.renderer.rendererPostProcessing import RendererPostProcessing


class OPVUi(QVTKRenderWindowInteractor):
    def __init__(self, project, parent):
        super().__init__()
        self.parent = parent
        self.project = project

        self.rendererEntity = RendererEntity(self.project, self)
<<<<<<< HEAD
        self.rendererElement = RendererElement(self.project, self)
        self.rendererPoint = RendererMesh(self.project, self) # temporário
        # self.rendererPoint = RendererPoint(self.project, self)
=======
        self.rendererMesh = RendererMesh(self.project, self)
>>>>>>> 8ea6c1ba
        self.rendererAnalysis = RendererPostProcessing(self.project, self)

        self.slider2d = vtk.vtkSliderRepresentation2D()
        self.sliderScale = 1
        self.sliderEnable = False
        self.currentFrequencyIndice = -1
        self.needResetCamera = True

        #Set initial plot & config
        self.SetInteractorStyle(self.rendererEntity.getStyle())
        self.GetRenderWindow().AddRenderer(self.rendererEntity.getRenderer())
        self.rendererEntity.resetCamera()
        self.update()

        self._createAxes()

        self.Initialize()         #VTK Initialize - Don't remove this function

    def _createAxes(self):
        axesActor = vtk.vtkAxesActor()
        self.axes = vtk.vtkOrientationMarkerWidget()
        self.axes.SetOrientationMarker(axesActor)
        self.axes.SetInteractor(self)
        self.axes.EnabledOn()
        self.axes.InteractiveOff()

    def _updateAxes(self):
        #It's necessary because after change the renderer the axe freeze.
        self.axes.SetEnabled(0)
        self._createAxes()

    def _createSlider(self):
        #Empiric values
        tubeWidth = 0.005
        sliderLength = 0.01
        sliderWidth = 0.01
        titleHeight = 0.015
        labelHeight = 0.015

        self.slider2d.SetMinimumValue(0)
        self.slider2d.SetMaximumValue(2)
        self.slider2d.SetValue(self.sliderScale)
        self.slider2d.SetEndCapWidth(0.02)
        self.slider2d.SetEndCapLength(0.01)
        #self.slider2d.SetTitleText('Scale')

        width, height = self.rendererAnalysis.getSize()
        height -= 30
        width = 20

        self.slider2d.GetPoint1Coordinate().SetCoordinateSystemToDisplay()
        self.slider2d.GetPoint1Coordinate().SetValue(width,height)
        self.slider2d.GetPoint2Coordinate().SetCoordinateSystemToDisplay()
        self.slider2d.GetPoint2Coordinate().SetValue(width + 200, height)

        self.slider2d.SetTubeWidth(tubeWidth)
        self.slider2d.SetSliderLength(sliderLength)
        self.slider2d.SetSliderWidth(sliderWidth)
        self.slider2d.SetTitleHeight(titleHeight)
        self.slider2d.SetLabelHeight(labelHeight)

        self.sliderW = vtk.vtkSliderWidget()
        self.sliderW.SetInteractor(self)
        self.sliderW.SetRepresentation(self.slider2d)
        self.sliderW.SetAnimationModeToOff()
        self.sliderW.SetNumberOfAnimationSteps(10)
        self.sliderW.SetEnabled(True)
        self.sliderW.AddObserver(vtk.vtkCommand.InteractionEvent,self._sliderCallback)

    def _sliderCallback(self, slider, b):
        sliderValue = slider.GetRepresentation().GetValue()
        truncNumber = float("{:.1f}".format(sliderValue))
        if truncNumber != self.sliderScale:
            self.sliderScale = truncNumber
            self.needResetCamera = False
            self.changeAndPlotAnalysis(self.currentFrequencyIndice)

    def _updateSlider(self):
        if self.rendererAnalysis.getInUse():
            if self.project.plot_pressure_field:
                self._createSlider()
                self.sliderW.SetEnabled(False)
                self.sliderEnable = False
            elif not self.sliderEnable:
                self.sliderEnable = True
                self._createSlider()
    
    def changeFrequency(self, frequency_indice):
        if self.currentFrequencyIndice != frequency_indice:
            self.currentFrequencyIndice = frequency_indice
            self.sliderScale = 1
            self.slider2d.SetValue(self.sliderScale)
            self.needResetCamera = True

    def clearRendereres(self):
        self.GetRenderWindow().RemoveRenderer(self.rendererEntity.getRenderer())
        self.GetRenderWindow().RemoveRenderer(self.rendererMesh.getRenderer())
        self.GetRenderWindow().RemoveRenderer(self.rendererAnalysis.getRenderer())

    def clearRendereresUse(self):
        self.rendererEntity.setInUse(False)
        self.rendererMesh.setInUse(False)
        self.rendererAnalysis.setInUse(False)

    def beforeChangePlot(self):
        self.clearRendereres()
        self.clearRendereresUse()

    def afterChangePlot(self):
        self._updateAxes()
        self._updateSlider()
        self.update()

    def changePlotToEntities(self):
        self.beforeChangePlot()
        self.rendererEntity.setInUse(True)
        self.SetInteractorStyle(self.rendererEntity.getStyle())
        self.GetRenderWindow().AddRenderer(self.rendererEntity.getRenderer())
        self.rendererEntity.resetCamera()
        self.afterChangePlot()

    def changePlotToMesh(self):
        self.beforeChangePlot()
<<<<<<< HEAD
        self.rendererElement.setInUse(True)
        self.SetInteractorStyle(self.rendererElement.getStyle())
        self.GetRenderWindow().AddRenderer(self.rendererElement.getRenderer())
        self.rendererElement.resetCamera()
        self.afterChangePlot()

    def changePlotToPoints(self):
        self.beforeChangePlot()
        self.rendererPoint.setInUse(True)
        self.SetInteractorStyle(self.rendererPoint.getStyle())
        self.GetRenderWindow().AddRenderer(self.rendererPoint._rendererPoints)
        self.GetRenderWindow().AddRenderer(self.rendererPoint._rendererElements)
        self.GetRenderWindow().AddRenderer(self.rendererPoint.getRenderer())
        self.rendererPoint.resetCamera()
=======
        self.rendererMesh.setInUse(True)
        self.rendererMesh.resetPlot()
        self.SetInteractorStyle(self.rendererMesh.getStyle())
        self.GetRenderWindow().AddRenderer(self.rendererMesh.getRenderer())
        self.rendererMesh.resetCamera()
>>>>>>> 8ea6c1ba
        self.afterChangePlot()

    def changeAndPlotAnalysis(self, frequency_indice, acoustic=False):
        self.beforeChangePlot()
        self.changeFrequency(frequency_indice)
        self.rendererAnalysis.setFrequencyIndice(self.currentFrequencyIndice)
        self.rendererAnalysis.setSliderFactor(self.sliderScale)
        self.rendererAnalysis.setInUse(True)
        self.SetInteractorStyle(self.rendererAnalysis.getStyle())
        self.GetRenderWindow().AddRenderer(self.rendererAnalysis.getRenderer())
        self.rendererAnalysis.plot(acoustic=acoustic)
        if self.needResetCamera:
            self.rendererAnalysis.resetCamera()
        self.afterChangePlot()

    def plotEntities(self, plotRadius = False):
        self.rendererEntity.setPlotRadius(plotRadius)
        self.rendererEntity.plot()

    def plotMesh(self):
        self.rendererMesh.plot()

    def getListPickedEntities(self):
        return self.rendererEntity.getListPickedEntities()

    def getListPickedPoints(self):
        return self.rendererMesh.getListPickedPoints()

    def getListPickedElements(self):
        return self.rendererMesh.getListPickedElements()

    def updateEntityRadius(self):
        self.plotEntities(self.rendererEntity.getPlotRadius())

    def changeColorEntities(self, entity_id, color):
        self.rendererEntity.changeColorEntities(entity_id, color)

    def changeColorCross(self):
        pass #Well.. Actually it is only here just in case it is necessary

    def transformPoints(self, points_id):
        self.rendererMesh.transformPoints(points_id)
        
    def savePNG(self, path):
        imageFilter = vtk.vtkWindowToImageFilter()
        imageFilter.SetInput(self.GetRenderWindow())
        writer = vtk.vtkPNGWriter()
        writer.SetFileName(path)
        writer.SetInputConnection(imageFilter.GetOutputPort())
        writer.Write()<|MERGE_RESOLUTION|>--- conflicted
+++ resolved
@@ -8,13 +8,9 @@
 from pulse.postprocessing.plot_acoustic_data import get_acoustic_response
 
 from pulse.uix.vtk.renderer.rendererEntity import RendererEntity
-<<<<<<< HEAD
 from pulse.uix.vtk.renderer.rendererElement import RendererElement
 from pulse.uix.vtk.renderer.rendererMesh import RendererMesh
 from pulse.uix.vtk.renderer.rendererPoint import RendererPoint
-=======
-from pulse.uix.vtk.renderer.rendererMesh import RendererMesh
->>>>>>> 8ea6c1ba
 from pulse.uix.vtk.renderer.rendererPostProcessing import RendererPostProcessing
 
 
@@ -25,13 +21,8 @@
         self.project = project
 
         self.rendererEntity = RendererEntity(self.project, self)
-<<<<<<< HEAD
         self.rendererElement = RendererElement(self.project, self)
-        self.rendererPoint = RendererMesh(self.project, self) # temporário
-        # self.rendererPoint = RendererPoint(self.project, self)
-=======
         self.rendererMesh = RendererMesh(self.project, self)
->>>>>>> 8ea6c1ba
         self.rendererAnalysis = RendererPostProcessing(self.project, self)
 
         self.slider2d = vtk.vtkSliderRepresentation2D()
@@ -155,29 +146,12 @@
 
     def changePlotToMesh(self):
         self.beforeChangePlot()
-<<<<<<< HEAD
-        self.rendererElement.setInUse(True)
-        self.SetInteractorStyle(self.rendererElement.getStyle())
-        self.GetRenderWindow().AddRenderer(self.rendererElement.getRenderer())
-        self.rendererElement.resetCamera()
-        self.afterChangePlot()
-
-    def changePlotToPoints(self):
-        self.beforeChangePlot()
-        self.rendererPoint.setInUse(True)
-        self.SetInteractorStyle(self.rendererPoint.getStyle())
-        self.GetRenderWindow().AddRenderer(self.rendererPoint._rendererPoints)
-        self.GetRenderWindow().AddRenderer(self.rendererPoint._rendererElements)
-        self.GetRenderWindow().AddRenderer(self.rendererPoint.getRenderer())
-        self.rendererPoint.resetCamera()
-=======
         self.rendererMesh.setInUse(True)
-        self.rendererMesh.resetPlot()
         self.SetInteractorStyle(self.rendererMesh.getStyle())
+        self.GetRenderWindow().AddRenderer(self.rendererMesh._rendererPoints)
+        self.GetRenderWindow().AddRenderer(self.rendererMesh._rendererElements)
         self.GetRenderWindow().AddRenderer(self.rendererMesh.getRenderer())
         self.rendererMesh.resetCamera()
->>>>>>> 8ea6c1ba
-        self.afterChangePlot()
 
     def changeAndPlotAnalysis(self, frequency_indice, acoustic=False):
         self.beforeChangePlot()

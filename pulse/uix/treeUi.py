from PyQt5.QtWidgets import QTreeWidget, QTreeWidgetItem
from PyQt5.QtGui import QBrush, QColor, QFont, QIcon, QPixmap
from PyQt5.QtCore import Qt

class TreeUi(QTreeWidget):
    def __init__(self, main_window):
        super().__init__()
        self.mainWindow = main_window
        self._createNames()
        self._createIcons()
        self._createFonts()
        self._createColorsBrush()
        self._configTree()
        self._createItems()
        self._configItems()
        self._addItems()
        self._updateItems()

    def _createNames(self):
        self.name_top_structuralmodelSetup = "Structural Model Setup"
        self.name_child_setMaterial = "Set Material"
        self.name_child_setCrossSection = "Set Cross-Section"
        self.name_child_setElementType = "Set Element Type"
        self.name_child_setPrescribedDofs = "Set Prescribed DOFs"
        self.name_child_setNodalLoads = "Set Nodal Loads"
        self.name_child_addMassSpringDamper = "Add: Mass / Spring / Damper"

        self.name_top_acousticmodelSetup = "Acoustic Model Setup"
        self.name_child_setFluid = "Set Fluid"
        self.name_child_setAcousticPressure = "Set Acoustic Pressure"
        self.name_child_setVolumeVelocity = "Set Volume Velocity"
        self.name_child_setSpecificImpedance = "Set Specific Impedance"
        self.name_child_setRadiationImpedance = "Set Radiation Impedance"
        
        self.name_top_analysis = "Analysis"
        self.name_child_selectAnalysisType = "Select Analysis Type"
        self.name_child_analisysSetup = "Analysis Setup"
        self.name_child_selectTheOutputResults = "Select the Outputs Results"
        self.name_child_runAnalysis = "Run Analysis"

        self.name_top_resultsViewer = "Results Viewer"
        self.name_child_plotModeShapes = "Plot Mode Shapes"
        self.name_child_plotHarmonicResponse = "Plot Harmonic Response"
        self.name_child_plotPressureField = "Plot Pressure Field"
        self.name_child_plotStressField = "Plot Stress Field"
        self.name_child_plotFrequencyResponse = "Plot Frequency Response"

    def _createIcons(self):
        self.icon_child_setMaterial = QIcon()
        self.icon_child_setMaterial.addPixmap(QPixmap("pulse/data/icons/pulse.png"), QIcon.Active, QIcon.On)

    def _createFonts(self):
        self.font_top = QFont()
        #self.font_child = QFont()

        self.font_top.setFamily("Segoe UI")
        self.font_top.setPointSize(10)
        self.font_top.setBold(True)
        self.font_top.setItalic(True)
        self.font_top.setWeight(75)

    def _createColorsBrush(self):
        #color_top = QColor(39, 180, 211)
        color_top = QColor(178, 178, 178)
        #color_child = QColor(0, 0, 0)
        self.brush_top = QBrush(color_top)
        self.brush_top.setStyle(Qt.SolidPattern)

    def _configTree(self):
        self.setColumnCount(1)
        self.setHeaderHidden(True)
        self.setTabKeyNavigation(True)
        self.setIndentation(0)
        self.itemClicked.connect(self.on_click_item)

    def _createItems(self):
        self.item_top_structuralmodelSetup = QTreeWidgetItem([self.name_top_structuralmodelSetup])
        self.item_child_setMaterial = QTreeWidgetItem([self.name_child_setMaterial])
        self.item_child_setCrossSection = QTreeWidgetItem([self.name_child_setCrossSection])
        self.item_child_setElementType = QTreeWidgetItem([self.name_child_setElementType])
        self.item_child_setPrescribedDofs = QTreeWidgetItem([self.name_child_setPrescribedDofs])
        self.item_child_setNodalLoads = QTreeWidgetItem([self.name_child_setNodalLoads])
        self.item_child_addMassSpringDamper = QTreeWidgetItem([self.name_child_addMassSpringDamper])

        self.item_top_acousticmodelSetup = QTreeWidgetItem([self.name_top_acousticmodelSetup])
        self.item_child_setFluid = QTreeWidgetItem([self.name_child_setFluid])
        self.item_child_setAcousticPressure = QTreeWidgetItem([self.name_child_setAcousticPressure])
        self.item_child_setVolumeVelocity = QTreeWidgetItem([self.name_child_setVolumeVelocity])
        self.item_child_setSpecificImpedance = QTreeWidgetItem([self.name_child_setSpecificImpedance])
        self.item_child_setRadiationImpedance = QTreeWidgetItem([self.name_child_setRadiationImpedance])

        self.item_top_analysis = QTreeWidgetItem([self.name_top_analysis])
        self.item_child_selectAnalysisType = QTreeWidgetItem([self.name_child_selectAnalysisType])
        self.item_child_analisysSetup = QTreeWidgetItem([self.name_child_analisysSetup])
        self.item_child_selectTheOutputResults = QTreeWidgetItem([self.name_child_selectTheOutputResults])
        self.item_child_runAnalysis = QTreeWidgetItem([self.name_child_runAnalysis])

        self.item_top_resultsViewer = QTreeWidgetItem([self.name_top_resultsViewer])
        self.item_child_plotModeShapes = QTreeWidgetItem([self.name_child_plotModeShapes])
        self.item_child_plotHarmonicResponse = QTreeWidgetItem([self.name_child_plotHarmonicResponse])
        self.item_child_plotPressureField = QTreeWidgetItem([self.name_child_plotPressureField])
        self.item_child_plotStressField = QTreeWidgetItem([self.name_child_plotStressField])
        self.item_child_plotFrequencyResponse = QTreeWidgetItem([self.name_child_plotFrequencyResponse])

    def _configItems(self):
        self.item_top_structuralmodelSetup.setFlags(Qt.ItemIsDragEnabled|Qt.ItemIsUserCheckable|Qt.ItemIsEnabled)
        self.item_top_structuralmodelSetup.setFont(0, self.font_top)
        self.item_top_structuralmodelSetup.setTextAlignment(0, Qt.AlignHCenter)
        self.item_top_structuralmodelSetup.setBackground(0, self.brush_top)

        self.item_top_acousticmodelSetup.setFlags(Qt.ItemIsDragEnabled|Qt.ItemIsUserCheckable|Qt.ItemIsEnabled)
        self.item_top_acousticmodelSetup.setFont(0, self.font_top)
        self.item_top_acousticmodelSetup.setTextAlignment(0, Qt.AlignHCenter)
        self.item_top_acousticmodelSetup.setBackground(0, self.brush_top)

        self.item_top_analysis.setFlags(Qt.ItemIsDragEnabled|Qt.ItemIsUserCheckable|Qt.ItemIsEnabled)
        self.item_top_analysis.setFont(0, self.font_top)
        self.item_top_analysis.setTextAlignment(0, Qt.AlignHCenter)
        self.item_top_analysis.setBackground(0, self.brush_top)

        self.item_top_resultsViewer.setFlags(Qt.ItemIsDragEnabled|Qt.ItemIsUserCheckable|Qt.ItemIsEnabled)
        self.item_top_resultsViewer.setFont(0, self.font_top)
        self.item_top_resultsViewer.setTextAlignment(0, Qt.AlignHCenter)
        self.item_top_resultsViewer.setBackground(0, self.brush_top)

        #self.item_child_setMaterial.setIcon(0, self.icon_child_setMaterial)

        self.item_child_setElementType.setDisabled(True)
        self.item_child_selectTheOutputResults.setDisabled(True)
        self.item_child_plotStressField.setDisabled(True)

    def _addItems(self):
        self.addTopLevelItem(self.item_top_structuralmodelSetup)
        self.addTopLevelItem(self.item_child_setMaterial)
        self.addTopLevelItem(self.item_child_setCrossSection)
        self.addTopLevelItem(self.item_child_setElementType)
        self.addTopLevelItem(self.item_child_setPrescribedDofs)
        self.addTopLevelItem(self.item_child_setNodalLoads)
        self.addTopLevelItem(self.item_child_addMassSpringDamper)

        self.addTopLevelItem(self.item_top_acousticmodelSetup)      
        self.addTopLevelItem(self.item_child_setFluid)             
        self.addTopLevelItem(self.item_child_setAcousticPressure) 
        self.addTopLevelItem(self.item_child_setVolumeVelocity)     
        self.addTopLevelItem(self.item_child_setSpecificImpedance)
        self.addTopLevelItem(self.item_child_setRadiationImpedance)     

        self.addTopLevelItem(self.item_top_analysis)
        self.addTopLevelItem(self.item_child_selectAnalysisType)
        self.addTopLevelItem(self.item_child_analisysSetup)
        self.addTopLevelItem(self.item_child_selectTheOutputResults)
        self.addTopLevelItem(self.item_child_runAnalysis)

        self.addTopLevelItem(self.item_top_resultsViewer)
        self.addTopLevelItem(self.item_child_plotModeShapes)
        self.addTopLevelItem(self.item_child_plotHarmonicResponse)
        self.addTopLevelItem(self.item_child_plotPressureField)
        self.addTopLevelItem(self.item_child_plotStressField)
        self.addTopLevelItem(self.item_child_plotFrequencyResponse)

    def on_click_item(self, item, column):
        if item.text(0) == self.name_child_setMaterial:
            self.mainWindow.getInputWidget().setMaterial()
        elif item.text(0) == self.name_child_setFluid: 
            self.mainWindow.getInputWidget().setFluid()
        elif item.text(0) == self.name_child_setAcousticPressure:
            self.mainWindow.getInputWidget().setAcousticPressure()
        elif item.text(0) == self.name_child_setVolumeVelocity: 
            self.mainWindow.getInputWidget().setVolumeVelocity()
        elif item.text(0) == self.name_child_setSpecificImpedance:
            self.mainWindow.getInputWidget().setSpecificImpedance()
        elif item.text(0) == self.name_child_setRadiationImpedance:
            self.mainWindow.getInputWidget().setRadiationImpedance()
        elif item.text(0) == self.name_child_setCrossSection:
            self.mainWindow.getInputWidget().setCrossSection()
        elif item.text(0) == self.name_child_setElementType:
            self.mainWindow.getInputWidget().setElementType()
        elif item.text(0) == self.name_child_setPrescribedDofs:
            self.mainWindow.getInputWidget().setDOF()
        elif item.text(0) == self.name_child_setNodalLoads:
            self.mainWindow.getInputWidget().setNodalLoads()
        elif item.text(0) == self.name_child_addMassSpringDamper:
            self.mainWindow.getInputWidget().addMassSpringDamper()
        elif item.text(0) == self.name_child_selectAnalysisType:
            self.mainWindow.getInputWidget().analyseTypeInput()
            self._updateItems()
        elif item.text(0) == self.name_child_analisysSetup:
            self.mainWindow.getInputWidget().analyseSetup()
        elif item.text(0) == self.name_child_selectTheOutputResults:
            self.mainWindow.getInputWidget().analyseOutputResults()
        elif item.text(0) == self.name_child_runAnalysis:
            self.mainWindow.getInputWidget().runAnalyse()
            self._updateItems()
        elif item.text(0) == self.name_child_plotModeShapes:
            self.mainWindow.getInputWidget().plotModeShapes()
        elif item.text(0) == self.name_child_plotHarmonicResponse:
            self.mainWindow.getInputWidget().plotHarmonicResponse()
        elif item.text(0) == self.name_child_plotPressureField:
            self.mainWindow.getInputWidget().plotPressureField()
        elif item.text(0) == self.name_child_plotStressField:
            self.mainWindow.getInputWidget().plotStressField()
        elif item.text(0) == self.name_child_plotFrequencyResponse:
            self.mainWindow.getInputWidget().plotFrequencyResponse()

    def _updateItems(self):
        project = self.mainWindow.getProject()
<<<<<<< HEAD
        if project.getSolution() is None:
            self.item_child_plotModeShapes.setDisabled(True)
            self.item_child_plotHarmonicResponse.setDisabled(True)
            self.item_child_plotFrequencyResponse.setDisabled(True)
        else:
            analyseTypeID = project.getAnalysisTypeID()
            if analyseTypeID == 0 or analyseTypeID == 1:
                self.item_child_plotFrequencyResponse.setDisabled(False)
                self.item_child_plotHarmonicResponse.setDisabled(False)
            elif analyseTypeID == 2:
                self.item_child_plotModeShapes.setDisabled(False)
=======

        if project.getStructuralSolution() is None:
            self.item_child_plotModeShapes.setDisabled(True)
            self.item_child_plotHarmonicResponse.setDisabled(True)
            self.item_child_plotFrequencyResponse.setDisabled(True)

        if project.getAcousticSolution() is None:
            self.item_child_plotModeShapes.setDisabled(True)
            self.item_child_plotHarmonicResponse.setDisabled(True)
            self.item_child_plotFrequencyResponse.setDisabled(True)
            self.item_child_plotPressureField.setDisabled(True)
        
        if project.getStructuralSolution() is not None or project.getAcousticSolution() is not None:
            analysisType = project.getAnalysisType()
            if analysisType == 'Harmonic Analysis - Structural':
                self.item_child_plotFrequencyResponse.setDisabled(False)
                self.item_child_plotHarmonicResponse.setDisabled(False)
            elif analysisType == 'Harmonic Analysis - Acoustic':
                self.item_child_plotFrequencyResponse.setDisabled(False)
                self.item_child_plotPressureField.setDisabled(False)
            elif analysisType == 'Modal Analysis - Structural':
                self.item_child_plotModeShapes.setDisabled(False) 
>>>>>>> 70bd4bc6
<|MERGE_RESOLUTION|>--- conflicted
+++ resolved
@@ -204,19 +204,6 @@
 
     def _updateItems(self):
         project = self.mainWindow.getProject()
-<<<<<<< HEAD
-        if project.getSolution() is None:
-            self.item_child_plotModeShapes.setDisabled(True)
-            self.item_child_plotHarmonicResponse.setDisabled(True)
-            self.item_child_plotFrequencyResponse.setDisabled(True)
-        else:
-            analyseTypeID = project.getAnalysisTypeID()
-            if analyseTypeID == 0 or analyseTypeID == 1:
-                self.item_child_plotFrequencyResponse.setDisabled(False)
-                self.item_child_plotHarmonicResponse.setDisabled(False)
-            elif analyseTypeID == 2:
-                self.item_child_plotModeShapes.setDisabled(False)
-=======
 
         if project.getStructuralSolution() is None:
             self.item_child_plotModeShapes.setDisabled(True)
@@ -238,5 +225,4 @@
                 self.item_child_plotFrequencyResponse.setDisabled(False)
                 self.item_child_plotPressureField.setDisabled(False)
             elif analysisType == 'Modal Analysis - Structural':
-                self.item_child_plotModeShapes.setDisabled(False) 
->>>>>>> 70bd4bc6
+                self.item_child_plotModeShapes.setDisabled(False) 
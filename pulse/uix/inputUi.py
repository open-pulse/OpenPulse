#
from data.user_input.project.newProjectInput import NewProjectInput
from data.user_input.project.loadProjectInput import LoadProjectInput
from data.user_input.project.getStartedInput import GetStartedInput
from data.user_input.project.resetProjectInput import ResetProjectInput
from data.user_input.project.geometryDesignerInput import GeometryDesignerInput
from data.user_input.project.editImportedGeometryInput import EditImportedGeometryInput
from data.user_input.project.setProjectAttributesInput import SetProjectAttributesInput
from data.user_input.project.setGeometryFileInput import SetGeometryFileInput
from data.user_input.project.setMeshPropertiesInput import SetMeshPropertiesInput
from data.user_input.project.aboutOpenPulseInput import AboutOpenPulseInput
#
from data.user_input.model.setup.structural.structuralElementTypeInput import StructuralElementTypeInput
from data.user_input.model.setup.structural.materialInput import MaterialInput
from data.user_input.model.setup.structural.crossSectionInput import CrossSectionInput
from data.user_input.model.setup.structural.flangesInput import FlangesInput
from data.user_input.model.setup.structural.beamXaxisRotationInput import BeamXaxisRotationInput 
from data.user_input.model.setup.structural.dofInput import DOFInput
from data.user_input.model.setup.structural.decouplingRotationDOFsInput import DecouplingRotationDOFsInput
from data.user_input.model.setup.structural.loadsInput import LoadsInput
from data.user_input.model.setup.structural.massSpringDamperInput import MassSpringDamperInput
from data.user_input.model.setup.structural.cappedEndInput import CappedEndInput
from data.user_input.model.setup.structural.stressStiffeningInput import StressStiffeningInput
from data.user_input.model.setup.structural.elasticNodalLinksInput import ElasticNodalLinksInput
from data.user_input.model.setup.structural.expansionJointInput import ExpansionJointInput
from data.user_input.model.setup.structural.valvesInput import ValvesInput
#
from data.user_input.model.setup.acoustic.acousticElementTypeInput import AcousticElementTypeInput
from data.user_input.model.setup.acoustic.fluidInput import FluidInput
from data.user_input.model.setup.acoustic.setFluidCompositionInput import SetFluidCompositionInput
from data.user_input.model.setup.acoustic.acousticpressureInput import AcousticPressureInput
from data.user_input.model.setup.acoustic.volumevelocityInput import VolumeVelocityInput
from data.user_input.model.setup.acoustic.specificimpedanceInput import SpecificImpedanceInput
from data.user_input.model.setup.acoustic.radiationImpedanceInput import RadiationImpedanceInput
from data.user_input.model.setup.acoustic.elementLengthCorrectionInput import AcousticElementLengthCorrectionInput
from data.user_input.model.setup.acoustic.perforatedPlateInput import PerforatedPlateInput
from data.user_input.model.setup.acoustic.compressorModelinput2 import CompressorModelInput
#
from data.user_input.analysis.analysisTypeInput import AnalysisTypeInput
from data.user_input.analysis.analysisSetupInput import AnalysisSetupInput
from data.user_input.analysis.runAnalysisInput import RunAnalysisInput
#
from data.user_input.plots.structural.plotStructuralModeShapeInput import PlotStructuralModeShapeInput
from data.user_input.plots.structural.plotDisplacementFieldInput import PlotDisplacementFieldInput
from data.user_input.plots.structural.plotStructuralFrequencyResponseInput import PlotStructuralFrequencyResponseInput
from data.user_input.plots.structural.plotReactionsInput import PlotReactionsInput
from data.user_input.plots.structural.plotStressFieldInput import PlotStressFieldInput
from data.user_input.plots.structural.plotStressFrequencyResponseInput import PlotStressFrequencyResponseInput
#
from data.user_input.plots.acoustic.plotAcousticModeShapeInput import PlotAcousticModeShapeInput
from data.user_input.plots.acoustic.plotAcousticPressureFieldInput import PlotAcousticPressureFieldInput
from data.user_input.plots.acoustic.plotAcousticFrequencyResponseInput import PlotAcousticFrequencyResponseInput
from data.user_input.plots.acoustic.plot_TL_NR_Input import Plot_TL_NR_Input
from data.user_input.plots.acoustic.plotAcousticDeltaPressureInput import Plot_Acoustic_Delta_Pressures_Input
from data.user_input.plots.acoustic.plotPerforatedPlateConvergenceData import PlotPerforatedPlateConvergenceData
#
from data.user_input.plots.animation.animationSettingsInput import AnimationSettingsInput
from data.user_input.plots.structural.plotCrossSectionInput import PlotCrossSectionInput
from data.user_input.plots.render.rendererUserPreferencesInput import RendererUserPreferencesInput
from data.user_input.model.info.structuralModel_InfoInput import StructuralModelInfoInput
from data.user_input.model.info.acousticModel_InfoInput import AcousticModelInfoInput
#
from data.user_input.project.printMessageInput import PrintMessageInput
#
from pulse.preprocessing.cross_section import CrossSection
from pulse.preprocessing.entity import Entity
from pulse.project import Project
#
from time import time

window_title_1 = "ERROR MESSAGE"
window_title_2 = "WARNING MESSAGE"

class InputUi:
    def __init__(self, project, parent=None):
        self.project = project
        self.parent = parent
        self.opv = self.parent.getOPVWidget()
        
        self.analysis_ID = None
        self.global_damping = [0,0,0,0]

        self.project.none_project_action = False

    def beforeInput(self):
        try:
            self.opv.inputObject.close()
            self.opv.setInputObject(None)
        except:
            return

    def processInput(self, workingClass, *args, **kwargs):
        try:
            self.beforeInput()
            read = workingClass(*args, **kwargs)
            self.opv.setInputObject(None)
            return read
        except Exception as log_error:
            title = "Error detected in processInput method"
            message = str(log_error)
            PrintMessageInput([title, message, window_title_1])
            # return read

    def new_project(self, config):
        new_project_input = self.processInput(NewProjectInput, self.project, self.opv, config)
        self.parent._updateStatusBar()
        return self.initial_project_action(new_project_input.create)

    def loadProject(self, config, path=None):
        load_project = self.processInput(LoadProjectInput, self.project, self.opv, config, path)
        self.parent._updateStatusBar()
        return self.initial_project_action(load_project.complete) 

    def getStarted(self, config):
        self.parent.menuWidget.tree_widget.modify_model_setup_items_access(True)
        get_started = self.processInput(GetStartedInput, self.project, self.opv, config, self)
        self.parent._updateStatusBar()
        return self.initial_project_action(get_started.draw)          
    
    def initial_project_action(self, finalized):
        mesh_setup = self.project.check_mesh_setup()
        if finalized:
            if self.project.empty_geometry:
                self.parent.menuWidget.tree_widget.modify_geometry_item_access(False)
                return True
            elif not mesh_setup:
                self.parent.menuWidget.tree_widget.modify_general_settings_items_access(False)
                return True   
            else:
                self.project.none_project_action = False
                self.parent.set_enable_menuBar(True)
                self.parent.menuWidget.tree_widget.modify_model_setup_items_access(False) 
                return True
        else:
            self.project.none_project_action = True
            self.parent.menuWidget.tree_widget.modify_model_setup_items_access(True)
            return False                 

    def reset_project(self):
        if not self.project.none_project_action:
            self.processInput(ResetProjectInput, self.project, self.opv)
            
    def set_project_attributes(self):
        self.processInput(SetProjectAttributesInput, self.project, self.opv)
        self.parent.changeWindowTitle(self.project.file._project_name)

    def set_geometry_file(self):
        self.processInput(SetGeometryFileInput, self.project, self.opv)

    def call_geometry_designer(self):
        read = self.processInput(GeometryDesignerInput, self.project, self.opv)
        return read.complete

    def edit_an_imported_geometry(self):
<<<<<<< HEAD
        self.opv.Disable()
        self.processInput(EditImportedGeometryInput, self.project)
        self.opv.Enable()
=======
        read = self.processInput(EditImportedGeometryInput, self.project)
        return
    
    def get_opv(self):
        return self.opv
>>>>>>> a089567d

    def set_mesh_properties(self):
        read = self.processInput(SetMeshPropertiesInput, self.project, self.opv)
        if read.complete:
            self.initial_project_action(True)
        return read.complete

    def set_material(self):
        self.processInput(MaterialInput, self.project, self.opv)   
         
    def set_cross_section(self, pipe_to_beam=False, beam_to_pipe=False, lines_to_update_cross_section=[]):
        read = self.processInput(   CrossSectionInput, self.project, self.opv, 
                                    pipe_to_beam = pipe_to_beam, beam_to_pipe = beam_to_pipe, 
                                    lines_to_update_cross_section = lines_to_update_cross_section   ) 
        return read.complete

    def add_flanges(self):
        self.processInput(FlangesInput, self.project, self.opv)

    def setStructuralElementType(self):
        read = self.processInput(StructuralElementTypeInput, self.project, self.opv)
        if read.complete:
            if read.pipe_to_beam or read.beam_to_pipe:         
                self.set_cross_section( pipe_to_beam=read.pipe_to_beam, beam_to_pipe=read.beam_to_pipe, 
                                        lines_to_update_cross_section=read.list_lines_to_update_cross_section )

    def plot_cross_section(self):
        self.processInput(PlotCrossSectionInput, self.project, self.opv)

    def mesh_setup_visibility(self):
        self.processInput(RendererUserPreferencesInput, self.project, self.opv)
        
    def set_beam_xaxis_rotation(self):
        self.processInput(BeamXaxisRotationInput, self.project, self.opv)
        
    def setDOF(self):
        self.processInput(DOFInput, self.project, self.opv)   
        
    def setRotationDecoupling(self):
        self.processInput(DecouplingRotationDOFsInput, self.project, self.opv)
        
    def setNodalLoads(self):
        self.processInput(LoadsInput, self.project, self.opv)
        
    def addMassSpringDamper(self):
        self.processInput(MassSpringDamperInput, self.project, self.opv)

    def setcappedEnd(self):
        self.processInput(CappedEndInput, self.project, self.opv)

    def set_stress_stress_stiffening(self):
        self.processInput(StressStiffeningInput, self.project, self.opv)

    def add_elastic_nodal_links(self):
        self.processInput(ElasticNodalLinksInput, self.project, self.opv)
    
    def add_expansion_joint(self):
        self.processInput(ExpansionJointInput, self.project, self.opv)

    def add_valve(self):
        return self.processInput(ValvesInput, self.project, self.opv)

    def set_acoustic_element_type(self):
        self.processInput(AcousticElementTypeInput, self.project, self.opv)

    def set_fluid(self):
        self.processInput(FluidInput, self.project, self.opv)

    def set_fluid_composition(self):
        self.processInput(SetFluidCompositionInput, self.project, self.opv)

    def setAcousticPressure(self):
        self.processInput(AcousticPressureInput, self.project, self.opv)
    
    def setVolumeVelocity(self):
        self.processInput(VolumeVelocityInput, self.project, self.opv)

    def setSpecificImpedance(self):
        self.processInput(SpecificImpedanceInput, self.project, self.opv)
    
    def set_radiation_impedance(self):
        self.processInput(RadiationImpedanceInput, self.project, self.opv)

    def add_perforated_plate(self):
        self.processInput(PerforatedPlateInput, self.project, self.opv)

    def set_acoustic_element_length_correction(self):
        self.processInput(AcousticElementLengthCorrectionInput, self.project, self.opv)

    def add_compressor_excitation(self):
        self.processInput(CompressorModelInput, self.project, self.opv)
        # self.opv.updateRendererMesh()                                

    def analysisTypeInput(self):

        read = self.processInput(AnalysisTypeInput)

        if not read.complete:
            return

        if read.method_ID == -1:
            return

        self.analysis_ID = read.analysis_ID
        self.analysis_type_label = read.analysis_type_label
        self.analysis_method_label = read.analysis_method_label

        if self.analysis_ID is None:
            self.project.analysis_ID = None
            return
               
        self.project.set_analysis_type(self.analysis_ID, self.analysis_type_label, self.analysis_method_label)
        self.project.set_modes_sigma(read.modes, sigma=read.sigma_factor)
        
        if self.analysis_ID in [0, 1, 3, 5, 6]:
            self.project.set_structural_solution(None)
            self.project.set_acoustic_solution(None)
        
        if self.analysis_ID in [2, 4]:
            self.project.update_project_analysis_setup_state(True)
            self.runAnalysis()
        else:
            self.analysisSetup()
                    
    def analysisSetup(self):

        if self.project.analysis_ID in [None, 2, 4]:
            return False
        if self.project.file._project_name == "":
            return False

        read = self.processInput(AnalysisSetupInput, self.project)
        
        if read.complete:
            if read.flag_run:
                self.runAnalysis() 
            return True   
        else:
            return False
       
    def runAnalysis(self):

        # t0 = time()
        if self.analysis_ID is None or not self.project.setup_analysis_complete:
            
            title = "INCOMPLETE SETUP ANALYSIS" 
            message = "Please, it is necessary to choose an analysis type and \nsetup it before trying to solve the model."
            PrintMessageInput([title, message, window_title_1])
            return

        self.before_run = self.project.get_pre_solution_model_checks(opv=self.opv)
        if self.before_run.check_is_there_a_problem(self.analysis_ID):
            return
        # self.project.time_to_checking_entries = time()-t0

        read = self.processInput(RunAnalysisInput, self.project, self.analysis_ID, self.analysis_type_label)
        if read.complete:
            if self.analysis_ID == 2:
                self.before_run.check_modal_analysis_imported_data()
            elif self.analysis_ID in [3,5,6]:
                self.before_run.check_all_acoustic_criteria()

            self.after_run = self.project.get_post_solution_model_checks(opv=self.opv)
            self.after_run.check_all_acoustic_criterias()
        
    def plotStructuralModeShapes(self):
        self.project.set_min_max_type_stresses("", "", "")
        self.project.plot_pressure_field = False
        self.project.plot_stress_field = False
        solution = self.project.get_structural_solution()
        if solution is None:
            return
        if self.analysis_ID in [2, 4]:
            self.processInput(PlotStructuralModeShapeInput, self.project, self.opv)      

    def plotDisplacementField(self):
        self.project.set_min_max_type_stresses("", "", "")
        self.project.plot_pressure_field = False
        self.project.plot_stress_field = False
        solution = self.project.get_structural_solution()
        if self.analysis_ID in [0,1,5,6]:
            if solution is None:
                return
            plot = self.processInput(PlotDisplacementFieldInput, self.project, self.opv)
            if plot.frequency is None:
                return
            self.opv.changeAndPlotAnalysis(plot.frequency)

    def plotAcousticModeShapes(self):
        self.project.plot_pressure_field = True
        self.project.plot_stress_field = False
        solution = self.project.get_acoustic_solution()
        if solution is None:
            return
        if self.analysis_ID in [2, 4]:
            self.processInput(PlotAcousticModeShapeInput, self.project, self.opv)           

    def plotAcousticPressureField(self):
        self.project.set_min_max_type_stresses("", "", "")
        self.project.plot_pressure_field = True
        self.project.plot_stress_field = False
        solution = self.project.get_acoustic_solution()
        if self.analysis_ID in [3,5,6]:
            if solution is None:
                return
            self.processInput(PlotAcousticPressureFieldInput, self.project, self.opv)           

    def plotStructuralFrequencyResponse(self):
        if self.analysis_ID in [0,1,5,6]:
            solution = self.project.get_structural_solution()
            if solution is None:
                return
            self.processInput(  PlotStructuralFrequencyResponseInput, self.project, self.opv, 
                                self.analysis_method_label, solution  )

    def plotAcousticFrequencyResponse(self):
        if self.analysis_ID in [3,5,6]:
            solution = self.project.get_acoustic_solution()
            if solution is None:
                return
            self.processInput(  PlotAcousticFrequencyResponseInput, self.project, self.opv, 
                                self.analysis_method_label, solution )

    def plotAcousticDeltaPressures(self):
        if self.analysis_ID in [3,5,6]:
            solution = self.project.get_acoustic_solution()
            if solution is None:
                return
            self.processInput(  Plot_Acoustic_Delta_Pressures_Input, self.project, self.opv, 
                                self.analysis_method_label, solution  )

    def plot_TL_NR(self):
        if self.analysis_ID in [3,5,6]:
            solution = self.project.get_acoustic_solution()
            if solution is None:
                return
            self.processInput(  Plot_TL_NR_Input, self.project, self.opv, 
                                self.analysis_method_label, solution  )

    def plotPerforatedPlateConvergenceDataLog(self):
        if self.project.perforated_plate_dataLog:
            self.processInput( PlotPerforatedPlateConvergenceData, self.project.perforated_plate_dataLog )

    def plotStressField(self):
        self.project.plot_pressure_field = False
        self.project.plot_stress_field = True
        if self.analysis_ID in [0,1,5,6]:
            solution = self.project.get_structural_solution()
            if solution is None:
                return
            self.processInput(PlotStressFieldInput, self.project, self.opv)

    def plotStressFrequencyResponse(self):
        solution = self.project.get_structural_solution()
        if self.analysis_ID in [0,1,5,6]:
            solution = self.project.get_structural_solution()
            if solution is None:
                return
            self.processInput(PlotStressFrequencyResponseInput, self.project, self.opv, self.analysis_method_label)

    def plotReactionsFrequencyResponse(self):
        if self.analysis_ID in [0,1,5,6]:
            self.processInput(PlotReactionsInput, self.project, self.opv, self.analysis_method_label)

    def animationSettings(self):
        self.processInput(AnimationSettingsInput, self.project, self.opv)

    def structural_model_info(self):
        self.processInput(StructuralModelInfoInput, self.project, self.opv)

    def acoustic_model_info(self):
        self.processInput(AcousticModelInfoInput, self.project, self.opv)

    def about_OpenPulse(self):
        self.processInput(AboutOpenPulseInput, self.project, self.opv)

    def empty_project_action_message(self):
        title = 'EMPTY PROJECT'
        message = 'Please, you should create a new project or load an already existing one before start to set up the model.'
        message += "\n\nIt is recommended to use the 'New Project' or the 'Import Project' buttons to continue."
        window_title = 'ERROR'
        PrintMessageInput([title, message, window_title])<|MERGE_RESOLUTION|>--- conflicted
+++ resolved
@@ -152,17 +152,12 @@
         return read.complete
 
     def edit_an_imported_geometry(self):
-<<<<<<< HEAD
         self.opv.Disable()
         self.processInput(EditImportedGeometryInput, self.project)
         self.opv.Enable()
-=======
-        read = self.processInput(EditImportedGeometryInput, self.project)
-        return
     
     def get_opv(self):
         return self.opv
->>>>>>> a089567d
 
     def set_mesh_properties(self):
         read = self.processInput(SetMeshPropertiesInput, self.project, self.opv)

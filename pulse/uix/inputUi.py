--- conflicted
+++ resolved
@@ -165,29 +165,12 @@
         print("[Set Mass/Spring/Damper] - defined in the point(s) {}".format(msd.nodes))
 
     def analyseTypeInput(self):
-<<<<<<< HEAD
-        analyseType = AnalyseTypeInput()
-        if analyseType.typeID is None:
-            return
-        
-        self.project.setAnalysisType(analyseType.typeID, analyseType.type, analyseType.method)
-        self.project.setModes(analyseType.modes)
-        #It's necessary to change the solution to None because there is a chance that the the user will
-        #change the analyseType but before running again, her will try to plot.
-        self.project.setSolution(None)
-        
-        if analyseType.typeID == 0 or analyseType.typeID == 1:
-            self.analyseSetup()
-        elif analyseType.typeID == 2:
-            self.runAnalyse()
-=======
         analysis_input = AnalyseTypeInput()
         if analysis_input.typeID is None:
             return
  
         self.project.setAnalysisType(analysis_input.typeID, analysis_input.type, analysis_input.method)
         self.project.setModes(analysis_input.modes)
->>>>>>> 70bd4bc6
 
         if analysis_input.typeID == 0 or analysis_input.typeID == 1:
             self.analyseSetup()
@@ -201,17 +184,6 @@
 
         if self.project.getAnalysisTypeID() is None:
             return
-<<<<<<< HEAD
-        minFrequency, maxFrequency, stepFrequency = self.project.getMinMaxStepFrequency()
-        setup = AnalyseSetupInput(self.project.getAnalysisTypeID(), self.project.getAnalysisType(), self.project.getAnalysisMethod(), min_freq = minFrequency, max_freq = maxFrequency, step_freq = stepFrequency)
-        
-        if not setup.complete:
-            return
-
-        self.project.setFrequencies(setup.frequencies, setup.min_frequency, setup.max_frequency, setup.step_frequency)
-        self.project.setModes(setup.modes)
-        self.project.setDamping(setup.damping)
-=======
 
         self.project.loadAnalysisFile()
         f_min, f_max, df = self.project.minFrequency, self.project.maxFrequency, self.project.stepFrequency
@@ -228,16 +200,13 @@
                 self.project.setDamping(setup.damping)
             elif self.project.getAnalysisType() == "Harmonic Analysis - Acoustic":
                 self.project.setFrequencies(setup.frequencies, setup.min_frequency, setup.max_frequency, setup.step_frequency)
->>>>>>> 70bd4bc6
 
     def analyseOutputResults(self):
         AnalyseOutputResultsInput()
 
     def runAnalyse(self):
-
         if self._check_is_there_a_problem():
             return
-
         analyseTypeID = self.project.getAnalysisTypeID()
         analysis_type = self.project.getAnalysisType()
         frequencies = self.project.getFrequencies()
@@ -302,9 +271,6 @@
             plot = PlotHarmonicResponseInput(frequencies)
             if plot.frequency is None:
                 return
-<<<<<<< HEAD
-            self.opv.changeAndPlotAnalyse(plot.frequency)
-=======
             if analyseTypeID == 0:
                 if self.project.getAnalysisType() == "Harmonic Analysis - Structural":
                     self.opv.changeAndPlotAnalyse(plot.frequency)
@@ -312,7 +278,6 @@
                     self.opv.changeAndPlotAnalyse(plot.frequency, acoustic=True)
             else:
                 self.opv.changeAndPlotAnalyse(plot.frequency)    
->>>>>>> 70bd4bc6
         else:
             return
 

from PyQt5.QtWidgets import QLineEdit, QDialog, QTreeWidget, QRadioButton, QMessageBox, QTreeWidgetItem, QTabWidget, QPushButton
from os.path import basename
from PyQt5.QtGui import QIcon
from PyQt5.QtGui import QColor, QBrush
from PyQt5.QtCore import Qt
from PyQt5 import uic
import configparser

from pulse.uix.user_input.analyseStructuralHarmonicInput import AnalyseStructuralHarmonicInput
from pulse.uix.user_input.analyseAcousticHarmonicInput import AnalyseAcousticHarmonicInput
from pulse.uix.user_input.analyseModalInput import AnalyseModalInput

class AnalyseTypeInput(QDialog):
    def __init__(self, *args, **kwargs):
        super().__init__(*args, **kwargs)
        uic.loadUi('pulse/uix/user_input/ui/analyseTypeInput.ui', self)

        icons_path = 'pulse\\data\\icons\\'
        self.icon = QIcon(icons_path + 'pulse.png')
        self.setWindowIcon(self.icon)

        self.typeID = None
        self.type = None
        self.method = None
        self.modes = 0
        #Type 0 == Harmonic Structural Direct
        #Type 1 == Harmonic Structural Modal
        #Type 2 == Modal Structural
        #Type 3 == Harmonic Acoustic Direct

        self.pushButton_harmonic_structural = self.findChild(QPushButton, 'pushButton_harmonic_structural')
        self.pushButton_harmonic_structural.clicked.connect(self.harmonic_structural)

        self.pushButton_acoustic_structural = self.findChild(QPushButton, 'pushButton_harmonic_acoustic')
        self.pushButton_acoustic_structural.clicked.connect(self.harmonic_acoustic)

        self.pushButton_modal_structural = self.findChild(QPushButton, 'pushButton_modal_structural')
        self.pushButton_modal_structural.clicked.connect(self.modal_structural)
        self.complete = False
        self.exec_()

    def keyPressEvent(self, event):
        # if event.key() == Qt.Key_Enter or event.key() == Qt.Key_Return:
        #     self.check()
        if event.key() == Qt.Key_Escape:
            self.close()

    def error(self, msg, title = "Error"):
        msg_box = QMessageBox()
        msg_box.setIcon(QMessageBox.Critical)
        msg_box.setText(msg)
        msg_box.setWindowTitle(title)
        msg_box.exec_()

    def harmonic_structural(self):
        select = AnalyseStructuralHarmonicInput()
        self.typeID = select.index
        
        if self.typeID == 0:
<<<<<<< HEAD
            self.method = "Direct"
        elif self.typeID == 1:
            self.method = "Mode Superposition"
        else:
            return
        
        self.type = "Harmonic Analysis - Structural"
=======
            self.method = "Direct Method"
        else:
            self.method = "Mode Superposition Method"
>>>>>>> 70bd4bc6
        self.close()

    def harmonic_acoustic(self):
        select = AnalyseAcousticHarmonicInput()
        self.typeID = select.index
        self.type = "Harmonic Analysis - Acoustic"
        if self.typeID == 0:
            self.method = "Direct Method"
        else:
            return
        #     self.method = "Mode Superposition"
        self.close()

    # def harmonic_coupled(self):
    #     select = AnalyseCoupledHarmonicInput()
    #     self.typeID = select.index
    #     self.type = "Harmonic Analysis - Coupled"
    #     if self.typeID == 0:
    #         self.method = "Direct Method"
    #     # else:
    #     #     self.method = "Mode Superposition"
    #     self.close()

    def modal_structural(self):
        modal = AnalyseModalInput()
        if modal.modes is None:
            return
        self.modes = modal.modes
        self.typeID = 2
        self.type = "Modal Analysis - Structural"
        self.complete = modal.complete
        self.close()<|MERGE_RESOLUTION|>--- conflicted
+++ resolved
@@ -57,19 +57,9 @@
         self.typeID = select.index
         
         if self.typeID == 0:
-<<<<<<< HEAD
-            self.method = "Direct"
-        elif self.typeID == 1:
-            self.method = "Mode Superposition"
-        else:
-            return
-        
-        self.type = "Harmonic Analysis - Structural"
-=======
             self.method = "Direct Method"
         else:
             self.method = "Mode Superposition Method"
->>>>>>> 70bd4bc6
         self.close()
 
     def harmonic_acoustic(self):

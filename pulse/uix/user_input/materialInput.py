--- conflicted
+++ resolved
@@ -9,14 +9,9 @@
 from pulse.preprocessing.material import Material
 
 class MaterialInput(QDialog):
-<<<<<<< HEAD
-    def __init__(self, material_path, entities_id, *args, **kwargs):
-=======
     def __init__(self, opv, material_path, *args, **kwargs):
->>>>>>> 760177b3
         super().__init__(*args, **kwargs)
         self.materialPath = material_path
-        self.entities_id = entities_id
         uic.loadUi('pulse/uix/user_input/ui/materialInput.ui', self)
 
         icons_path = 'pulse\\data\\icons\\'
@@ -28,6 +23,7 @@
         self.setWindowFlags(Qt.WindowStaysOnTopHint)
         self.setWindowModality(Qt.WindowModal)
         
+        self.entities_id = self.opv.getListPickedEntities()
         self.clicked_item = None
         self.material = None
         self.flagAll = False
@@ -72,7 +68,7 @@
         self.lineEdit_selected_ID = self.findChild(QLineEdit, 'lineEdit_selected_ID')
 
         if self.entities_id != []:
-            self.write_ids(entities_id)
+            self.write_ids(self.entities_id)
             self.radioButton_entity.setChecked(True)
         else:
             self.lineEdit_selected_ID.setText("All lines")
@@ -471,4 +467,13 @@
     
     def radioButtonEvent(self):
         self.flagAll = self.radioButton_all.isChecked()
-        self.flagEntity = self.radioButton_entity.isChecked()+        self.flagEntity = self.radioButton_entity.isChecked()
+
+    def update(self):
+        self.entities_id = self.opv.getListPickedEntities()
+        if self.entities_id != []:
+            self.write_ids(self.entities_id)
+            self.radioButton_entity.setChecked(True)
+        else:
+            self.lineEdit_selected_ID.setText("All lines")
+            self.radioButton_all.setChecked(True)
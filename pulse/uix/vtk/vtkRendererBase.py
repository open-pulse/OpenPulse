--- conflicted
+++ resolved
@@ -41,29 +41,16 @@
         self._style.releaseButtons()
         self._inUse = value
 
-    def createInfoText(self, text, vertical_position_adjust):
+    def createInfoText(self, text):
         #Remove the actor if it already exists
         self._renderer.RemoveActor2D(self._textActor)
-        #Empiric values
+
         width, height = self._renderer.GetSize()
-
-<<<<<<< HEAD
-        height -= 40
+        height = self._renderer.GetSize()[1] - 40
         width = 20
-        # width, height = self._renderer.GetSize()
-        # height = 35
-        # width -= 250
+        
         self.textProperty.SetVerticalJustificationToTop()
         self.textProperty.SetJustificationToLeft()
-=======
-        if vertical_position_adjust is not None:
-            position_y = int(height - vertical_position_adjust)
-            position_x = 20
-        else:
-            position_y = height - 130
-            position_x = 20
-            
->>>>>>> 8ea6c1ba
         self._textActor.SetInput(text)
         self._textActor.SetTextProperty(self.textProperty)
         self._textActor.SetDisplayPosition(position_x, position_y)

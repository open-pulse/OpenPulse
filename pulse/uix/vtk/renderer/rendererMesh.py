--- conflicted
+++ resolved
@@ -12,11 +12,8 @@
         super().__init__(vtkMeshClicker(self))
         self.project = project
         self.opv = opv 
-<<<<<<< HEAD
         self.symbols = vtkSymbols()
-=======
         self.plotRadius = False
->>>>>>> f42a7dcf
 
         self.pointsID = dict()
         self.elementsID = dict()
@@ -54,18 +51,9 @@
         self.opv.update()
 
     def updateInfoText(self):
-<<<<<<< HEAD
-        if self.getPointsInfoText() == '':
-            text = self.getElementsInfoText()
-        elif self.getElementsInfoText() == '':
-            text = self.getPointsInfoText()
-        else:
-            text = self.getPointsInfoText() + '\n\n' + self.getElementsInfoText()
-=======
         pointsText = self.getPointsInfoText()
         elementsText = self.getElementsInfoText()
         text = (pointsText + '\n\n' + elementsText) if pointsText else (elementsText)
->>>>>>> f42a7dcf
         self.createInfoText(text)
     
     def getPointsInfoText(self):

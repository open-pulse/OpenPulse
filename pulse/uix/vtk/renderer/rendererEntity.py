from pulse.uix.vtk.vtkRendererBase import vtkRendererBase
from pulse.uix.vtk.vtkInteractorBase import vtkInteractorBase
from pulse.uix.vtk.actor.actorLine import ActorLine
from pulse.uix.vtk.actor.actorSquare2D import ActorSquare2D
from pulse.uix.vtk.vtkInteractorStyleClicker import vtkInteractorStyleClicker
import vtk

class RendererEntity(vtkRendererBase):
    def __init__(self, project, opv):
        super().__init__(vtkInteractorStyleClicker(self))
        self.project = project
        self.opv = opv
        self.actors = {}
        self.squarePickerActor = ActorSquare2D((0,0), (0,0))
        self.plotRadius = False

    def updateInfoText(self):
        listActorsIDs = self.getListPickedEntities()
        text = ""
        if len(listActorsIDs) == 0:
            text = ""
        elif len(listActorsIDs) == 1:
            entity = self.project.get_entity(listActorsIDs[0])
            material_name = "Undefined"
            diam_ext = "Undefined"
            thickness = "Undefined"
            offset_y = "Undefined"
            offset_z = "Undefined"
            if entity.getMaterial() is not None:
                material_name = entity.getMaterial().getName()
            if entity.getCrossSection() is not None:
                diam_ext = entity.getCrossSection().getExternalDiameter()
                thickness = entity.getCrossSection().getThickness()
<<<<<<< HEAD
            text = "Line ID  {}\nMaterial:  {}\nExternal Diameter:  {} [m]\nThickness:  {} [m]".format(listActorsIDs[0], material_name, diam_ext, thickness)
=======
                offset_y = entity.getCrossSection().offset_y
                offset_z = entity.getCrossSection().offset_z
            text = "Line ID  {}\nMaterial:  {}\nExternal Diameter:  {} [m]\nThickness:  {} [m]\nOffset y: {} [m]\nOffset z: {} [m]".format(listActorsIDs[0], material_name, diam_ext, thickness, offset_y, offset_z)
            height, width  = 845, 20
>>>>>>> af8b3640
        else:
            text = "Selected Lines:\n"
            i = 0
            for ids in listActorsIDs:
                if i == 30:
                    text += "..."
                    break
                if i == 10 or i == 20:
                    text += "{}\n".format(ids)
                else:
                    text += "{}  ".format(ids)
                i+=1
        self.createInfoText(text)

    def reset(self):
        for actor in self._renderer.GetActors():
            self._renderer.RemoveActor(actor)
        self.actors = {}
        self._style.clear()

    def plot(self):
        self.reset()
        for entity in self.project.get_entities():
            plot = ActorLine(entity, self.plotRadius)
            plot.build()
            self.actors[plot.getActor()] = entity.getTag()
            self._renderer.AddActor(plot.getActor())

    def changeColorEntities(self, entity_id, color):
        self._style.clear()
        actors = [key  for (key, value) in self.actors.items() if value in entity_id]
        for actor in actors:
            actor.GetProperty().SetColor(color)
        self.updateInfoText()

    def getListPickedEntities(self):
        return self._style.getListPickedActors()

    def update(self):
        self.opv.update()

    def setPlotRadius(self, value):
        self.plotRadius = value

    def getPlotRadius(self):
        return self.plotRadius<|MERGE_RESOLUTION|>--- conflicted
+++ resolved
@@ -31,14 +31,9 @@
             if entity.getCrossSection() is not None:
                 diam_ext = entity.getCrossSection().getExternalDiameter()
                 thickness = entity.getCrossSection().getThickness()
-<<<<<<< HEAD
-            text = "Line ID  {}\nMaterial:  {}\nExternal Diameter:  {} [m]\nThickness:  {} [m]".format(listActorsIDs[0], material_name, diam_ext, thickness)
-=======
                 offset_y = entity.getCrossSection().offset_y
                 offset_z = entity.getCrossSection().offset_z
             text = "Line ID  {}\nMaterial:  {}\nExternal Diameter:  {} [m]\nThickness:  {} [m]\nOffset y: {} [m]\nOffset z: {} [m]".format(listActorsIDs[0], material_name, diam_ext, thickness, offset_y, offset_z)
-            height, width  = 845, 20
->>>>>>> af8b3640
         else:
             text = "Selected Lines:\n"
             i = 0

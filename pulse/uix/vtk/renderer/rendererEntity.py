from pulse.uix.vtk.vtkRendererBase import vtkRendererBase
from pulse.uix.vtk.vtkInteractorBase import vtkInteractorBase
from pulse.uix.vtk.actor.actorLine import ActorLine
from pulse.uix.vtk.vtkInteractorStyleClicker import vtkInteractorStyleClicker
import vtk
import numpy as np

class RendererEntity(vtkRendererBase):
    def __init__(self, project, opv):
        super().__init__(vtkInteractorStyleClicker(self))
        self.project = project
        self.opv = opv
        self.actors = {}
        self.plotRadius = False

    def updateInfoText(self):
        listActorsIDs = self.getListPickedEntities()
        text = ''
        if len(listActorsIDs) == 0: 
            text = ''

        elif len(listActorsIDs) == 1:

            entity = self.project.get_entity(listActorsIDs[0])
            
            structural_element_type = 'undefined'
            material_name = 'undefined'
            diam_ext, thickness = 'undefined', 'undefined'
            offset_y, offset_z = 'undefined', 'undefined'
            
            if entity.material is not None:
                material_name = entity.material.name

            if entity.structural_element_type is not None:
                structural_element_type = entity.structural_element_type

            if entity.tag in (self.project.lines_multiples_cross_sections or self.project.file.lines_multiples_cross_sections):

                if len(self.project.lines_multiples_cross_sections) != 0:
                    number_cross_sections = self.project.lines_multiples_cross_sections.count(entity.tag)
                    # print(self.project.lines_multiples_cross_sections)

                if len(self.project.file.lines_multiples_cross_sections) != 0:
                    number_cross_sections = self.project.file.lines_multiples_cross_sections.count(entity.tag)
                    # print(self.project.file.lines_multiples_cross_sections)

                if entity.structural_element_type not in [None, 'beam_1']:
                
                    diam_ext, thickness = 'multiples', 'multiples'
                    offset_y, offset_z = 'multiples', 'multiples'
                    insulation_thickness, insulation_density = 'multiples', 'multiples'

                    text = 'Line ID  {} ({} cross-sections)\n\n'.format(listActorsIDs[0], number_cross_sections)              
                    text += 'Material:  {}\n'.format(entity.material.name)
                    text += f'Structural element type:  {structural_element_type}\n'
                    text += f'External diameter: {diam_ext} [m]\n'
                    text += f'Thickness: {thickness} [m]\n'
                    if offset_y != 0 or offset_z != 0:
                        text += 'Offset y: {} [m]\nOffset z: {} [m]\n'.format(offset_y, offset_z)
                    if insulation_thickness != 0 or insulation_density != 0: 
                        text += 'Insulation thickness: {} [m]\nInsulation density: {} [kg/m³]'.format(insulation_thickness, int(insulation_density))
                    
                    if entity.fluid is not None:
                        text += f'\nFluid: {entity.fluid}' 

                    if entity.acoustic_element_type is not None:
                        text += f'\nAcoustic element type: {entity.acoustic_element_type}'
                    if entity.hysteretic_damping is not None:
                        text += f'\nHysteretic damping: {entity.hysteretic_damping}'        

            else:

                text = ''
                text += f'Line ID  {listActorsIDs[0]}\n\n'

                if entity.structural_element_type is not None:
                    text += f'Structural element type:  {structural_element_type}\n'
                
                if entity.material is not None:
                    text += f'Material:  {entity.material.name}\n'

                if entity.cross_section is not None:
                    if entity.structural_element_type not in [None, 'beam_1']:
                        
                        diam_ext = entity.cross_section.external_diameter
                        thickness = entity.cross_section.thickness
                        offset_y = entity.cross_section.offset_y
                        offset_z = entity.cross_section.offset_z
                        insulation_thickness = entity.cross_section.insulation_thickness
                        insulation_density = entity.cross_section.insulation_density
                                            
                        text += f'External Diameter:  {diam_ext} [m]\n'
                        text += f'Thickness:  {thickness} [m]\n'
                        if offset_y != 0 or offset_z != 0:
                            text += 'Offset y: {} [m]\nOffset z: {} [m]\n'.format(offset_y, offset_z)
                        if insulation_thickness != 0 or insulation_density != 0: 
                            text += 'Insulation thickness: {} [m]\nInsulation density: {} [kg/m³]'.format(insulation_thickness, int(insulation_density))
                           
                    if entity.structural_element_type in ['beam_1']:

                        # text = ''
                        area = entity.cross_section.area
                        Iyy = entity.cross_section.second_moment_area_y
                        Izz = entity.cross_section.second_moment_area_z
                        Iyz = entity.cross_section.second_moment_area_yz
                        additional_section_info = entity.getCrossSection().additional_section_info

                        text += 'Line ID  {}\n\n'.format(listActorsIDs[0])
                        text += 'Material:  {}\n'.format(material_name)

                        if additional_section_info is not None:
                            text += 'Structural element type:  {} ({})\n'.format(structural_element_type, additional_section_info[0].capitalize())
                        else:
                            text += 'Structural element type:  {} (-)\n'.format(structural_element_type)

                        text += 'Area:  {} [m²]\n'.format(area)
                        text += 'Iyy:  {} [m^4]\n'.format(Iyy)
                        text += 'Izz:  {} [m^4]\n'.format(Izz)
                        text += 'Iyz:  {} [m^4]\n'.format(Iyz)

                if entity.fluid is not None:
                    text += f'\nFluid: {entity.fluid.name}' 

                if entity.acoustic_element_type is not None:
                    text += f'\nAcoustic element type: {entity.acoustic_element_type}'

                if entity.hysteretic_damping is not None:
                    text += f'\nHysteretic damping: {entity.hysteretic_damping}' 

        else:

            text = '{} lines in selection:\n\n'.format(len(listActorsIDs))
            i = 0
            for ids in listActorsIDs:
                if i == 30:
                    text += '...'

                    break
                elif i == 19: 
                    text += '{}\n'.format(ids)
                elif i == 9:
                    text += '{}\n'.format(ids)
                else:
                    text += '{}  '.format(ids)
                i+=1

        self.createInfoText(text)

    def reset(self):
        for actor in self._renderer.GetActors():
            self._renderer.RemoveActor(actor)
        self.actors = {}
        self._style.clear()

    def plot(self):
        self.reset()
        mesh = self.project.get_mesh()
        for entity in self.project.entities:#get_entities():
            elements = [mesh.structural_elements[i] for i in mesh.line_to_elements[entity.tag]]
            actor = self.createActorTubes(elements)
            self.actors[actor] = entity.get_tag()
            self._renderer.AddActor(actor)

            # plot = ActorLine(entity, self.plotRadius)
            # plot.build()
            # self.actors[plot.getActor()] = entity.get_tag()
            # self._renderer.AddActor(plot.getActor())

    def changeColorEntities(self, entity_id, color):
        self._style.clear()
        actors = [key  for (key, value) in self.actors.items() if value in entity_id]
        for actor in actors:
            actor.GetProperty().SetColor(color)
        self.updateInfoText()

    def getListPickedEntities(self):
        return self._style.getListPickedActors()

    def update(self):
        self.opv.update()
        self.opv.updateDialogs()

    def setPlotRadius(self, value):
        self.plotRadius = value

    def getPlotRadius(self):
        return self.plotRadius

    def createActorTubes(self, elements):
        source = vtk.vtkAppendPolyData()
        mapper = vtk.vtkPolyDataMapper()
        actor = vtk.vtkActor()

        for element in elements:
            cross_section = element.cross_section
            if cross_section and self.plotRadius:
                polygon = self.createSectionPolygon(element)
            else:
                polygon = vtk.vtkRegularPolygonSource()
                polygon.SetRadius(self.project.get_element_size()/2)
                polygon.SetNumberOfSides(20)

            tube = self.generalSectionTube(element, polygon.GetOutputPort())
            source.AddInputData(tube.GetOutput())

        mapper.SetInputConnection(source.GetOutputPort())
        actor.SetMapper(mapper)
        return actor

    def createSectionPolygon(self, element):

        outer_points, inner_points = element.cross_section.get_cross_section_points()
        number_inner_points = len(inner_points)
        number_outer_points = len(outer_points)

        # definitions
        points = vtk.vtkPoints()
        outerData = vtk.vtkPolyData()    
        innerPolygon = vtk.vtkPolygon()
        innerCell = vtk.vtkCellArray()
        innerData = vtk.vtkPolyData()
        delaunay = vtk.vtkDelaunay2D()
        
        outerPolygon = vtk.vtkPolygon()
        edges = vtk.vtkCellArray()
        data = vtk.vtkPolyData()
        source = vtk.vtkTriangleFilter()

        # create points - check the axis alignments - older version (0, y, z)
        for y, z in inner_points:
            points.InsertNextPoint(y, z, 0)

        for y, z in outer_points:
            points.InsertNextPoint(y, z, 0)

        # create external polygon
        outerData.SetPoints(points)
        delaunay.SetInputData(outerData)

        if number_inner_points >= 3:

            # remove inner area for holed sections
            for i in range(number_inner_points):
                innerPolygon.GetPointIds().InsertNextId(i)

            innerCell.InsertNextCell(innerPolygon)
            innerData.SetPoints(points)
            innerData.SetPolys(innerCell) 
            delaunay.SetSourceData(innerData)
            delaunay.Update()

            return delaunay

        else:
            for i in range(number_outer_points):
                outerPolygon.GetPointIds().InsertNextId(i)
            edges.InsertNextCell(outerPolygon)
            
            data.SetPoints(points)
            data.SetPolys(edges)
            source.AddInputData(data)

            return source
<<<<<<< HEAD
        

    def generalSectionTube(self, element, section):
        start = element.first_node.coordinates
        size = element.length
 
=======
    
    def generalSectionTube(self, element, section):
        start = element.first_node.coordinates
        size = element.length

>>>>>>> d1ff379b
        u, v, w = element.directional_vectors
        
        matrix = vtk.vtkMatrix4x4()
        matrix.Identity()
        for i in range(3):
            matrix.SetElement(i, 0, v[i])
            matrix.SetElement(i, 1, w[i])
            matrix.SetElement(i, 2, u[i])

        data = vtk.vtkTransformPolyDataFilter()
        extrusion = vtk.vtkLinearExtrusionFilter()
        transformation = vtk.vtkTransform()

        extrusion.SetScaleFactor(size)
        extrusion.SetInputConnection(section)
        transformation.Translate(start)
        transformation.Concatenate(matrix)

        data.SetTransform(transformation)
        data.SetInputConnection(extrusion.GetOutputPort())
        data.Update()
        return data<|MERGE_RESOLUTION|>--- conflicted
+++ resolved
@@ -261,20 +261,11 @@
             source.AddInputData(data)
 
             return source
-<<<<<<< HEAD
-        
-
-    def generalSectionTube(self, element, section):
-        start = element.first_node.coordinates
-        size = element.length
- 
-=======
     
     def generalSectionTube(self, element, section):
         start = element.first_node.coordinates
         size = element.length
 
->>>>>>> d1ff379b
         u, v, w = element.directional_vectors
         
         matrix = vtk.vtkMatrix4x4()

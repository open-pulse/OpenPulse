from PyQt5.QtWidgets import *
from PyQt5.QtGui import *
from PyQt5.QtCore import *
from pathlib import Path
#
from pulse.uix.menu.Menu import Menu
from pulse.uix.inputUi import InputUi
from pulse.uix.opvUi import OPVUi
from pulse.project import Project
from pulse.uix.config import Config
#
from pulse.uix.renderer_toolbar import RendererToolbar
from pulse.uix.renderer_selector_toolbar import RendererSelectorToolbar
from pulse.uix.hide_show_controls_toolbar import HideShowControlsToolbar
from pulse.uix.animation_toolbar import AnimationToolbar
#
from data.user_input.project.callDoubleConfirmationInput import CallDoubleConfirmationInput
<<<<<<< HEAD
#
=======

from pulse.uix.clip_plane_widget import ClipPlaneWidget

>>>>>>> 7752846a
import sys
import os
#
from pulse.uix.menu import *

def get_icons_path(filename):
    path = f"data/icons/{filename}"
    if os.path.exists(path):
        return str(Path(path))

class MainWindow(QMainWindow):
    def __init__(self, parent = None):
        super(MainWindow, self).__init__(parent)

        self.config = Config()
        self.project = Project()

        self._loadIcons()
        self._config()
        self._createBasicLayout()
        self._createActions()
        self._createMenuBar()
        self._createProjectToolBar()
        self._createRendererSelectorToolBar()
        self._createViewsToolBar()
        self._createHideShowToolBar()
        self._createAnimationToolBar()
        self.set_enable_menuBar(False)
        self._createStatusBar()
        self.show()
        self.loadRecentProject()
        self.installEventFilter(self)

    def eventFilter(self, obj, event):
        if event.type() == QEvent.ShortcutOverride:
            if event.key() == Qt.Key_Delete:
                self.remove_selected_lines()
        return super(MainWindow, self).eventFilter(obj, event)

    def remove_selected_lines(self):
        lines = self.opv_widget.getListPickedLines()
        if len(lines) > 0:
            if self.project.remove_selected_lines_from_geometry(lines):
                self.opv_widget.updatePlots()
                self.opv_widget.changePlotToEntities()
                # self.cameraFront_call()
                # self.opv_widget.changePlotToMesh()

    def _loadIcons(self):
        self.pulse_icon = QIcon(get_icons_path('pulse.png'))
        self.new_icon = QIcon(get_icons_path('add.png'))
        self.open_icon = QIcon(get_icons_path('upload.png'))
        self.reset_icon = QIcon(get_icons_path('refresh.png'))
        self.saveImage_icon = QIcon(get_icons_path('save_image.png'))
        self.exit_icon = QIcon(get_icons_path('exit.png'))
        self.playpause_icon = QIcon(get_icons_path('play_pause.png'))
        self.view_top_icon = QIcon(get_icons_path('top.png'))
        self.view_bottom_icon = QIcon(get_icons_path('bottom.png'))
        self.view_left_icon = QIcon(get_icons_path('left.png'))
        self.view_right_icon = QIcon(get_icons_path('right.png'))
        self.view_front_icon = QIcon(get_icons_path('front.png'))
        self.view_back_icon = QIcon(get_icons_path('back.png'))
        self.view_isometric_icon = QIcon(get_icons_path('isometric.png'))
        
    def _config(self):
        self.setMinimumSize(QSize(800, 600))
        self.showMaximized()
        self.setWindowIcon(self.pulse_icon)
        self.changeWindowTitle()

    def changeWindowTitle(self, msg = ""):
        title = "OpenPulse"
        if (msg != ""):
            title += " - " + msg
        self.setWindowTitle(title)

    def _createActions(self):
        # File
        self.new_action = QAction(self.new_icon, '&New Project', self)        
        self.new_action.setShortcut('Ctrl+N')
        self.new_action.setStatusTip('New Project')
        self.new_action.triggered.connect(self.newProject_call)

        self.import_action = QAction(self.open_icon, '&Import Project', self)       
        self.import_action.setShortcut('Ctrl+O')
        self.import_action.setStatusTip('Import Project')
        self.import_action.triggered.connect(lambda: self.importProject_call())

        self.saveAsPng_action = QAction(self.saveImage_icon, '&Save as PNG', self)       
        self.saveAsPng_action.setShortcut('Ctrl+S')
        self.saveAsPng_action.setStatusTip('Save as PNG')
        self.saveAsPng_action.triggered.connect(self.savePNG_call)

        self.reset_action = QAction(self.reset_icon, '&Reset Project', self)       
        self.reset_action.setShortcut('Ctrl+Sift+R')
        self.reset_action.setStatusTip('Reset Project')
        self.reset_action.triggered.connect(lambda: self.resetProject_call())

        self.exit_action = QAction(self.exit_icon, '&Exit', self)        
        self.exit_action.setShortcut('Ctrl+Shift+Q')
        self.exit_action.setStatusTip('Exit application')
        self.exit_action.triggered.connect(self.close)

        # Help
        self.help_action = QAction('&Help', self)        
        self.help_action.setStatusTip('Help')
        self.help_action.setShortcut('F1')
 
        self.about_action = QAction(self.pulse_icon, '&About OpenPulse', self)   
        self.about_action.setStatusTip('About OpenPulse')
        # self.about_action.setShortcut('F8')
        self.about_action.triggered.connect(self.getInputWidget().about_OpenPulse)

        # Graphics
        self.raw_geometry_action = QAction('&Plot Raw Lines', self)        
        self.raw_geometry_action.setShortcut('Ctrl+1')
        self.raw_geometry_action.setStatusTip('Plot Raw Lines')
        self.raw_geometry_action.triggered.connect(self.plot_raw_geometry)

        self.entities_action = QAction('&Plot Lines', self)        
        self.entities_action.setShortcut('Ctrl+2')
        self.entities_action.setStatusTip('Plot Lines')
        self.entities_action.triggered.connect(self.plot_entities)

        self.entities_action_radius = QAction('&Plot Lines with Cross-section', self)        
        self.entities_action_radius.setShortcut('Ctrl+3')
        self.entities_action_radius.setStatusTip('Plot Lines with Cross-section')
        self.entities_action_radius.triggered.connect(self.plot_entities_with_cross_section)

        self.mesh_action = QAction('&Plot Mesh', self)        
        self.mesh_action.setShortcut('Ctrl+4')
        self.mesh_action.setStatusTip('Plot Mesh')
        self.mesh_action.triggered.connect(self.plot_mesh)

        self.section_action = QAction('&Plot Cross-section', self)
        self.section_action.setShortcut('Ctrl+5')
        self.section_action.setStatusTip('Plot Cross-section')
        self.section_action.triggered.connect(self.getInputWidget().plot_cross_section)

        self.plot_material_action = QAction('&Plot Material', self)
        self.plot_material_action.setShortcut('Ctrl+6')
        self.plot_material_action.setStatusTip('Plot Material')
        # self.plot_material_action.triggered.connect(self.getInputWidget().plot_material)

        self.plot_fluid_action = QAction('&Plot Fluid', self)
        self.plot_fluid_action.setShortcut('Ctrl+7')
        self.plot_fluid_action.setStatusTip('Plot Fluid')
        # self.plot_fluid_action.triggered.connect(self.getInputWidget().plot_fluid)

        self.mesh_setup_visibility_action = QAction('&User preferences', self)
        self.mesh_setup_visibility_action.setShortcut('Ctrl+8')
        self.mesh_setup_visibility_action.setStatusTip('User preferences')
        self.mesh_setup_visibility_action.triggered.connect(self.getInputWidget().mesh_setup_visibility)

        # General Settings
        self.create_edit_geometry_action = QAction('&Create/Edit Geometry', self) 
        self.create_edit_geometry_action.setShortcut('Alt+1')
        self.create_edit_geometry_action.setStatusTip('Create/Edit Geometry')
        self.create_edit_geometry_action.triggered.connect(self.getInputWidget().call_geometry_designer)

        self.edit_geometry_GMSH_GUI_action = QAction('&Edit Geometry (GMSH GUI)', self) 
        self.edit_geometry_GMSH_GUI_action.setShortcut('Alt+2')
        self.edit_geometry_GMSH_GUI_action.setStatusTip('Edit Geometry (GMSH GUI)')
        self.edit_geometry_GMSH_GUI_action.triggered.connect(self.getInputWidget().edit_an_imported_geometry)

        self.setProjectAtributtes_action = QAction('&Set Project Attributes', self) 
        self.setProjectAtributtes_action.setShortcut('Alt+3')
        self.setProjectAtributtes_action.setStatusTip('Set Project Attributes')
        self.setProjectAtributtes_action.triggered.connect(self.getInputWidget().set_project_attributes)

        self.setMeshProperties_action = QAction('&Set Mesh Properties', self) 
        self.setMeshProperties_action.setShortcut('Alt+4')
        self.setMeshProperties_action.setStatusTip('Set Mesh Properties')
        self.setMeshProperties_action.triggered.connect(self.getInputWidget().set_mesh_properties)

        self.setGeometryFile_action = QAction('&Set Geometry File', self) 
        self.setGeometryFile_action.setShortcut('Alt+5')
        self.setGeometryFile_action.setStatusTip('Set Geometry File')
        self.setGeometryFile_action.triggered.connect(self.getInputWidget().set_geometry_file)

        self.setMaterial_action = QAction('&Set Material', self)        
        self.setMaterial_action.setShortcut('Alt+6')
        self.setMaterial_action.setStatusTip('Set Material')
        self.setMaterial_action.triggered.connect(self.getInputWidget().set_material)

        self.set_fluid_action = QAction('&Set Fluid', self)        
        self.set_fluid_action.setShortcut('Alt+7')
        self.set_fluid_action.setStatusTip('Set Fluid')
        self.set_fluid_action.triggered.connect(self.getInputWidget().set_fluid)

        self.set_crossSection_action = QAction('&Set Cross-Section', self)        
        self.set_crossSection_action.setShortcut('Alt+8')
        self.set_crossSection_action.setStatusTip('Set Cross-Section')
        self.set_crossSection_action.triggered.connect(self.getInputWidget().set_cross_section)

        # Structural Model Setup
        self.setStructuralElementType_action = QAction('&Set Structural Element Type', self)        
        # self.setStructuralElementType_action.setShortcut('')
        self.setStructuralElementType_action.setStatusTip('Set Structural Element Type')
        self.setStructuralElementType_action.triggered.connect(self.getInputWidget().setStructuralElementType)

        self.addFlanges_action = QAction('&Add Connecting Flanges', self)
        # self.addFlanges_action.setShortcut('')
        self.addFlanges_action.setStatusTip('Add Connecting Flanges')
        self.addFlanges_action.triggered.connect(self.getInputWidget().add_flanges)

        self.setDOF_action = QAction('&Set Prescribed DOFs', self)        
        # self.setDOF_action.setShortcut('')
        self.setDOF_action.setStatusTip('Set Prescribed DOFs')
        self.setDOF_action.triggered.connect(self.getInputWidget().setDOF)

        self.setForce_action = QAction('&Set Nodal Loads', self)        
        # self.setForce_action.setShortcut('')
        self.setForce_action.setStatusTip('Set Nodal Loads')
        self.setForce_action.triggered.connect(self.getInputWidget().setNodalLoads)

        self.setMass_action = QAction('&Add: Mass / Spring / Damper', self)        
        # self.setMass_action.setShortcut('')
        self.setMass_action.setStatusTip('Add: Mass / Spring / Damper')
        self.setMass_action.triggered.connect(self.getInputWidget().addMassSpringDamper)

        self.setcappedEnd_action = QAction('&Set Capped End', self)        
        # self.setcappedEnd_action.setShortcut('')
        self.setcappedEnd_action.setStatusTip('Set Capped End')
        self.setcappedEnd_action.triggered.connect(self.getInputWidget().setcappedEnd)

        self.stressStiffening_action = QAction('&Set Strees Stiffening', self)        
        # self.stressStiffening_action.setShortcut('')
        self.stressStiffening_action.setStatusTip('Set Strees Stiffening')
        self.stressStiffening_action.triggered.connect(self.getInputWidget().set_stress_stress_stiffening)

        self.nodalLinks_action = QAction('&Add Elastic Nodal Links', self)        
        # self.nodalLinks_action.setShortcut('')
        self.nodalLinks_action.setStatusTip('Add Elastic Nodal Links')
        self.nodalLinks_action.triggered.connect(self.getInputWidget().add_elastic_nodal_links)

        # Acoustic Model Setup
        self.setAcousticElementType_action = QAction('&Set Acoustic Element Type', self)        
        # self.setAcousticElementType_action.setShortcut('')
        self.setAcousticElementType_action.setStatusTip('Set Acoustic Element Type')
        self.setAcousticElementType_action.triggered.connect(self.getInputWidget().set_acoustic_element_type)

        self.setAcousticPressure_action = QAction('&Set Acoustic Pressure', self)        
        # self.setAcousticPressure_action.setShortcut('')
        self.setAcousticPressure_action.setStatusTip('Set Acoustic Pressure')
        self.setAcousticPressure_action.triggered.connect(self.getInputWidget().setAcousticPressure)

        self.setVolumeVelocity_action = QAction('&Set Volume Velocity', self)        
        # self.setVolumeVelocity_action.setShortcut('')
        self.setVolumeVelocity_action.setStatusTip('Set Volume Velocity')
        self.setVolumeVelocity_action.triggered.connect(self.getInputWidget().setVolumeVelocity)

        self.setSpecificImpedance_action = QAction('&Set Specific Impedance', self)        
        # self.setSpecificImpedance_action.setShortcut('')
        self.setSpecificImpedance_action.setStatusTip('Set Specific Impedance')
        self.setSpecificImpedance_action.triggered.connect(self.getInputWidget().setSpecificImpedance)

        self.set_radiation_impedance_action = QAction('&Set Radiation Impedance', self)        
        # self.set_radiation_impedance_action.setShortcut('')
        self.set_radiation_impedance_action.setStatusTip('Set Radiation Impedance')
        self.set_radiation_impedance_action.triggered.connect(self.getInputWidget().set_radiation_impedance)

        self.add_perforated_plate_action = QAction('&Add Perforated Plate', self)        
        # self.add_perforated_plate_action.setShortcut('')
        self.add_perforated_plate_action.setStatusTip('Add Perforated Plate')
        self.add_perforated_plate_action.triggered.connect(self.getInputWidget().add_perforated_plate)

        self.set_acoustic_element_length_correction_action = QAction('&Set Acoustic Element Length Correction', self)        
        # self.set_acoustic_element_length_correction_action.setShortcut('')
        self.set_acoustic_element_length_correction_action.setStatusTip('Set Acoustic Element Length Correction')
        self.set_acoustic_element_length_correction_action.triggered.connect(self.getInputWidget().set_acoustic_element_length_correction)

        self.add_compressor_excitation_action = QAction('&Add Compressor Excitation', self)        
        # self.add_compressor_excitation_action.setShortcut('')
        self.add_compressor_excitation_action.setStatusTip('Add Compressor Excitation')
        self.add_compressor_excitation_action.triggered.connect(self.getInputWidget().add_compressor_excitation)

        # Structural and Acoustic Model Informations
        self.structural_model_info_action = QAction('&Structural Model Info', self)    
        self.structural_model_info_action.setShortcut('F3')    
        self.structural_model_info_action.setStatusTip('Structural Model Info')
        self.structural_model_info_action.triggered.connect(self.getInputWidget().structural_model_info)

        self.acoustic_model_info_action = QAction('&Acoustic Model Info', self)      
        self.acoustic_model_info_action.setShortcut('F4')  
        self.acoustic_model_info_action.setStatusTip('Acoustic Model Info')
        self.acoustic_model_info_action.triggered.connect(self.getInputWidget().acoustic_model_info)

        self.check_beam_criteria_action = QAction('&Check Beam Validity Criteria', self)    
        self.check_beam_criteria_action.setStatusTip('Check Beam Validity Criteria')
        self.check_beam_criteria_action.triggered.connect(self.getInputWidget().check_beam_criteria)

        # Analysis
        self.selectAnalysisType_action = QAction('&Select Analysis Type', self)        
        self.selectAnalysisType_action.setShortcut('Alt+Q')
        self.selectAnalysisType_action.setStatusTip('Select Analysis Type')
        self.selectAnalysisType_action.triggered.connect(self.getInputWidget().analysisTypeInput)
        
        self.analysisSetup_action = QAction('&Analysis Setup', self)        
        self.analysisSetup_action.setShortcut('Alt+W')
        self.analysisSetup_action.setStatusTip('Analysis Setup')
        self.analysisSetup_action.triggered.connect(self.getInputWidget().analysisSetup)

        self.runAnalysis_action = QAction('&Run Analysis', self)        
        self.runAnalysis_action.setShortcut('F5')
        self.runAnalysis_action.setStatusTip('Run Analysis')
        self.runAnalysis_action.triggered.connect(self.getInputWidget().runAnalysis)
 
        # Results Viewer
        self.plotStructuralModeShapes_action = QAction('&Plot Structural Mode Shapes', self)        
        # self.plotStructuralModeShapes_action.setShortcut('')
        self.plotStructuralModeShapes_action.setStatusTip('Plot Structural Mode Shapes')
        self.plotStructuralModeShapes_action.triggered.connect(self.getInputWidget().plotStructuralModeShapes)

        self.plotDisplacementField_action = QAction('&Plot Displacement Field', self)        
        # self.plotDisplacementField_action.setShortcut('')
        self.plotDisplacementField_action.setStatusTip('Plot Displacement Field')
        self.plotDisplacementField_action.triggered.connect(self.getInputWidget().plotDisplacementField)

        self.plotStructuralFrequencyResponse = QAction('&Plot Structural Frequency Response', self)        
        # self.plotStructuralFrequencyResponse.setShortcut('')
        self.plotStructuralFrequencyResponse.setStatusTip('Plot Structural Frequency Response')
        self.plotStructuralFrequencyResponse.triggered.connect(self.getInputWidget().plotStructuralFrequencyResponse)

        self.plotReactionsFrequencyResponse = QAction('&Plot Reactions Frequency Response', self)        
        # self.plotReactionsFrequencyResponse.setShortcut('')
        self.plotReactionsFrequencyResponse.setStatusTip('Plot Reactions Frequency Response')
        self.plotReactionsFrequencyResponse.triggered.connect(self.getInputWidget().plotReactionsFrequencyResponse)

        self.plotSressField_action = QAction('&Plot Stress Field', self)        
        # self.plotSressField_action.setShortcut('')
        self.plotSressField_action.setStatusTip('Plot Stress Field')
        self.plotSressField_action.triggered.connect(self.getInputWidget().plot_stress_field)

        self.plotSressFrequencyResponse_action = QAction('&Plot Stress Frequency Response', self)        
        # self.plotSressFrequencyResponse_action.setShortcut('')
        self.plotSressFrequencyResponse_action.setStatusTip('Plot Stress Frequency Response')
        self.plotSressFrequencyResponse_action.triggered.connect(self.getInputWidget().plotStressFrequencyResponse)

        self.plotPressureField_action = QAction('&Plot Acoustic Pressure Field', self)        
        # self.plotPressureField_action.setShortcut('')
        self.plotPressureField_action.setStatusTip('Plot Acoustic Pressure Field')
        self.plotPressureField_action.triggered.connect(self.getInputWidget().plotAcousticPressureField)

        self.plotAcousticFrequencyResponse = QAction('&Plot Acoustic Frequency Response', self)        
        # self.plotAcousticFrequencyResponse.setShortcut('')
        self.plotAcousticFrequencyResponse.setStatusTip('Plot Acoustic Frequency Response')
        self.plotAcousticFrequencyResponse.triggered.connect(self.getInputWidget().plotAcousticFrequencyResponse)

        self.plotAcousticFrequencyResponseFunction = QAction('&Plot Acoustic Frequency Response Function', self)        
        # self.plotAcousticFrequencyResponseFunction.setShortcut('')
        self.plotAcousticFrequencyResponseFunction.setStatusTip('Plot Acoustic Frequency Response Function')
        self.plotAcousticFrequencyResponseFunction.triggered.connect(self.getInputWidget().plotAcousticFrequencyResponseFunction)

        self.plotAcousticDeltaPressures = QAction('&Plot Acoustic Delta Pressures', self)        
        # self.plotAcousticDeltaPressures.setShortcut('')
        self.plotAcousticDeltaPressures.setStatusTip('Plot Acoustic Delta Pressures')
        self.plotAcousticDeltaPressures.triggered.connect(self.getInputWidget().plot_TL_NR)

        self.plot_TL_NR = QAction('&Plot Transmission Loss or Attenuation', self)        
        self.plot_TL_NR.setStatusTip('Plot Transmission Loss or Attenuation')
        # self.plot_TL_NR.setShortcut('')
        self.plot_TL_NR.triggered.connect(self.getInputWidget().plot_TL_NR)

        self.playPauseAnimaton_action = QAction(self.playpause_icon, '&Play/Pause Animation', self)
        self.playPauseAnimaton_action.setStatusTip('Play/Pause Animation')
        self.playPauseAnimaton_action.setShortcut('Space')
        self.playPauseAnimaton_action.triggered.connect(self.opv_widget.opvAnalysisRenderer.tooglePlayPauseAnimation)

        self.animationSettings_action = QAction('&Animation Settings', self)
        self.animationSettings_action.setStatusTip('Animation Settings')
        self.animationSettings_action.triggered.connect(self.getInputWidget().animationSettings)

        # Views
        self.cameraTop_action = QAction(self.view_top_icon, '&Top View', self)
        self.cameraTop_action.setShortcut('Ctrl+Shift+1')
        self.cameraTop_action.triggered.connect(self.cameraTop_call)

        self.cameraBottom_action = QAction(self.view_bottom_icon, '&Bottom View', self)
        self.cameraBottom_action.setShortcut('Ctrl+Shift+2')
        self.cameraBottom_action.triggered.connect(self.cameraBottom_call)

        self.cameraLeft_action = QAction(self.view_left_icon, '&Left View', self)
        self.cameraLeft_action.setShortcut('Ctrl+Shift+3')
        self.cameraLeft_action.triggered.connect(self.cameraLeft_call)

        self.cameraRight_action = QAction(self.view_right_icon, '&Right View', self)
        self.cameraRight_action.setShortcut('Ctrl+Shift+4')
        self.cameraRight_action.triggered.connect(self.cameraRight_call)

        self.cameraFront_action = QAction(self.view_front_icon, '&Front View', self)
        self.cameraFront_action.setShortcut('Ctrl+Shift+5')
        self.cameraFront_action.triggered.connect(self.cameraFront_call)

        self.cameraBack_action = QAction(self.view_back_icon, '&Back View', self)
        self.cameraBack_action.setShortcut('Ctrl+Shift+6')
        self.cameraBack_action.triggered.connect(self.cameraBack_call)

        self.cameraIsometric_action = QAction(self.view_isometric_icon, '&Isometric View', self)
        self.cameraIsometric_action.setShortcut('Ctrl+Shift+7')
        self.cameraIsometric_action.triggered.connect(self.cameraIsometric_call)

    def _createRecentProjectsActions(self):
        self.importRecent_action = {}
        for value in self.config.recentProjects:
            import_action = QAction('&'+str(value) + "     "+str(self.config.recentProjects[value]), self)       
            import_action.setStatusTip(value)
            self.importRecent_action[value] = import_action
        try:
            temp = list(self.config.recentProjects.items())
            self.importRecent_action[temp[0][0]].triggered.connect(lambda: self.importRecentProject_call(temp[0][1]))
            self.importRecent_action[temp[1][0]].triggered.connect(lambda: self.importRecentProject_call(temp[1][1]))
            self.importRecent_action[temp[2][0]].triggered.connect(lambda: self.importRecentProject_call(temp[2][1]))
            self.importRecent_action[temp[3][0]].triggered.connect(lambda: self.importRecentProject_call(temp[3][1]))
            self.importRecent_action[temp[4][0]].triggered.connect(lambda: self.importRecentProject_call(temp[4][1]))
            self.importRecent_action[temp[5][0]].triggered.connect(lambda: self.importRecentProject_call(temp[5][1]))
            self.importRecent_action[temp[6][0]].triggered.connect(lambda: self.importRecentProject_call(temp[6][1]))
            self.importRecent_action[temp[7][0]].triggered.connect(lambda: self.importRecentProject_call(temp[7][1]))
            self.importRecent_action[temp[8][0]].triggered.connect(lambda: self.importRecentProject_call(temp[8][1]))
            self.importRecent_action[temp[9][0]].triggered.connect(lambda: self.importRecentProject_call(temp[9][1]))
        except Exception:
            pass

    def _createMenuRecentProjects(self):
        self.recentProjectsMenu = QMenu("Recents Projects", parent=self)
        for i in self.importRecent_action:
            self.recentProjectsMenu.addAction(self.importRecent_action[i])
    
    def _loadProjectMenu(self):
        self._createRecentProjectsActions()
        self._createMenuRecentProjects()
        self.projectMenu.clear()
        self.projectMenu.addAction(self.new_action)
        self.projectMenu.addAction(self.import_action)
        self.projectMenu.addMenu(self.recentProjectsMenu)
        self.projectMenu.addAction(self.saveAsPng_action)
        self.projectMenu.addAction(self.reset_action)
        self.projectMenu.addAction(self.exit_action)

    def _loadGraphicMenu(self):
        self.graphicMenu.addAction(self.raw_geometry_action)
        self.graphicMenu.addAction(self.entities_action)
        self.graphicMenu.addAction(self.mesh_action)
        self.graphicMenu.addAction(self.entities_action_radius)
        self.graphicMenu.addAction(self.section_action)
        self.graphicMenu.addAction(self.plot_material_action)
        self.graphicMenu.addAction(self.plot_fluid_action)
        self.graphicMenu.addAction(self.mesh_setup_visibility_action)
        
    def _loadGeneralSettingsMenu(self):
        self.generalSettingsMenu.addAction(self.create_edit_geometry_action)
        self.generalSettingsMenu.addAction(self.edit_geometry_GMSH_GUI_action)
        self.generalSettingsMenu.addAction(self.setProjectAtributtes_action)
        self.generalSettingsMenu.addAction(self.setMeshProperties_action)
        self.generalSettingsMenu.addAction(self.setGeometryFile_action)        
        self.generalSettingsMenu.addAction(self.setMaterial_action)
        self.generalSettingsMenu.addAction(self.set_fluid_action)
        self.generalSettingsMenu.addAction(self.set_crossSection_action)
        
    def _loadModelSetupMenu(self):
        #Structural model setup
        self.structuralModelSetupMenu.addAction(self.setStructuralElementType_action)
        self.structuralModelSetupMenu.addAction(self.addFlanges_action)
        self.structuralModelSetupMenu.addAction(self.setDOF_action)
        self.structuralModelSetupMenu.addAction(self.setForce_action)
        self.structuralModelSetupMenu.addAction(self.setMass_action)
        self.structuralModelSetupMenu.addAction(self.setcappedEnd_action)
        self.structuralModelSetupMenu.addAction(self.stressStiffening_action)
        self.structuralModelSetupMenu.addAction(self.nodalLinks_action)
        #Acoustic model setup
        self.acousticModelSetupMenu.addAction(self.setAcousticElementType_action)
        self.acousticModelSetupMenu.addAction(self.setAcousticPressure_action)
        self.acousticModelSetupMenu.addAction(self.setVolumeVelocity_action)
        self.acousticModelSetupMenu.addAction(self.setSpecificImpedance_action)
        self.acousticModelSetupMenu.addAction(self.set_radiation_impedance_action)
        self.acousticModelSetupMenu.addAction(self.add_perforated_plate_action)
        self.acousticModelSetupMenu.addAction(self.set_acoustic_element_length_correction_action)
        self.acousticModelSetupMenu.addAction(self.add_compressor_excitation_action)

    def _loadModelInfoMenu(self):
        self.modelInfoMenu.addAction(self.structural_model_info_action)
        self.modelInfoMenu.addAction(self.acoustic_model_info_action)
        self.modelInfoMenu.addAction(self.check_beam_criteria_action)

    def _loadAnalysisMenu(self):
        self.analysisMenu.addAction(self.selectAnalysisType_action)
        self.analysisMenu.addAction(self.analysisSetup_action)
        self.analysisMenu.addAction(self.runAnalysis_action)

    def _loadResultsViewerMenu(self):
        #structural
        self.resultsViewerMenu.addAction(self.plotStructuralModeShapes_action)
        self.resultsViewerMenu.addAction(self.plotDisplacementField_action)
        self.resultsViewerMenu.addAction(self.plotStructuralFrequencyResponse)
        self.resultsViewerMenu.addAction(self.plotReactionsFrequencyResponse)
        self.resultsViewerMenu.addAction(self.plotSressField_action)
        self.resultsViewerMenu.addAction(self.plotSressFrequencyResponse_action)
        #acoustic
        self.resultsViewerMenu.addAction(self.plotPressureField_action)
        self.resultsViewerMenu.addAction(self.plotAcousticFrequencyResponse)
        self.resultsViewerMenu.addAction(self.plotAcousticFrequencyResponseFunction)
        self.resultsViewerMenu.addAction(self.plotAcousticDeltaPressures)
        self.resultsViewerMenu.addAction(self.plot_TL_NR)
        #animation
        self.resultsViewerMenu.addAction(self.playPauseAnimaton_action)
        self.resultsViewerMenu.addAction(self.animationSettings_action)
    
    def _loadCameraMenu(self):
        self.viewsMenu.addAction(self.cameraTop_action)
        self.viewsMenu.addAction(self.cameraBottom_action)
        self.viewsMenu.addAction(self.cameraLeft_action)
        self.viewsMenu.addAction(self.cameraRight_action)
        self.viewsMenu.addAction(self.cameraFront_action)
        self.viewsMenu.addAction(self.cameraBack_action)
        self.viewsMenu.addAction(self.cameraIsometric_action)

    def _loadHelpMenu(self):
        self.helpMenu.addAction(self.help_action)
        self.helpMenu.addAction(self.about_action)

    def _createMenuBar(self):
        menuBar = self.menuBar()

        self.projectMenu = menuBar.addMenu('&Project')
        self.graphicMenu = menuBar.addMenu('&Graphic')
        self.generalSettingsMenu = menuBar.addMenu('&General Settings')
        self.structuralModelSetupMenu = menuBar.addMenu('&Structural Model Setup')
        self.acousticModelSetupMenu = menuBar.addMenu('&Acoustic Model Setup')
        
        self.modelInfoMenu = menuBar.addMenu('&Model Info')
        self.analysisMenu = menuBar.addMenu('&Analysis')
        self.resultsViewerMenu = menuBar.addMenu('&Results Viewer')
        self.viewsMenu = menuBar.addMenu('&Views')
        self.helpMenu = menuBar.addMenu("&Help")

        self._loadProjectMenu()
        self._loadGraphicMenu()
        self._loadGeneralSettingsMenu()
        self._loadModelSetupMenu()
        self._loadModelInfoMenu()
        self._loadAnalysisMenu()
        self._loadResultsViewerMenu()
        self._loadCameraMenu()
        self._loadHelpMenu()

    def set_enable_menuBar(self, _bool):
        #
        self.graphicMenu.setEnabled(_bool)
        self.generalSettingsMenu.setEnabled(_bool)
        self.structuralModelSetupMenu.setEnabled(_bool)
        self.acousticModelSetupMenu.setEnabled(_bool)
        self.modelInfoMenu.setEnabled(_bool)
        self.analysisMenu.setEnabled(_bool)
        self.resultsViewerMenu.setEnabled(_bool)
        self.viewsMenu.setEnabled(_bool)
        #
        self.saveAsPng_action.setEnabled(_bool) 
        self.reset_action.setEnabled(_bool) 
        #
        self.toolbar_animation.setEnabled(_bool)
        self.toolbar_hide_show.setEnabled(_bool)
        self.renderer_selector_toolbar.setEnabled(_bool)
        self.views_toolbar.setEnabled(_bool)

    def _getFont(self, fontSize, bold=False, italic=False, family_type="Arial"):
        font = QFont()
        font.setFamily(family_type)
        font.setPointSize(fontSize)
        font.setBold(bold)
        font.setItalic(italic)
        font.setWeight(75)  
        return font

    def _createProjectToolBar(self):
        self.toolbar = QToolBar("Project toolbar")
        self.toolbar.setIconSize(QSize(28,28))
        self.toolbar.setMovable(False)
        self.addToolBar(self.toolbar)

        self.toolbar.addAction(self.new_action)
        self.toolbar.addAction(self.import_action)
        self.toolbar.addAction(self.reset_action)
        self.toolbar.addSeparator()
        self.toolbar.addAction(self.saveAsPng_action)

    def _createStatusBar(self):
        self.status_bar = QStatusBar()
        self.setStatusBar(self.status_bar)
        #
        label_font = self._getFont(10, bold=True, italic=False, family_type="Arial")
        self.label_geometry_state = QLabel("", self)
        self.label_geometry_state.setFont(label_font)
        self.status_bar.addPermanentWidget(self.label_geometry_state)
        #
        self.label_mesh_state = QLabel("", self)
        self.label_mesh_state.setFont(label_font)
        self.status_bar.addPermanentWidget(self.label_mesh_state)

    def _updateGeometryState(self, label):
        _state = ""
        if label != "":
            _state = f" Geometry: {label} "            
        self.label_geometry_state.setText(_state)

    def _updateMeshState(self, label):
        _state = ""
        if label != "":
            _state = f" Mesh: {label} "           
        self.label_mesh_state.setText(_state)

    def _updateStatusBar(self):
        # Check and update geometry state
        if self.project.empty_geometry:
            self._updateGeometryState("pending")
        else:
            self._updateGeometryState("ok")
        # Check and update mesh state
        if len(self.project.preprocessor.structural_elements) == 0:
            if self.project.check_mesh_setup():
                self._updateMeshState("setup complete but not generated")
            else:
                self._updateMeshState("pending")
        else:
            self._updateMeshState("ok")

    def _createHideShowToolBar(self):
        self.toolbar_hide_show = HideShowControlsToolbar(self)
        self.addToolBar(self.toolbar_hide_show)

    def _createAnimationToolBar(self):
        self.toolbar_animation = AnimationToolbar(self)
        self.addToolBar(self.toolbar_animation)

    def _createRendererSelectorToolBar(self):
        self.renderer_selector_toolbar = RendererSelectorToolbar(self)
        self.addToolBar(self.renderer_selector_toolbar)

    def _createViewsToolBar(self):
        self.views_toolbar = RendererToolbar(self)
        self.addToolBar(self.views_toolbar)

    def _createBasicLayout(self):
        self.menu_widget = Menu(self)
        self.opv_widget = OPVUi(self.project, self)
        self.inputWidget = InputUi(self.project, self)

        working_area = QSplitter(Qt.Horizontal)
        self.setCentralWidget(working_area)

        working_area.addWidget(self.menu_widget)
        working_area.addWidget(self.opv_widget)
        self.opv_widget.opvAnalysisRenderer._createPlayer()
        working_area.setSizes([100,400])

    def newProject_call(self):
        if self.inputWidget.new_project(self.config):
            self._loadProjectMenu()
            self.changeWindowTitle(self.project.file._project_name)
            self.draw()

    def importProject_call(self, path=None):
        if self.inputWidget.loadProject(self.config, path):
            self._loadProjectMenu()
            self.changeWindowTitle(self.project.file._project_name)
            self.draw()
    
    def resetProject_call(self):
        self.inputWidget.reset_project()
        return

    def importRecentProject_call(self, dir):
        self.importProject_call(dir)

    def loadRecentProject(self):
        if self.config.openLastProject and self.config.haveRecentProjects():
            self.importProject_call(self.config.getMostRecentProjectDir())
        else:
            if self.inputWidget.getStarted(self.config):
                self._loadProjectMenu()
                self.changeWindowTitle(self.project.file._project_name)
                self.draw()

    def savePNG_call(self):
        project_path = self.project.file._project_path
        if not os.path.exists(project_path):
            project_path = ""
        path, _type = QFileDialog.getSaveFileName(None, 'Save file', project_path, 'PNG (*.png)')
        if path != "":
            self.getOPVWidget().savePNG(path)

    def cameraIsometric_call(self):
        self.opv_widget.setCameraView(0)

    def cameraTop_call(self):
        self.opv_widget.setCameraView(1)

    def cameraBottom_call(self):
        self.opv_widget.setCameraView(2)

    def cameraLeft_call(self):
        self.opv_widget.setCameraView(3)

    def cameraRight_call(self):
        self.opv_widget.setCameraView(4)

    def cameraFront_call(self):
        self.opv_widget.setCameraView(5)

    def cameraBack_call(self):
        self.opv_widget.setCameraView(6)

    def plot_entities(self):
        self.opv_widget.changePlotToEntities()

    def plot_entities_with_cross_section(self):
        self.opv_widget.changePlotToEntitiesWithCrossSection()

    def plot_mesh(self):
        self.opv_widget.changePlotToMesh()

    def plot_raw_geometry(self):
        self.opv_widget.changePlotToRawGeometry()

    def draw(self):
        self.opv_widget.updatePlots()
        self.plot_entities_with_cross_section()
        self.opv_widget.setCameraView(5)

    def closeEvent(self, event):
        title = "OpenPulse stop execution requested"
        message = "Do you really want to stop the OpenPulse processing and close the current project setup?"

        buttons_config = {"left_button_label" : "No", 
                          "right_button_label" : "Yes",
                          "right_toolTip" : "The current project setup progress has already been saved in the project files."}
        read = CallDoubleConfirmationInput(title, message, buttons_config=buttons_config)

        if read._stop:
            event.ignore()
            return

        if read._continue:
            sys.exit()
          
    def getInputWidget(self):
        return self.inputWidget

    def getMenuWidget(self):
        return self.menu_widget

    def getOPVWidget(self):
        return self.opv_widget

    def getProject(self):
        return self.project<|MERGE_RESOLUTION|>--- conflicted
+++ resolved
@@ -10,18 +10,11 @@
 from pulse.uix.config import Config
 #
 from pulse.uix.renderer_toolbar import RendererToolbar
-from pulse.uix.renderer_selector_toolbar import RendererSelectorToolbar
 from pulse.uix.hide_show_controls_toolbar import HideShowControlsToolbar
 from pulse.uix.animation_toolbar import AnimationToolbar
 #
 from data.user_input.project.callDoubleConfirmationInput import CallDoubleConfirmationInput
-<<<<<<< HEAD
-#
-=======
-
-from pulse.uix.clip_plane_widget import ClipPlaneWidget
-
->>>>>>> 7752846a
+
 import sys
 import os
 #
@@ -45,7 +38,7 @@
         self._createActions()
         self._createMenuBar()
         self._createProjectToolBar()
-        self._createRendererSelectorToolBar()
+        # self._createRendererSelectorToolBar()
         self._createViewsToolBar()
         self._createHideShowToolBar()
         self._createAnimationToolBar()
@@ -583,7 +576,6 @@
         #
         self.toolbar_animation.setEnabled(_bool)
         self.toolbar_hide_show.setEnabled(_bool)
-        self.renderer_selector_toolbar.setEnabled(_bool)
         self.views_toolbar.setEnabled(_bool)
 
     def _getFont(self, fontSize, bold=False, italic=False, family_type="Arial"):
@@ -655,10 +647,6 @@
         self.toolbar_animation = AnimationToolbar(self)
         self.addToolBar(self.toolbar_animation)
 
-    def _createRendererSelectorToolBar(self):
-        self.renderer_selector_toolbar = RendererSelectorToolbar(self)
-        self.addToolBar(self.renderer_selector_toolbar)
-
     def _createViewsToolBar(self):
         self.views_toolbar = RendererToolbar(self)
         self.addToolBar(self.views_toolbar)

--- conflicted
+++ resolved
@@ -11,12 +11,8 @@
 QSS_DIR = OPEN_PULSE_DIR / "interface/data/qss_files/"
 UI_DIR = OPEN_PULSE_DIR / "interface/data/ui_files/"
 SYMBOLS_DIR = OPEN_PULSE_DIR / "interface/data/symbols/"
-<<<<<<< HEAD
 EXAMPLES_DIR = OPEN_PULSE_DIR / "interface/data/examples/"
    
-=======
-
->>>>>>> db92e535
 USER_PATH = Path().home()
 TEMP_PROJECT_DIR = USER_PATH / "temp_pulse"
 TEMP_PROJECT_FILE = str(TEMP_PROJECT_DIR / "tmp.pulse")

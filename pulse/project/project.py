--- conflicted
+++ resolved
@@ -10,11 +10,8 @@
 from pulse.processing.solution_acoustic import SolutionAcoustic
 #
 from pulse import app
-<<<<<<< HEAD
-=======
 from pulse.editor.pulsation_suppression_device import PulsationSuppressionDevice
 # from pulse.interface.user_input.project.loading_screen import LoadingScreen
->>>>>>> b4e2f0bd
 from pulse.interface.user_input.project.print_message import PrintMessageInput
 from pulse.interface.user_input.model.setup.structural.expansion_joint_input import *
 # from pulse.interface.user_input.project.call_double_confirmation import CallDoubleConfirmationInput
@@ -33,13 +30,9 @@
     def __init__(self):
 
         self.file = app().file
-<<<<<<< HEAD
         self.pipeline = Pipeline()
         self.preprocessor = Preprocessor(self)        
-=======
-        self.preprocessor = Preprocessor(self)
         self.PSD = PulsationSuppressionDevice(self)
->>>>>>> b4e2f0bd
 
         self.reset()
 

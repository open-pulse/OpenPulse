--- conflicted
+++ resolved
@@ -1641,19 +1641,14 @@
     def get_nodes(self):
         return self.preprocessor.nodes
 
-<<<<<<< HEAD
     def get_geometry_points(self):
         points = dict()
         for i in self.preprocessor.geometry_points:
             points[i] = self.preprocessor.nodes[i]
         return points
 
-    # def get_entities(self):
-    #     return self.preprocessor.entities
-=======
     # def get_model_lines(self):
     #     return self.preprocessor.lines
->>>>>>> 3f64144e
 
     def get_node(self, node_id):
         return self.preprocessor.nodes[node_id]
